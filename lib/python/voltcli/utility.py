# This file is part of VoltDB.

# Copyright (C) 2008-2013 VoltDB Inc.
#
# This file contains original code and/or modifications of original code.
# Any modifications made by VoltDB Inc. are licensed under the following
# terms and conditions:
#
# Permission is hereby granted, free of charge, to any person obtaining
# a copy of this software and associated documentation files (the
# "Software"), to deal in the Software without restriction, including
# without limitation the rights to use, copy, modify, merge, publish,
# distribute, sublicense, and/or sell copies of the Software, and to
# permit persons to whom the Software is furnished to do so, subject to
# the following conditions:
#
# The above copyright notice and this permission notice shall be
# included in all copies or substantial portions of the Software.

# THE SOFTWARE IS PROVIDED "AS IS", WITHOUT WARRANTY OF ANY KIND,
# EXPRESS OR IMPLIED, INCLUDING BUT NOT LIMITED TO THE WARRANTIES OF
# MERCHANTABILITY, FITNESS FOR A PARTICULAR PURPOSE AND NONINFRINGEMENT.
# IN NO EVENT SHALL THE AUTHORS BE LIABLE FOR ANY CLAIM, DAMAGES OR
# OTHER LIABILITY, WHETHER IN AN ACTION OF CONTRACT, TORT OR OTHERWISE,
# ARISING FROM, OUT OF OR IN CONNECTION WITH THE SOFTWARE OR THE USE OR
# OTHER DEALINGS IN THE SOFTWARE.

# Volt CLI utility functions.

# IMPORTANT: This depends on no other voltcli modules. Please keep it that way.

import sys
import os
import subprocess
import glob
import copy
import inspect
import ConfigParser
import zipfile
import re
import pkgutil
import binascii
import stat
<<<<<<< HEAD
import daemon
import signal

__author__ = 'scooper'
=======
import textwrap
import string
>>>>>>> c24f81be

#===============================================================================
class Global:
#===============================================================================
    """
    Global data for utilities.
    """
    verbose_enabled = False
    debug_enabled   = False
    dryrun_enabled  = False
    manifest_path   = 'MANIFEST'
    state_directory = ''

#===============================================================================
def set_dryrun(dryrun):
#===============================================================================
    """
    Enable or disable command dry run (display only/no execution).
    """
    Global.dryrun_enabled = dryrun

#===============================================================================
def set_verbose(verbose):
#===============================================================================
    """
    Enable or disable verbose messages. Increases the number of INFO messages.
    """
    Global.verbose_enabled = verbose

#===============================================================================
def set_debug(debug):
#===============================================================================
    """
    Enable or disable DEBUG messages. Also enables verbose INFO messages.
    """
    Global.debug_enabled = debug
    if debug:
        Global.verbose_enabled = True

#===============================================================================
def set_state_directory(directory):
#===============================================================================
    if not os.path.exists(directory):
        try:
            os.makedirs(directory)
        except (OSError, IOError), e:
            abort('Error creating state directory "%s".' % directory, e)
    Global.state_directory = os.path.expandvars(os.path.expanduser(directory))

#===============================================================================
def get_state_directory():
#===============================================================================
    """
    Return and create as needed a path for saving state.
    """
    return Global.state_directory

#===============================================================================
def is_dryrun():
#===============================================================================
    """
    Return True if dry-run is enabled.
    """
    return Global.dryrun_enabled

#===============================================================================
def is_verbose():
#===============================================================================
    """
    Return True if verbose messages are enabled.
    """
    return Global.verbose_enabled

#===============================================================================
def is_debug():
#===============================================================================
    """
    Return True if debug messages are enabled.
    """
    return Global.debug_enabled

#===============================================================================
def get_state_directory():
#===============================================================================
    return Global.state_directory

#===============================================================================
def display_messages(msgs, f = sys.stdout, tag = None, level = 0):
#===============================================================================
    """
    Low level message display.
    """
    if tag:
        stag = '%8s: ' % tag
    else:
        stag = ''
    # Special case to allow a string instead of an iterable.
    try:
        # Raises TypeError if not string
        var = msgs + ' '
        msgs = [msgs]
    except TypeError:
        pass
    sindent = level * '  '
    # Recursively process message list and sub-lists.
    for msg in msgs:
        if msg is not None:
            # Handle exceptions
            if issubclass(msg.__class__, Exception):
                f.write('%s%s%s Exception: %s\n' % (stag, sindent, msg.__class__.__name__, str(msg)))
            else:
                # Handle multi-line strings
                if is_string(msg):
                    # If it is a string slice and dice it by linefeeds.
                    for msg2 in msg.split('\n'):
                        f.write('%s%s%s\n' % (stag, sindent, msg2))
                else:
                    # Recursively display an iterable with indentation added.
                    if hasattr(msg, '__iter__'):
                        display_messages(msg, f = f, tag = tag, level = level + 1)
                    else:
                        for msg2 in str(msg).split('\n'):
                            f.write('%s%s%s\n' % (stag, sindent, msg2))

#===============================================================================
def info(*msgs):
#===============================================================================
    """
    Display INFO level messages.
    """
    display_messages(msgs, tag = 'INFO')

#===============================================================================
def verbose_info(*msgs):
#===============================================================================
    """
    Display verbose INFO level messages if enabled.
    """
    if Global.verbose_enabled:
        display_messages(msgs, tag = 'INFO2')

#===============================================================================
def debug(*msgs):
#===============================================================================
    """
    Display DEBUG level message(s) if debug is enabled.
    """
    if Global.debug_enabled:
        display_messages(msgs, tag = 'DEBUG')

#===============================================================================
def warning(*msgs):
#===============================================================================
    """
    Display WARNING level messages.
    """
    display_messages(msgs, tag = 'WARNING')

#===============================================================================
def error(*msgs):
#===============================================================================
    """
    Display ERROR level messages.
    """
    display_messages(msgs, tag = 'ERROR')

#===============================================================================
def abort(*msgs):
#===============================================================================
    """
    Display ERROR messages and then abort.
    """
    error(*msgs)
    sys.stderr.write('\n')
    display_messages('Exiting.', f = sys.stderr, tag = 'FATAL')
    sys.exit(1)

#===============================================================================
def find_in_path(name):
#===============================================================================
    """
    Find program in the system path.
    """
    # NB: non-portable
    for dir in os.environ['PATH'].split(':'):
        if os.path.exists(os.path.join(dir, name)):
            return os.path.join(dir, name)
    return None

#===============================================================================
def find_programs(*names):
#===============================================================================
    """
    Check for required programs in the path.
    """
    missing = []
    paths = {}
    for name in names:
        paths[name] = find_in_path(name)
        if paths[name] is None:
            missing.append(name)
    if missing:
        abort('Required program(s) are not in the path:', missing)
    return paths

#===============================================================================
class PythonSourceFinder(object):
#===============================================================================
    """
    Find and invoke python source files in a set of directories and resource
    subdirectories (for searching in zip packages).  Execute all discovered
    source files and pass in the symbols provided.
    A typical usage relies on decorators to mark discoverable functions in user
    code. The decorator is called when the source file is executed which serves
    as an opportunity to keep track of discovered functions.
    """
    class Scan(object):
        def __init__(self, package, path):
            self.package = package
            self.path    = path

    def __init__(self):
        self.scan_locs = []
        self.manifests = {}

    def add_path(self, path):
        # Use the absolute path to avoid visiting the same directory more than once.
        full_path = os.path.realpath(path)
        for scan_loc in self.scan_locs:
            if scan_loc.path == full_path:
                break
        else:
            self.scan_locs.append(PythonSourceFinder.Scan(None, full_path))

    def add_resource(self, package, path):
        self.scan_locs.append(PythonSourceFinder.Scan(package, path))

    def search_and_execute(self, **syms):
        for scan_loc in self.scan_locs:
            verbose_info('Scanning "%s" for modules to run...' % scan_loc.path)
            if scan_loc.package:
                # Load the manifest as needed so that individual files can be
                # found in package directories. There doesn't seem to be an
                # easy way to search for resource files, e.g. by glob pattern.
                if scan_loc.package not in self.manifests:
                    try:
                        manifest_raw = pkgutil.get_data(scan_loc.package, Global.manifest_path)
                        self.manifests[scan_loc.package] = manifest_raw.split('\n')
                    except (IOError, OSError), e:
                        abort('Failed to load package %s.' % Global.manifest_path, e)
                for path in self.manifests[scan_loc.package]:
                    if os.path.dirname(path) == scan_loc.path and path.endswith('.py'):
                        debug('Executing package module "%s"...' % path)
                        try:
                            code = pkgutil.get_data(scan_loc.package, path)
                        except (IOError, OSError), e:
                            abort('Failed to load package resource "%s".' % path, e)
                        syms_tmp = copy.copy(syms)
                        exec(code, syms_tmp)
            elif os.path.exists(scan_loc.path):
                for modpath in glob.glob(os.path.join(scan_loc.path, '*.py')):
                    debug('Executing module "%s"...' % modpath)
                    syms_tmp = copy.copy(syms)
                    execfile(modpath, syms_tmp)

#===============================================================================
def normalize_list(items, width, filler = None):
#===============================================================================
    """
    Normalize list to a specified width, truncating or filling as needed.
    Filler data can be supplied by caller. The filler will be copied to each
    added item. None will be used as the filler if none is provided.
    """
    assert items is not None
    assert width >= 0
    output = items[:width]
    if len(output) < width:
        output += filler * (width - len(output))
    return tuple(output)

#===============================================================================
def format_table(tuples, caption = None, headings = None, indent = 0, separator = ' '):
#===============================================================================
    """
    Format a table, i.e. tuple list, including an optional caption, optional
    column headings, and rows of data cells. Aligns the headings and data
    cells.  Headings and data rows must be iterable. Each data row must provide
    iterable cells.  For now it only handles stringized data and right
    alignment. Returns the table-formatted string.
    """
    output = []
    sindent = ' ' * indent
    # Display the caption, if supplied.
    if caption:
        output.append('\n%s-- %s --\n' % (sindent, caption))
    rows = []
    # Add a row for headings, if supplied. Underlining is added after widths are known.
    if headings:
        rows.append(headings)
    # Add the data rows.
    rows.extend(tuples)
    # Measure the column widths.
    widths = []
    for row in rows:
        icolumn = 0
        for column in row:
            width = len(str(column))
            if len(widths) == icolumn:
                widths.append(width)
            else:
                widths[icolumn] = max(widths[icolumn], width)
            icolumn += 1
    # If we have headings inject a row with underlining based on the calculated widths.
    if headings:
        rows.insert(1, ['-' * widths[i] for i in range(len(widths))])
    # Generate the format string and then format the headings and rows.
    fmt = '%s%s' % (sindent, separator.join(['%%-%ds' % width for width in widths]))
    for row in rows:
        output.append(fmt % normalize_list(row, len(widths), ''))
    return '\n'.join(output)

#===============================================================================
def format_tables(tuples_list, caption_list = None, heading_list = None, indent = 0):
#===============================================================================
    """
    Format multiple tables, i.e. a list of tuple lists. See format_table() for
    more information.
    """
    output = []
    for i in range(len(tuples_list)):
        if caption_list is None or i >= len(caption_list):
            caption = None
        else:
            caption = caption_list[i]
        if heading_list is None or i >= len(heading_list):
            heading = None
        else:
            heading = heading_list[i]
        s = format_table(tuples_list[i], caption = caption, heading = heading, indent = indent)
        output.append(s)
    return '\n\n'.join(output)

#===============================================================================
def format_volt_table(table, caption = None, headings = True):
#===============================================================================
    """
    Format a VoltTable for display.
    """
    rows = table.tuples
    if headings:
        heading_row = [c.name for c in table.columns]
    else:
        heading_row = None
    return format_table(rows, caption = caption, headings = heading_row)

#===============================================================================
def format_volt_tables(table_list, caption_list = None, headings = True):
#===============================================================================
    """
    Format a list of VoltTable's for display.
    """
    output = []
    if table_list:
        for i in range(len(table_list)):
            if caption_list is None or i >= len(caption_list):
                caption = None
            else:
                caption = caption_list[i]
            output.append(format_volt_table(table_list[i], caption = caption, headings = headings))
    return '\n\n'.join(output)

#===============================================================================
def run_cmd(cmd, *args):
#===============================================================================
    """
    Run external program without capturing or suppressing output and check return code.
    """
    fullcmd = cmd
    for arg in args:
        sarg = str(arg)
        if len(sarg) == 0 or len(sarg.split()) > 1:
            fullcmd += ' "%s"' % sarg
        else:
            fullcmd += ' %s' % sarg
    if Global.dryrun_enabled:
        sys.stdout.write('%s\n' % fullcmd)
    else:
        if Global.verbose_enabled:
            verbose_info('Run: %s' % fullcmd)
        retcode = os.system(fullcmd)
        if retcode != 0:
            abort('Command "%s ..." failed with return code %d.' % (cmd, retcode))

#===============================================================================
def pipe_cmd(*args):
#===============================================================================
    """
    Run an external program, capture its output, and yield each output line for
    iteration.
    """
    try:
        proc = subprocess.Popen(args, stdout=subprocess.PIPE, stderr=subprocess.STDOUT)
        for line in iter(proc.stdout.readline, ''):
            yield line.rstrip()
        proc.stdout.close()
    except Exception, e:
        warning('Exception running command: %s' % ' '.join(args), e)

#===============================================================================
class Daemonizer(daemon.Daemon):
#===============================================================================
    """
    Class that supports daemonization (inherited from the daemon module). The
    current process, i.e. the running Python script is completely replaced by
    the executed program.
    """

    def __init__(self, name, description, output=None):
        """
        Constructor. The optional "output" keyword specifies an override to
        the default ~/.command_name output directory.
        """
        self.name = name
        self.description = description
        self.output_dir = output
        if self.output_dir is None:
            self.output_dir = get_state_directory()
        pid = os.path.join(self.output_dir, '%s.pid' % name)
        out = os.path.join(self.output_dir, '%s.out' % name)
        err = os.path.join(self.output_dir, '%s.err' % name)
        self.output_files = [out, err]
        daemon.Daemon.__init__(self, pid, stdout=out, stderr=err)
        # Clean up PID files of defunct processes.
        self.purge_defunct()

    def start_daemon(self, *args):
        """
        Start a daemon process.
        """
        # Replace existing output files.
        for path in self.output_files:
            if os.path.exists(path):
                try:
                    os.remove(path)
                except (IOError, OSError), e:
                    abort('Unable to remove the existing output file "%s".' % path, e)
        try:
            info('Starting %s in the background...' % (self.description), [
                    'Output files are in "%s".' % self.output_dir
                ])
            self.start(*args)
        except daemon.Daemon.AlreadyRunningException, e:
            abort('A %s background process appears to be running.' % self.description, (
                     'Process ID (PID): %d' % e.pid,
                     'PID file: %s' % e.pidfile),
                  'Please stop the process and try again.')
        except (IOError, OSError), e:
            abort('Unable to start the %s background process.' % self.description, e)

    def stop_daemon(self, kill_signal=signal.SIGTERM):
        """
        Stop a daemon process.
        """
        try:
            daemon.Daemon.stop(self, kill_signal=kill_signal)
            info("%s (process ID %d) was stopped." % (self.description, self.pid))
        except daemon.Daemon.NotRunningException, e:
            if e.pid != -1:
                addendum = ' as process ID %d' % e.pid
            else:
                addendum = ''
            abort('%s is no longer running%s.' % (self.description, addendum))
        except (IOError, OSError), e:
            abort('Unable to stop the %s background process.' % self.description, e)

    def on_started(self, *args_in):
        """
        Post-daemonization call-back.
        """
        # Strip out things requiring shell interpretation, e.g. quotes.
        args = [arg.replace('"', '') for arg in args_in]
        try:
            os.execvp(args[0], args)
        except (OSError, IOError), e:
            abort('Failed to exec:', args, e)

    def get_running(self):
        """
        Scan for PID files that have running processes.
        Returns a list of the current running PIDs.
        """
        running = []
        for path in glob.glob(os.path.join(self.output_dir, "*.pid")):
            pid, alive = daemon.get_status(path)
            if alive:
                running.append(pid)
        return running

    def purge_defunct(self):
        """
        Purge PID files of defunct daemon processes.
        """
        for path in glob.glob(os.path.join(self.output_dir, "*.pid")):
            pid, alive = daemon.get_status(path)
            if not alive:
                try:
                    info('Deleting stale PID file "%s"...' % path)
                    os.remove(path)
                except (OSError, IOError), e:
                    warning('Failed to delete PID file "%s".' % path, e)

#===============================================================================
def is_string(item):
#===============================================================================
    """
    Return True if the item behaves like a string.
    """
    try:
        test_string = item + ''
        return True
    except TypeError:
        return False

#===============================================================================
def is_sequence(item):
#===============================================================================
    """
    Return True if the item behaves like an iterable sequence.
    """
    if is_string(item):
        return False
    try:
        for var in item:
            break
        return True
    except TypeError:
        return False

#===============================================================================
def _flatten(item):
#===============================================================================
    """
    Internal function to recursively iterate a potentially nested sequence.
    None items are filtered out.
    """
    if item is not None:
        if is_sequence(item):
            for subitem in item:
                for subsubitem in _flatten(subitem):
                    if subsubitem is not None:
                        yield subsubitem
        else:
            yield item

#===============================================================================
def flatten(*items):
#===============================================================================
    """
    Flatten and yield individual items from a potentially nested list or tuple.
    """
    for item in _flatten(items):
        yield item

#===============================================================================
def flatten_to_list(*items):
#===============================================================================
    """
    Flatten a potentially nested list or tuple to a simple list.
    """
    return [item for item in flatten(*items)]

#===============================================================================
def to_display_string(item):
#===============================================================================
    """
    Recursively convert simple items and potentially nested sequences to a
    string, using square brackets and commas to format sequences.
    """
    if not is_sequence(item):
        return str(item)
    s = ''
    for subitem in item:
        if s:
            s += ', '
        s += to_display_string(subitem)
    return '[%s]' % s

#===============================================================================
class Zipper(object):
#===============================================================================
    """
    The Zipper class creates a zip file using the directories, strings, and
    exclusion regular expresions provided. It can also add a preamble and make
    the resulting file executable in order to support making a self-executable
    compressed Python program.
    """
    def __init__(self, excludes = []):
        self.output_file = None
        self.output_zip  = None
        self.output_path = None
        self.manifest    = []
        self.re_excludes = [re.compile(exclude) for exclude in excludes]

    def open(self, output_path, preamble = None, force = False):
        if os.path.exists(output_path) and not force:
            if choose('Overwrite "%s"?' % output_path, 'yes', 'no') == 'n':
                abort()
        self.output_path = output_path
        if not Global.dryrun_enabled:
            try:
                self.output_file = open(output_path, 'w');
                if preamble:
                    self.output_file.write(preamble)
                self.output_zip = zipfile.ZipFile(self.output_file, 'w', zipfile.ZIP_DEFLATED)
            except (IOError, OSError), e:
                self._abort('Failed to open for writing.', e)

    def close(self, make_executable = False):
        if self.output_zip:
            # Write the manifest.
            try:
                self.output_zip.writestr(Global.manifest_path, '\n'.join(self.manifest))
            except (IOError, OSError), e:
                self._abort('Failed to write %s.' % Global.manifest_path, e)
            self.output_zip.close()
            self.output_file.close()
            if make_executable:
                mode = os.stat(self.output_path).st_mode
                try:
                    os.chmod(self.output_path, mode | stat.S_IXUSR | stat.S_IXGRP | stat.S_IXOTH)
                except (IOError, OSError), e:
                    self._abort('Failed to add executable permission.', e)

    def add_file(self, path_in, path_out):
        for re_exclude in self.re_excludes:
            path_in_full = os.path.realpath(path_in)
            if re_exclude.search(path_in):
                self._verbose_info('skip "%s"' % path_in_full)
                break
        else:
            self._verbose_info('add "%s" as "%s"' % (path_in_full, path_out))
            try:
                if self.output_zip:
                    self.output_zip.write(path_in, path_out)
                    self.manifest.append(path_out)
            except (IOError, OSError), e:
                self._abort('Failed to write file "%s".' % path_out, e)

    def add_file_from_string(self, s, path_out):
        self._verbose_info('write string to "%s"' % path_out)
        if self.output_zip:
            try:
                self.output_zip.writestr(path_out, s)
                self.manifest.append(path_out)
            except (IOError, OSError), e:
                self._abort('Failed to write string to file "%s".' % path_out, e)

    def add_directory(self, path_in, dst, excludes = []):
        if not os.path.isdir(path_in):
            self._abort('Zip source directory "%s" does not exist.' % path_in)
        self._verbose_info('add directory "%s" to "%s"' % (path_in, dst))
        savedir = os.getcwd()
        # Get nice relative paths by temporarily switching directories.
        os.chdir(path_in)
        try:
            for basedir, subdirs, filenames in os.walk('.'):
                for filename in filenames:
                    file_path_in = os.path.join(basedir[2:], filename)
                    file_path_out = os.path.join(dst, basedir[2:], filename)
                    self.add_file(file_path_in, file_path_out)
        finally:
            os.chdir(savedir)

    def _verbose_info(self, msg):
        verbose_info('%s: %s' % (self.output_path, msg))

    def _abort(self, *msgs):
        abort('Fatal error writing zip file "%s".' % self.output_path, msgs)

#===============================================================================
def merge_java_options(*opts):
#===============================================================================
    """
    Merge redundant -X... java command line options. Keep others intact.
    Arguments can be lists or individual arguments. Returns the reduced list.
    """
    ret_opts = []
    xargs = set()
    for opt in flatten(*opts):
        if opt is not None:
            # This is somewhat simplistic logic that might have unlikely failure scenarios.
            if opt.startswith('-X'):
                # The symbol is the initial string of contiguous alphabetic characters.
                sym = ''.join([c for c in opt[2:] if c.isalpha()])
                if sym not in xargs:
                    xargs.add(sym)
                    ret_opts.append(opt)
            else:
                ret_opts.append(opt)
    return ret_opts

#===============================================================================
def kwargs_merge_list(kwargs, name, *args):
#===============================================================================
    """
    Merge and flatten kwargs list with additional items.
    """
    kwargs[name] = flatten_to_list(kwargs.get(name, None), *args)

#===============================================================================
def kwargs_merge_java_options(kwargs, name, *args):
#===============================================================================
    """
    Merge and flatten kwargs Java options list with additional options.
    """
    kwargs[name] = merge_java_options(kwargs.get(name, None), *args)

#===============================================================================
def choose(prompt, *choices):
#===============================================================================
    """
    Prompt the user for multiple choice input. Keep prompting until a valid
    choice is received. Choice shortcuts require unique first letters. The user
    can either respond with a single letter or an entire word.
    """
    letters = set()
    choice_list = []
    for choice in choices:
        if not choice:
            abort('Empty choice passed to choose().')
        if choice[0] in letters:
            abort('Non-unique choices %s passed to choose().' % str(choices))
        letters.add(choice[0])
        choice_list.append('[%s]%s' % (choice[0], choice[1:]))
    while True:
        sys.stdout.write('%s (%s) ' % (prompt, '/'.join(choice_list)))
        sys.stdout.flush()
        response = sys.stdin.readline().strip()
        if response in letters or response in choices:
            return response[0]

#===============================================================================
def dict_to_sorted_pairs(d):
#===============================================================================
    """
    Convert a dictionary to a list of key/value pairs sorted by key.
    """
    keys = d.keys()
    keys.sort()
    results = []
    for key in keys:
        results.append((key, d[key]))
    return results

#===============================================================================
def pluralize(s, count):
#===============================================================================
    """
    Return word with 's' appended if the count > 1.
    """
    if count > 1:
        return '%ss' % s
    return s

#===============================================================================
def kwargs_extract(kwargs, defaults, remove = True, check_extras = False):
#===============================================================================
    """
    Extract and optionally remove valid keyword arguments and convert to an
    object with attributes.  The defaults argument specifies both the list of
    valid keywords and their default values. Abort on any invalid keyword.
    """
    class O(object):
        pass
    o = O()
    if check_extras:
        bad = list(set(kwargs.keys()).difference(set(defaults.keys())))
        if bad:
            bad.sort()
            abort('Bad keywords passed to kwargs_extract():', bad)
    for name in defaults:
        if name in kwargs:
            if remove:
                value = kwargs.pop(name)
            else:
                value = kwargs[name]
        else:
            value = defaults[name]
        setattr(o, name, value)
    return o

#===============================================================================
def kwargs_get(kwargs, name, remove = True, default = None):
#===============================================================================
    defaults = {name: default}
    args = kwargs_extract(kwargs, defaults, remove = remove, check_extras = False)
    return getattr(args, name)

#===============================================================================
def kwargs_get_string(kwargs, name, remove = True, default = None):
#===============================================================================
    value = kwargs_get(kwargs, name, remove = remove, default = default)
    if value is not None:
        value = str(value)
    return value

#===============================================================================
def kwargs_get_integer(kwargs, name, remove = True, default = None):
#===============================================================================
    value = kwargs_get(kwargs, name, remove = remove, default = default)
    if value is not None:
        try:
            value = int(value)
        except (ValueError, TypeError):
            abort('Keyword argument "%s" must be an integer: %s' % (name, str(value)))
    return value

#===============================================================================
def kwargs_get_boolean(kwargs, name, remove = True, default = None):
#===============================================================================
    value = kwargs_get(kwargs, name, remove = remove, default = default)
    if value is None or value == True or value == False:
        return value
    abort('Keyword argument "%s" must be a boolean value: %s' % (name, str(value)))

#===============================================================================
def kwargs_get_list(kwargs, name, remove = True, default = []):
#===============================================================================
    return flatten_to_list(kwargs_get(kwargs, name, remove = remove, default = default))

#===============================================================================
def kwargs_set_defaults(kwargs, **defaults):
#===============================================================================
    for name in defaults:
        if name not in kwargs:
            kwargs[name] = defaults[name]

#===============================================================================
def parse_hosts(host_string, min_hosts = None, max_hosts = None, default_port = None):
#===============================================================================
    """
    Split host string on commas, extract optional port for each and return list
    of host objects. Check against minimum/maximum quantities if specified.
    """
    class Host(object):
        def __init__(self, host, port):
            self.host = host
            self.port = port
    hosts = []
    for host_port in host_string.split(','):
        split_host = host_port.split(':')
        host = split_host[0]
        if len(split_host) > 2:
            abort('Bad HOST:PORT format "%s" - too many colons.' % host_port)
        if len(split_host) == 1:
            # Add the default port if specified. Validated by caller to be an integer.
            if default_port:
                port = default_port
            else:
                port = None
        else:
            try:
                port = int(split_host[1])
            except ValueError, e:
                abort('Bad port value "%s" for host: %s' % (split_host[1], host_port))
        hosts.append(Host(host, port))
    if min_hosts is not None and len(hosts) < min_hosts:
        abort('Too few hosts in host string "%s". The minimum is %d.'
                    % (host_string, min_hosts))
    if max_hosts is not None and len(hosts) > max_hosts:
        abort('Too many hosts in host string "%s". The maximum is %d.'
                    % (host_string, max_hosts))
    return hosts

#===============================================================================
def paragraph(*lines):
#===============================================================================
    """
    Strip leading and trailing whitespace and wrap text into a paragraph block.
    The arguments can include arbitrarily nested sequences.
    """
    wlines = []
    for line in flatten_to_list(lines):
        wlines.extend(line.strip().split('\n'))
    return textwrap.fill('\n'.join(wlines))

#===============================================================================
class File(object):
#===============================================================================
    """
    File reader/writer object that aborts on any error. Must explicitly call
    close(). The main point is to standardize the error-handling.
    """
    def __init__(self, path, mode = 'r', make_dirs=False):
        if mode not in ('r', 'w'):
            abort('Invalid file mode "%s".' % mode)
        self.path      = path
        self.mode      = mode
        self.make_dirs = make_dirs
        self.f         = None
    def open(self):
        self.close()
        if self.mode == 'w' and self.make_dirs:
            dir = os.path.dirname(self.path)
            if dir and not os.path.exists(dir):
                try:
                    os.makedirs(dir)
                except (IOError, OSError), e:
                    self._abort('Unable to create directory "%s".' % dir)
        self.f = self._open()
    def read(self):
        if self.mode != 'r':
            self._abort('File is not open for reading in call to read().')
        # Reading the entire file, so we can automatically open and close here.
        if self.f is None:
            f = self._open()
        else:
            f = self.f
        try:
            try:
                return f.read()
            except (IOError, OSError), e:
                self._abort('Read error.', e)
        finally:
            # Close locally-opened file.
            if self.f is None:
                f.close()
    def read_hex(self):
        return binascii.hexlify(self.read())
    def write(self, s):
        if self.mode != 'w':
            self._abort('File is not open for writing in call to write().')
        if self.f is None:
            self._abort('File was not opened in call to write().')
        try:
            self.f.write(s)
        except (IOError, OSError), e:
            self._abort('Write error.', e)
    def close(self):
        if self.f:
            self.f.close()
    def _open(self):
        try:
            return open(self.path, self.mode)
        except (IOError, OSError), e:
            self._abort('File open error.', e)
    def _abort(self, msg, e = None):
        msgs = ['''File("%s",'%s'): %s''' % (self.path, self.mode, msg)]
        if e:
            msgs.append(str(e))
        abort(*msgs)

#===============================================================================
class FileGenerator(object):
#===============================================================================
    """
    File generator.
    """

    def __init__(self, resource_finder, **symbols):
        """
        resource_finder must implement a find_resource(path) method.
        """
        self.resource_finder = resource_finder
        self.symbols = copy.copy(symbols)
        self.generated = []

    def add_symbols(self, **symbols):
        self.symbols.update(symbols)

    def from_template(self, src, tgt=None, permissions=None):
        if tgt is None:
            tgt = src
        info('Generating "%s"...' % tgt)
        src_path = self.resource_finder.find_resource(src)
        src_file = File(src_path)
        src_file.open()
        try:
            template = string.Template(src_file.read())
            s = template.safe_substitute(**self.symbols)
        finally:
            src_file.close()
        tgt_file = File(tgt, mode='w', make_dirs=True)
        tgt_file.open()
        try:
            tgt_file.write(s)
            self.generated.append(tgt)
        finally:
            tgt_file.close()
        if permissions is not None:
            os.chmod(tgt, 0755)

    def custom(self, tgt, callback):
        info('Generating "%s"...' % tgt)
        output_stream = File(tgt, 'w')
        output_stream.open()
        try:
            callback(output_stream)
            self.generated.append(tgt)
        finally:
            output_stream.close()


#===============================================================================
class INIConfigManager(object):
#===============================================================================
    """
    Loads/saves INI format configuration to and from a dictionary.
    """

    def load(self, path):
        parser = ConfigParser.SafeConfigParser()
        parser.read(path)
        d = dict()
        for section in parser.sections():
            for name, value in parser.items(section):
                d['%s.%s' % (section, name)] = value
        return d

    def save(self, path, d):
        parser = ConfigParser.SafeConfigParser()
        keys = d.keys()
        keys.sort()
        cur_section = None
        for key in keys:
            if key.find('.') == -1:
                abort('Key "%s" must have a section, e.g. "volt.%s"' % (key, key))
            else:
                section, name = key.split('.', 1)
            if cur_section is None or section != cur_section:
                parser.add_section(section)
                cur_section = section
            parser.set(cur_section, name, d[key])
        f = File(path, 'w')
        f.open()
        try:
            parser.write(f)
        finally:
            f.close()

#===============================================================================
class PersistentConfig(object):
#===============================================================================
    """
    Persistent access to configuration data. Manages two configuration
    files, one for permanent configuration and the other for local state.
    """

    def __init__(self, format, path, local_path):
        """
        Construct persistent configuration based on specified format name, path
        to permanent config file, and path to local config file.
        """
        self.path = path
        self.local_path = local_path
        if format.lower() == 'ini':
            self.config_manager = INIConfigManager()
        else:
            abort('Unsupported configuration format "%s".' % format)
        self.permanent = self.config_manager.load(self.path)
        if self.local_path:
            self.local = self.config_manager.load(self.local_path)
        else:
            self.local = {}

    def save_permanent(self):
        """
        Save the permanent configuration.
        """
        self.config_manager.save(self.path, self.permanent)

    def save_local(self):
        """
        Save the local configuration (overrides and additions to permanent).
        """
        if self.local:
            self.config_manager.save(self.local_path, self.local)
        else:
            error('No local configuration was specified. (%s)' % tag,
                  'For reference, the permanent configuration is "%s".' % self.path)

    def get(self, key):
        """
        Get a value for a key from the merged configuration.
        """
        if key in self.local:
            return self.local[key]
        return self.permanent.get(key, None)

    def set_permanent(self, key, value):
        """
        Set a key/value pair in the permanent configuration.
        """
        self.permanent[key] = value
        self.save_permanent()

    def set_local(self, key, value):
        """
        Set a key/value pair in the local configuration.
        """
        self.local[key] = value
        if self.local:
            self.save_local()

    def query(self, filter = None):
        """
        Query for keys and values as a merged dictionary.
        The optional filter is matched against the start of each key.
        """
        if filter:
            results = {}
            for key in self.local:
                if key.startswith(filter):
                    results[key] = self.local[key]
            for key in self.permanent:
                if key not in results and key.startswith(filter):
                    results[key] = self.permanent[key]
        else:
            results = self.local
            for key in self.permanent:
                if key not in results:
                    results[key] = self.permanent[key]
        return results

    def query_pairs(self, filter = None):
        """
        Query for keys and values as a sorted list of (key, value) pairs.
        The optional filter is matched against the start of each key.
        """
        return dict_to_sorted_pairs(self.query(filter = filter))

#===============================================================================
class VoltTupleWrapper(object):
#===============================================================================
    """
    Wraps a Volt tuple to add error handling, type safety, etc..
    """
    def __init__(self, tuple):
        self.tuple = tuple
    def column_count(self, index):
        return len(self.tuple)
    def column(self, index):
        if index < 0 or index >= len(self.tuple):
            abort('Bad column index %d (%d columns available).' % (index, len(self.tuple)))
        return self.tuple[index]
    def column_string(self, index):
        return str(self.column(index))
    def column_integer(self, index):
        try:
            return int(self.column(index))
        except ValueError:
            abort('Column %d value (%s) is not an integer.' % (index, str(self.column(index))))
    def __str__(self):
        return format_table([self.tuple])

#===============================================================================
class VoltTableWrapper(object):
#===============================================================================
    """
    Wraps a voltdbclient.VoltTable to add error handling, type safety, etc..
    """
    def __init__(self, table):
        self.table = table
    def tuple_count(self):
        return len(self.table.tuples)
    def tuple(self, index):
        if index < 0 or index >= len(self.table.tuples):
            abort('Bad tuple index %d (%d tuples available).' % (index, len(self.table.tuples)))
        return VoltTupleWrapper(self.table.tuples[index])
    def tuples(self):
        return self.table.tuples
    def format_table(self, caption = None):
        return format_volt_table(self.table, caption = caption)
    def __str__(self):
        return self.format_table()

#===============================================================================
class VoltResponseWrapper(object):
#===============================================================================
    """
    Wraps a voltdbclient.VoltResponse to add error handling, type safety, etc..
    """
    def __init__(self, response):
        self.response = response
    def status(self):
        return self.response.status
    def table_count(self):
        if not self.response.tables:
            return 0
        return len(self.response.tables)
    def table(self, index):
        if index < 0 or index >= self.table_count():
            abort('Bad table index %d (%d tables available).' % (index, self.table_count()))
        return VoltTableWrapper(self.response.tables[index])
    def format_tables(self, caption_list = None):
        return format_volt_tables(self.response.tables, caption_list = caption_list)
    def __str__(self):
        output = [str(self.response)]
        if self.table_count() > 0:
            output.append(self.format_tables())
        return '\n\n'.join(output)

#===============================================================================
class MessageDict(dict):
#===============================================================================
    """
    Message dictionary provides message numbers as attributes or the messages
    by looking up that message number in the underlying dictionary.
        messages.MY_MESSAGE == <integer index>
        messages[messages.MY_MESSAGE] == <string>
    """
    def __init__(self, **kwargs):
        dict.__init__(self)
        i = 0
        for key in kwargs:
            i += 1
            self[i] = kwargs[key]
            setattr(self, key, i)

#===============================================================================
class CodeFormatter(object):
#===============================================================================
    """
    Useful for formatting generated code. It is currently geared for DDL, but
    this isn't etched in stone.
    """
    def __init__(self, separator=',', vcomment_prefix='', indent_string='    '):
        self.separator = separator
        self.vcomment_prefix = vcomment_prefix
        self.indent_string = indent_string
        self.level = 0
        self.lines = []
        self.pending_separator = [-1]
        self.block_start_index = [0]
    def _line(self, needs_separator, *lines):
        if needs_separator and self.separator and self.pending_separator[-1] >= 0:
            self.lines[self.pending_separator[-1]] += self.separator
        for line in lines:
            self.lines.append('%s%s' % (self.indent_string * self.level, line))
        if needs_separator:
            self.pending_separator[-1] = len(self.lines) - 1
    def _block_line(self, *lines):
        if self.pending_separator[-1] >= self.block_start_index[-1]:
            self.pending_separator[-1] += len(lines)
        for line in lines:
            self.lines.insert(self.block_start_index[-1], line)
            self.block_start_index[-1] += 1
    def block_start(self, *lines):
        if self.level == 0:
            self._line(False, '')
        self.block_start_index.append(len(self.lines))
        self._line(False, *lines)
        self._line(False, '(')
        self.level += 1
        self.pending_separator.append(-1)
    def block_end(self, *lines):
        self.level -= 1
        self.pending_separator.pop()
        if self.level == 0:
            self._line(False, ');')
        else:
            self._line(True, ')')
        self.block_start_index.pop()
    def code(self, *lines):
        self._line(False, *lines)
    def code_fragment(self, *lines):
        self._line(True, *lines)
    def comment(self, *lines):
        for line in lines:
            self._line(False, '-- %s' % line)
    def vcomment(self, *lines):
        for line in lines:
            self._line(False, '--%s %s' % (self.vcomment_prefix, line))
    def block_comment(self, *lines):
        for line in lines:
            self._block_line('-- %s' % line)
    def block_vcomment(self, *lines):
        for line in lines:
            self._block_line('--%s %s' % (self.vcomment_prefix, line))
    def blank(self, n=1):
        for line in range(n):
            self._line(False, '')
    def __str__(self):
        return '\n'.join(self.lines)<|MERGE_RESOLUTION|>--- conflicted
+++ resolved
@@ -41,15 +41,10 @@
 import pkgutil
 import binascii
 import stat
-<<<<<<< HEAD
 import daemon
 import signal
-
-__author__ = 'scooper'
-=======
 import textwrap
 import string
->>>>>>> c24f81be
 
 #===============================================================================
 class Global:
