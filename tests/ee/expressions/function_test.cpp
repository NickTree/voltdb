--- conflicted
+++ resolved
@@ -87,17 +87,15 @@
                                   0,
                                   (AbstractDRTupleStream *)0,
                                   (AbstractDRTupleStream *)0,
-<<<<<<< HEAD
-                                  0) {}
+                                  0,
+                                  "") {}
 
         /**
          * A template for calling nullary function call expressions.
          */
         template <typename OUTPUT_TYPE>
         int testNullary(int operation, OUTPUT_TYPE, bool expect_null = false);
-=======
-                                  0, "") {}
->>>>>>> a76a2b67
+
         /**
          * A template for calling unary function call expressions.  For any C++
          * type T, define the function "NValue getSomeValue(T val)" to
