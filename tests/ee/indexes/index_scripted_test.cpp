/* This file is part of VoltDB.
 * Copyright (C) 2008-2012 VoltDB Inc.
 *
 * Permission is hereby granted, free of charge, to any person obtaining
 * a copy of this software and associated documentation files (the
 * "Software"), to deal in the Software without restriction, including
 * without limitation the rights to use, copy, modify, merge, publish,
 * distribute, sublicense, and/or sell copies of the Software, and to
 * permit persons to whom the Software is furnished to do so, subject to
 * the following conditions:
 *
 * The above copyright notice and this permission notice shall be
 * included in all copies or substantial portions of the Software.
 *
 * THE SOFTWARE IS PROVIDED "AS IS", WITHOUT WARRANTY OF ANY KIND,
 * EXPRESS OR IMPLIED, INCLUDING BUT NOT LIMITED TO THE WARRANTIES OF
 * MERCHANTABILITY, FITNESS FOR A PARTICULAR PURPOSE AND NONINFRINGEMENT.
 * IN NO EVENT SHALL THE AUTHORS BE LIABLE FOR ANY CLAIM, DAMAGES OR
 * OTHER LIABILITY, WHETHER IN AN ACTION OF CONTRACT, TORT OR OTHERWISE,
 * ARISING FROM, OUT OF OR IN CONNECTION WITH THE SOFTWARE OR THE USE OR
 * OTHER DEALINGS IN THE SOFTWARE.
 */

#include <vector>
#include <map>
#include <string>
#include <istream>
#include <iostream>
#include <fstream>
#include <cassert>
#include <sys/time.h>
#include <boost/foreach.hpp>
#include "common/NValue.hpp"
#include "common/ValueFactory.hpp"
#include "indexes/tableindex.h"
#include "indexes/tableindexfactory.h"
#include "common/types.h"
#include "common/valuevector.h"

using namespace std;
using namespace voltdb;

const int kMaxInputLineSize = 2048;
const char *kScriptFileName = "index_script.txt";

const char *kBeginCommand = "begin";
const char *kExecCommand = "exec";
const char *kDoneCommand = "done";

const char *kBigIntTypecode = "bint";
const char *kIntegerTypecode = "int";
const char *kSmallIntTypecode = "sint";
const char *kTinyIntTypecode = "tint";
const char *kFloatTypecode = "float";
const char *kDecimalTypecode = "dec";
const char *kStringTypecode4 = "str4";         // VARCHAR(4)
const char *kStringTypecode128 = "str128";       // VARCHAR(128)

const char *kInsertSuccess = "is";
const char *kInsertFailure = "if";
const char *kLookupSuccess = "ls";
const char *kLookupFailure = "lf";
const char *kDeleteSuccess = "ds";
const char *kDeleteFailure = "df";

const char *kMultiIntsHash = "MultiIntsHash";
const char *kMultiIntsTree = "MultiIntsTree";
const char *kMultiGenericHash = "MultiGenericHash";
const char *kMultiGenericTree = "MultiGenericTree";
const char *kUniqueIntsHash = "UniqueIntsHash";
const char *kUniqueIntsTree = "UniqueIntsTree";
const char *kUniqueGenericHash = "UniqueGenericHash";
const char *kUniqueGenericTree = "UniqueGenericTree";


struct Command {
    const char *op;
    voltdb::TableTuple* key;
    voltdb::TableTuple* key2;
};

vector<voltdb::TableIndex*> currentIndexes;
voltdb::TableIndex *currentIndex;
vector<voltdb::ValueType> currentColumnTypes;
vector<int32_t> currentColumnLengths;
vector<bool> currentColumnAllowNull;
map<string, voltdb::TableTuple*> tuples;
vector<char*> pool;
vector<TupleSchema *> schemaCache;
vector<TableTuple *> tupleCache;
int globalFailures = 0;

vector<Command> currentCommands;
int line = 0;

bool commandIS(voltdb::TableTuple &key)
{
    //cout << "running is" << endl;
    //cout << " candidate key : " << key.tupleLength() << " - " << key.debug("") << endl;
    return currentIndex->addEntry(&key);
}

bool commandIF(voltdb::TableTuple &key)
{
    //cout << "running if" << endl;
    //cout << " candidate key : " << key.tupleLength() << " - " << key.debug("") << endl;
    return !commandIS(key);
}

bool commandLS(voltdb::TableTuple &key)
{
    //cout << "running ls" << endl;
    //cout << " candidate key : " << key.tupleLength() << " - " << key.debug("") << endl;
    bool result = currentIndex->moveToKey(&key);
    if (!result) {
        cout << "ls FAIL(moveToKey()) key length: " << key.tupleLength() << endl << key.debug("") << endl;
        return false;
    }
    voltdb::TableTuple value = currentIndex->nextValueAtKey();
    if (value.isNullTuple()) {
        cout << "ls FAIL(isNullTuple()) key length: " << key.tupleLength() << endl << key.debug("") << endl;
        return false;
    }
    if (!value.equals(key)) {
        cout << "ls FAIL(!equals()) key length: " << key.tupleLength() << key.debug("")
            << endl << " value length: " << value.tupleLength() << endl << value.debug("") << endl;
        return false;
    }
    return true;
}

bool commandLF(voltdb::TableTuple &key)
{
    //cout << "running lf" << endl;
    //cout << " candidate key : " << key.tupleLength() << " - " << key.debug("") << endl;

    // Don't just call !commandLS(key) here. That does an equality check.
    // Here, the valid test is for existence, not equality.
    return !(currentIndex->moveToKey(&key));
}

bool commandDS(voltdb::TableTuple &key)
{
    //cout << "running ds" << endl;
    //cout << " candidate key : " << key.tupleLength() << " - " << key.debug("") << endl;
    return currentIndex->deleteEntry(&key);
}

bool commandDF(voltdb::TableTuple &key)
{
    //cout << "running df" << endl;
    //cout << " candidate key : " << key.tupleLength() << " - " << key.debug("") << endl;
    return !currentIndex->deleteEntry(&key);
}

void cleanUp()
{
    assert(currentIndexes.size() == 0);

    currentColumnTypes.clear();
    currentColumnLengths.clear();
    currentColumnAllowNull.clear();
    currentCommands.clear();

    for (int i = 0; i < tupleCache.size(); ++i) {
        tupleCache[i]->freeObjectColumns();
        delete tupleCache[i];
    }
    tupleCache.clear();

    for (int i = 0; i < pool.size(); ++i)
        delete[] pool[i];
    pool.clear();

    for (int i = 0; i < schemaCache.size(); ++i)
        TupleSchema::freeTupleSchema(schemaCache[i]);
    schemaCache.clear();

    tuples.clear();
}

void setNewCurrent(const char *testName,
                   vector<const char*> indexNames,
                   vector<voltdb::ValueType> columnTypes,
                   vector<int32_t> columnLengths,
                   vector<bool> columnAllowNull)
{
    cleanUp();

    currentColumnTypes = columnTypes;
    currentColumnLengths = columnLengths;
    currentColumnAllowNull = columnAllowNull;

    voltdb::TupleSchema *schema = voltdb::TupleSchema::createTupleSchema(columnTypes, columnLengths, columnAllowNull, true);
    schemaCache.push_back(schema);
    // just pack the indices tightly
    vector<int> columnIndices;
    for (int i = 0; i < (int)columnTypes.size(); i++) {
        columnIndices.push_back(i);
    }

    BOOST_FOREACH(const char* indexName, indexNames) {
        voltdb::TableIndex *index;

        if (strcmp(indexName, kMultiIntsHash) == 0) {
            voltdb::TableIndexScheme scheme(indexName, voltdb::HASH_TABLE_INDEX,
<<<<<<< HEAD
                                            columnIndices, TableIndex::indexColumnsDirectly(),
                                            false, false, true, schema);
=======
                                            columnIndices,
                                            false, false, schema);
>>>>>>> 394c152f
            index = voltdb::TableIndexFactory::getInstance(scheme);
        }
        else if (strcmp(indexName, kMultiIntsTree) == 0) {
            voltdb::TableIndexScheme scheme(indexName, voltdb::BALANCED_TREE_INDEX,
<<<<<<< HEAD
                                            columnIndices, TableIndex::indexColumnsDirectly(),
                                            false, true, true, schema);
=======
                                            columnIndices,
                                            false, true, schema);
>>>>>>> 394c152f
            index = voltdb::TableIndexFactory::getInstance(scheme);
        }
        else if (strcmp(indexName, kMultiGenericHash) == 0) {
            voltdb::TableIndexScheme scheme(indexName, voltdb::HASH_TABLE_INDEX,
<<<<<<< HEAD
                                            columnIndices, TableIndex::indexColumnsDirectly(),
                                            false, false, false, schema);
=======
                                            columnIndices,
                                            false, false, schema);
>>>>>>> 394c152f
            index = voltdb::TableIndexFactory::getInstance(scheme);
        }
        else if (strcmp(indexName, kMultiGenericTree) == 0) {
            voltdb::TableIndexScheme scheme(indexName, voltdb::BALANCED_TREE_INDEX,
<<<<<<< HEAD
                                            columnIndices, TableIndex::indexColumnsDirectly(),
                                            false, true, false, schema);
=======
                                            columnIndices,
                                            false, true, schema);
>>>>>>> 394c152f
            index = voltdb::TableIndexFactory::getInstance(scheme);
        }
        else if (strcmp(indexName, kUniqueIntsHash) == 0) {
            voltdb::TableIndexScheme scheme(indexName, voltdb::HASH_TABLE_INDEX,
<<<<<<< HEAD
                                            columnIndices, TableIndex::indexColumnsDirectly(),
                                            true, false, true, schema);
=======
                                            columnIndices,
                                            true, false, schema);
>>>>>>> 394c152f
            index = voltdb::TableIndexFactory::getInstance(scheme);
        }
        else if (strcmp(indexName, kUniqueIntsTree) == 0) {
            voltdb::TableIndexScheme scheme(indexName, voltdb::BALANCED_TREE_INDEX,
<<<<<<< HEAD
                                            columnIndices, TableIndex::indexColumnsDirectly(), true, true, true, schema);
=======
                                            columnIndices,
                                            true, true, schema);
>>>>>>> 394c152f
            index = voltdb::TableIndexFactory::getInstance(scheme);
        }
        else if (strcmp(indexName, kUniqueGenericHash) == 0) {
            voltdb::TableIndexScheme scheme(indexName, voltdb::HASH_TABLE_INDEX,
<<<<<<< HEAD
                                            columnIndices, TableIndex::indexColumnsDirectly(),
                                            true, false, false, schema);
=======
                                            columnIndices,
                                            true, false, schema);
>>>>>>> 394c152f
            index = voltdb::TableIndexFactory::getInstance(scheme);
        }
        else if (strcmp(indexName, kUniqueGenericTree) == 0) {
            voltdb::TableIndexScheme scheme(indexName, voltdb::BALANCED_TREE_INDEX,
<<<<<<< HEAD
                                            columnIndices, TableIndex::indexColumnsDirectly(),
                                            true, true, false, schema);
=======
                                            columnIndices,
                                            true, true, schema);
>>>>>>> 394c152f
            index = voltdb::TableIndexFactory::getInstance(scheme);
        }
        else {
            cerr << "Unable to load index named: " << indexName << " on line: " << line << endl;
            exit(-1);
        }
        currentIndexes.push_back(index);
    }
}

void runTest()
{
    timeval tStart, tEnd;

    while (currentIndexes.size() > 0) {

        int successes = 0;
        int failures = 0;

        currentIndex = currentIndexes.back();
        currentIndexes.pop_back();

        gettimeofday(&tStart, NULL);

        size_t commandCount = currentCommands.size();
        for (size_t i = 0; i < commandCount; ++i) {
            Command &command = currentCommands[i];
            bool result;
            if (command.op == kInsertSuccess)
                result = commandIS(*command.key);
            else if (command.op == kInsertFailure)
                result = commandIF(*command.key);
            else if (command.op == kLookupSuccess)
                result = commandLS(*command.key);
            else if (command.op == kLookupFailure)
                result = commandLF(*command.key);
            else if (command.op == kDeleteSuccess)
                result = commandDS(*command.key);
            else if (command.op == kDeleteFailure)
                result = commandDF(*command.key);
            else {
                cerr << "Unexpected command when running test." << endl;
                exit(-1);
            }
            if (result) ++successes;
            else {
                cout << "(" << successes << "/" << failures << ") new FAILURE: " << command.op << endl;
                ++failures;
            }
        }

        gettimeofday(&tEnd, NULL);

        int64_t us = (tEnd.tv_sec - tStart.tv_sec) * 1000000;
        us += tEnd.tv_usec - tStart.tv_usec;

        cout << "successes/failures: " << successes << "/" << failures;
        cout << " in " << us << "us";
        cout << " on " << currentIndex->getName() << "/" << currentIndex->getTypeName() << endl;
        globalFailures += failures;

        delete currentIndex;
        currentIndex = NULL;
    }

    cleanUp();
}

voltdb::TableTuple *tupleFromString(char *tupleStr, voltdb::TupleSchema *tupleSchema) {
    string key(tupleStr);

    map<string, voltdb::TableTuple*>::iterator iter;
    iter = tuples.find(key);
    if (iter != tuples.end())
        return iter->second;

    voltdb::TableTuple *tuple = new TableTuple(tupleSchema);
    tupleCache.push_back(tuple);
    char *data = new char[tuple->tupleLength()];
    pool.push_back(data);
    memset(data, 0, tuple->tupleLength());
    tuple->move(data);
    tuples[key] = tuple;

    char *value = strtok(tupleStr, ",");
    for (int i = 0; i < currentColumnTypes.size(); i++) {
        voltdb::ValueType type = currentColumnTypes[i];
        int64_t bi_value;
        double d_value;
        switch (type) {
            case voltdb::VALUE_TYPE_TINYINT:
                bi_value = static_cast<int64_t>(atoll(value));
                tuple->setNValue(i, ValueFactory::getTinyIntValue(static_cast<int8_t>(bi_value)));
                break;
            case voltdb::VALUE_TYPE_SMALLINT:
                bi_value = static_cast<int64_t>(atoll(value));
                tuple->setNValue(i, ValueFactory::getSmallIntValue(static_cast<int16_t>(bi_value)));
                break;
            case voltdb::VALUE_TYPE_INTEGER:
                bi_value = static_cast<int64_t>(atoll(value));
                tuple->setNValue(i, ValueFactory::getIntegerValue(static_cast<int32_t>(bi_value)));
                break;
            case voltdb::VALUE_TYPE_BIGINT:
                bi_value = static_cast<int64_t>(atoll(value));
                tuple->setNValue(i, ValueFactory::getBigIntValue(bi_value));
                break;
            case voltdb::VALUE_TYPE_DOUBLE:
                d_value = atof(value);
                tuple->setNValue(i, ValueFactory::getDoubleValue(d_value));
                break;
            case voltdb::VALUE_TYPE_DECIMAL:
                tuple->setNValue(i, ValueFactory::getDecimalValueFromString(value));
                break;
            case voltdb::VALUE_TYPE_VARCHAR: {
                NValue nv = ValueFactory::getStringValue(value);
                tuple->setNValueAllocateForObjectCopies(i, nv, NULL);
                nv.free();
                break;
            }
            default:
                cerr << "Type not supported. Error from line: " << line << endl;
                exit(-1);
                break;
        }
        value = strtok(NULL, ",");
    }

    return tuple;
}

int main(int argc, char **argv)
{
    // default input is stdin
    istream *input = &cin;

    // alternate input
    if (argc > 1) {
        input = new ifstream(argv[1]);
        if (!input->good()) {
            cerr << "Couln't open file specified." << endl;
            exit(-1);
        }
    }
    char buf[kMaxInputLineSize];

    bool done = false;
    while (!done) {
        input->getline(buf, kMaxInputLineSize);
        if (buf[0] == '#') continue;

        char *command = strtok(buf, " ");
        if (!command)
            continue;

        // parse the begin command
        if (strcmp(command, kBeginCommand) == 0) {
            char *testName = strtok(NULL, " ");
            char *indexNames = strtok(NULL, " ");
            char *schema = strtok(NULL, " ");

            // read all the types
            vector<voltdb::ValueType> columnTypes;
            vector<int32_t> columnLengths;
            vector<bool> columnAllowNull;

            char *typecode = strtok(schema, ",");
            while (typecode) {
                if (strcmp(typecode, kBigIntTypecode) == 0) {
                    columnTypes.push_back(VALUE_TYPE_BIGINT);
                    columnLengths.push_back(NValue::getTupleStorageSize(VALUE_TYPE_BIGINT));
                    columnAllowNull.push_back(false);
                }
                else if (strcmp(typecode, kIntegerTypecode) == 0) {
                    columnTypes.push_back(VALUE_TYPE_INTEGER);
                    columnLengths.push_back(NValue::getTupleStorageSize(VALUE_TYPE_INTEGER));
                    columnAllowNull.push_back(false);
                }
                else if (strcmp(typecode, kSmallIntTypecode) == 0) {
                    columnTypes.push_back(VALUE_TYPE_SMALLINT);
                    columnLengths.push_back(NValue::getTupleStorageSize(VALUE_TYPE_SMALLINT));
                    columnAllowNull.push_back(false);
                }
                else if (strcmp(typecode, kTinyIntTypecode) == 0) {
                    columnTypes.push_back(VALUE_TYPE_TINYINT);
                    columnLengths.push_back(NValue::getTupleStorageSize(VALUE_TYPE_TINYINT));
                    columnAllowNull.push_back(false);
                }
                else if (strcmp(typecode, kFloatTypecode) == 0) {
                    columnTypes.push_back(VALUE_TYPE_DOUBLE);
                    columnLengths.push_back(NValue::getTupleStorageSize(VALUE_TYPE_DOUBLE));
                    columnAllowNull.push_back(false);
                }
                else if (strcmp(typecode, kDecimalTypecode) == 0) {
                    columnTypes.push_back(VALUE_TYPE_DECIMAL);
                    columnLengths.push_back(NValue::getTupleStorageSize(VALUE_TYPE_DECIMAL));
                    columnAllowNull.push_back(false);
                }
                else if (strcmp(typecode, kStringTypecode4) == 0) {
                    columnTypes.push_back(VALUE_TYPE_VARCHAR);
                    columnLengths.push_back(4);
                    columnAllowNull.push_back(false);
                }
                else if (strcmp(typecode, kStringTypecode128) == 0) {
                    columnTypes.push_back(VALUE_TYPE_VARCHAR);
                    columnLengths.push_back(128);
                    columnAllowNull.push_back(false);
                }
                else {
                    cerr << "Typecode parse error on line: " << line << endl;
                    exit(-1);
                }

                typecode = strtok(NULL, ",");
            }

            // now go back and get the index names (out of order due to strtok)
            vector<const char*> indexNameVec;
            //cout << "Full set of indexnames is: " << indexNames << endl;
            char *indexName = strtok(indexNames, ",");
            //cout << "Adding index of type: " << indexName << endl;
            indexNameVec.push_back(indexName);
            while ((indexName = strtok(NULL, ","))) {
                //cout << "Adding index of type: " << indexName << endl;
                indexNameVec.push_back(indexName);
            }

            // initialize the index
            setNewCurrent(testName, indexNameVec, columnTypes, columnLengths, columnAllowNull);
        }

        // parse the exec command and run the loaded test
        else if (strcmp(command, kExecCommand) == 0) {
            runTest();
            // run until an error occurs. if this is undesired, maybe
            // introduce an exec-continue command that runs past errors?
            if (globalFailures > 0) {
                done = true;
            }
        }

        // parse the done command and quit the test
        else if (strcmp(command, kDoneCommand) == 0) {
            done = true;
        }

        // read a regular command
        else {
            char *tuple1 = strtok(NULL, " ");
            char *tuple2 = strtok(NULL, " ");

            // read the command opcode
            Command cmd;
            if (strcmp(command, kInsertSuccess) == 0) cmd.op = kInsertSuccess;
            else if (strcmp(command, kInsertFailure) == 0) cmd.op = kInsertFailure;
            else if (strcmp(command, kLookupSuccess) == 0) cmd.op = kLookupSuccess;
            else if (strcmp(command, kLookupFailure) == 0) cmd.op = kLookupFailure;
            else if (strcmp(command, kDeleteSuccess) == 0) cmd.op = kDeleteSuccess;
            else if (strcmp(command, kDeleteFailure) == 0) cmd.op = kDeleteFailure;
            else {
                cerr << "Operation code parse error on line: " << line << endl;
                exit(-1);
            }
            voltdb::TupleSchema *tupleSchema = voltdb::TupleSchema::createTupleSchema(currentColumnTypes, currentColumnLengths, currentColumnAllowNull, true);
            schemaCache.push_back(tupleSchema);
            cmd.key = tupleFromString(tuple1, tupleSchema);
            if (tuple2) cmd.key2 = tupleFromString(tuple2, tupleSchema);
            currentCommands.push_back(cmd);
        }

        line++;
    }
    if (input != &cin) delete input;
    return globalFailures;
}<|MERGE_RESOLUTION|>--- conflicted
+++ resolved
@@ -204,89 +204,50 @@
 
         if (strcmp(indexName, kMultiIntsHash) == 0) {
             voltdb::TableIndexScheme scheme(indexName, voltdb::HASH_TABLE_INDEX,
-<<<<<<< HEAD
-                                            columnIndices, TableIndex::indexColumnsDirectly(),
+                                            columnIndices, TableIndex::simplyIndexColumns(),
                                             false, false, true, schema);
-=======
-                                            columnIndices,
-                                            false, false, schema);
->>>>>>> 394c152f
             index = voltdb::TableIndexFactory::getInstance(scheme);
         }
         else if (strcmp(indexName, kMultiIntsTree) == 0) {
             voltdb::TableIndexScheme scheme(indexName, voltdb::BALANCED_TREE_INDEX,
-<<<<<<< HEAD
-                                            columnIndices, TableIndex::indexColumnsDirectly(),
+                                            columnIndices, TableIndex::simplyIndexColumns(),
                                             false, true, true, schema);
-=======
-                                            columnIndices,
-                                            false, true, schema);
->>>>>>> 394c152f
             index = voltdb::TableIndexFactory::getInstance(scheme);
         }
         else if (strcmp(indexName, kMultiGenericHash) == 0) {
             voltdb::TableIndexScheme scheme(indexName, voltdb::HASH_TABLE_INDEX,
-<<<<<<< HEAD
-                                            columnIndices, TableIndex::indexColumnsDirectly(),
+                                            columnIndices, TableIndex::simplyIndexColumns(),
                                             false, false, false, schema);
-=======
-                                            columnIndices,
-                                            false, false, schema);
->>>>>>> 394c152f
             index = voltdb::TableIndexFactory::getInstance(scheme);
         }
         else if (strcmp(indexName, kMultiGenericTree) == 0) {
             voltdb::TableIndexScheme scheme(indexName, voltdb::BALANCED_TREE_INDEX,
-<<<<<<< HEAD
-                                            columnIndices, TableIndex::indexColumnsDirectly(),
+                                            columnIndices, TableIndex::simplyIndexColumns(),
                                             false, true, false, schema);
-=======
-                                            columnIndices,
-                                            false, true, schema);
->>>>>>> 394c152f
             index = voltdb::TableIndexFactory::getInstance(scheme);
         }
         else if (strcmp(indexName, kUniqueIntsHash) == 0) {
             voltdb::TableIndexScheme scheme(indexName, voltdb::HASH_TABLE_INDEX,
-<<<<<<< HEAD
-                                            columnIndices, TableIndex::indexColumnsDirectly(),
+                                            columnIndices, TableIndex::simplyIndexColumns(),
                                             true, false, true, schema);
-=======
-                                            columnIndices,
-                                            true, false, schema);
->>>>>>> 394c152f
             index = voltdb::TableIndexFactory::getInstance(scheme);
         }
         else if (strcmp(indexName, kUniqueIntsTree) == 0) {
             voltdb::TableIndexScheme scheme(indexName, voltdb::BALANCED_TREE_INDEX,
-<<<<<<< HEAD
-                                            columnIndices, TableIndex::indexColumnsDirectly(), true, true, true, schema);
-=======
-                                            columnIndices,
-                                            true, true, schema);
->>>>>>> 394c152f
+                                            columnIndices, TableIndex::simplyIndexColumns(),
+                                            true, true, true, schema);
             index = voltdb::TableIndexFactory::getInstance(scheme);
         }
         else if (strcmp(indexName, kUniqueGenericHash) == 0) {
             voltdb::TableIndexScheme scheme(indexName, voltdb::HASH_TABLE_INDEX,
-<<<<<<< HEAD
-                                            columnIndices, TableIndex::indexColumnsDirectly(),
+                                            columnIndices, TableIndex::simplyIndexColumns(),
                                             true, false, false, schema);
-=======
-                                            columnIndices,
-                                            true, false, schema);
->>>>>>> 394c152f
             index = voltdb::TableIndexFactory::getInstance(scheme);
         }
         else if (strcmp(indexName, kUniqueGenericTree) == 0) {
             voltdb::TableIndexScheme scheme(indexName, voltdb::BALANCED_TREE_INDEX,
-<<<<<<< HEAD
-                                            columnIndices, TableIndex::indexColumnsDirectly(),
+                                            columnIndices, TableIndex::simplyIndexColumns(),
                                             true, true, false, schema);
-=======
-                                            columnIndices,
-                                            true, true, schema);
->>>>>>> 394c152f
             index = voltdb::TableIndexFactory::getInstance(scheme);
         }
         else {
