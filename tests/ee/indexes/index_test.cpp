--- conflicted
+++ resolved
@@ -165,18 +165,10 @@
         pkey_column_indices.push_back(39);
 
 
-<<<<<<< HEAD
         TableIndexScheme pkeyScheme(name,
                                     BALANCED_TREE_INDEX,
                                     pkey_column_indices, TableIndex::simplyIndexColumns(),
                                     true, true, true, schema);
-=======
-        TableIndexScheme pkey(name,
-                              BALANCED_TREE_INDEX,
-                              pkey_column_indices,
-                              true, true, schema);
-
->>>>>>> 394c152f
         vector<TableIndexScheme> indexes;
         indexes.push_back(pkeyScheme);
 
@@ -188,12 +180,7 @@
           dynamic_cast<PersistentTable*>
           (TableFactory::getPersistentTable(database_id, m_engine->getExecutorContext(),
                                             "test_wide_table", schema,
-<<<<<<< HEAD
                                             columnNames, -1, false, false));
-        delete[] columnNames;
-=======
-                                            columnNames, &pkey, indexes, -1, false, false));
->>>>>>> 394c152f
 
         TableIndex *pkeyIndex = TableIndexFactory::TableIndexFactory::getInstance(pkeyScheme);
         assert(pkeyIndex);
@@ -280,20 +267,11 @@
     void init(std::string name, TableIndexType type, std::vector<int32_t> &ix_columnIndices,
               std::vector<ValueType> &ix_columnTypes, bool unique)
     {
-<<<<<<< HEAD
-        bool intsOnly = true;
         bool countable = true;
         TupleSchema *initiallyNullTupleSchema = NULL;
         TableIndexScheme index(name, type,
                                ix_columnIndices, TableIndex::simplyIndexColumns(),
-                               unique, countable, intsOnly, initiallyNullTupleSchema);
-=======
-        bool countable = true;
-        TupleSchema *initiallyNullTupleSchema = NULL;
-        TableIndexScheme index(name, type,
-                               ix_columnIndices,
                                unique, countable, initiallyNullTupleSchema);
->>>>>>> 394c152f
 
         CatalogId database_id = 1000;
         vector<boost::shared_ptr<const TableColumn> > columns;
@@ -322,16 +300,10 @@
         vector<ValueType> pkey_column_types;
         pkey_column_indices.push_back(0);
         pkey_column_indices.push_back(1);
-<<<<<<< HEAD
 
         TableIndexScheme pkeyScheme("idx_pkey", BALANCED_TREE_INDEX,
                                     pkey_column_indices, TableIndex::simplyIndexColumns(),
-                                    true, true, true, schema);
-=======
-        TableIndexScheme pkey("idx_pkey", BALANCED_TREE_INDEX,
-                              pkey_column_indices,
-                              true, true, schema);
->>>>>>> 394c152f
+                                    true, true, schema);
 
         vector<TableIndexScheme> indexes;
         indexes.push_back(index);
@@ -343,12 +315,7 @@
             dynamic_cast<PersistentTable*>
           (TableFactory::getPersistentTable(database_id, m_engine->getExecutorContext(),
                                             "test_table", schema,
-<<<<<<< HEAD
                                             columnNames, -1, false, false));
-        delete[] columnNames;
-=======
-                                            columnNames, &pkey, indexes, -1, false, false));
->>>>>>> 394c152f
 
         TableIndex *pkeyIndex = TableIndexFactory::TableIndexFactory::getInstance(pkeyScheme);
         assert(pkeyIndex);
