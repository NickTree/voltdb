--- conflicted
+++ resolved
@@ -767,11 +767,8 @@
     Pool* testPool = new Pool();
     UndoQuantum* wantNoQuantum = NULL;
     Topend* topless = NULL;
-<<<<<<< HEAD
-    ExecutorContext* poolHolder = new ExecutorContext(0, 0, wantNoQuantum, topless, testPool, NULL, false, "", 0);
-=======
-    ExecutorContext* poolHolder = new ExecutorContext(0, 0, wantNoQuantum, topless, testPool, NULL, false, "", 0, NULL);
->>>>>>> 869731f2
+
+    ExecutorContext* poolHolder = new ExecutorContext(0, 0, wantNoQuantum, topless, testPool, NULL, NULL, false, "", 0, NULL);
 
     NValue tinyInt = ValueFactory::getTinyIntValue(120);
     NValue smallInt = ValueFactory::getSmallIntValue(120);
@@ -1984,8 +1981,8 @@
     testData.push_back("aaaaaaa");
     testData.push_back("abcccc%");
     testData.push_back("abcdefg");
-    testData.push_back("âxxxéyy");
-    testData.push_back("â🀲x一xxéyyԱ");
+    testData.push_back("��xxx��yy");
+    testData.push_back("������x���xx��yy��");
 
     std::vector<const char *> testExpressions;
     std::vector<int> testMatches;
@@ -1996,7 +1993,7 @@
     testExpressions.push_back("zzz%"); testMatches.push_back(0);
     testExpressions.push_back("%"); testMatches.push_back(static_cast<int>(testData.size()));
     testExpressions.push_back("a%"); testMatches.push_back(3);
-    testExpressions.push_back("âxxx%"); testMatches.push_back(1);
+    testExpressions.push_back("��xxx%"); testMatches.push_back(1);
     testExpressions.push_back("aaaaaaa"); testMatches.push_back(1);
     testExpressions.push_back("aaa"); testMatches.push_back(0);
     testExpressions.push_back("abcdef_"); testMatches.push_back(1);
@@ -2008,11 +2005,11 @@
     testExpressions.push_back("%__c%"); testMatches.push_back(2);
     testExpressions.push_back("a_%c%"); testMatches.push_back(2);
     //Take me down like i'm a domino
-    testExpressions.push_back("â🀲x一xxéyyԱ"); testMatches.push_back(1);
-    testExpressions.push_back("â_x一xxéyyԱ"); testMatches.push_back(1);
-    testExpressions.push_back("â🀲x_xxéyyԱ"); testMatches.push_back(1);
-    testExpressions.push_back("â🀲x一xxéyy_"); testMatches.push_back(1);
-    testExpressions.push_back("â🀲x一xéyyԱ"); testMatches.push_back(0);
+    testExpressions.push_back("������x���xx��yy��"); testMatches.push_back(1);
+    testExpressions.push_back("��_x���xx��yy��"); testMatches.push_back(1);
+    testExpressions.push_back("������x_xx��yy��"); testMatches.push_back(1);
+    testExpressions.push_back("������x���xx��yy_"); testMatches.push_back(1);
+    testExpressions.push_back("������x���x��yy��"); testMatches.push_back(0);
 
     for (int ii = 0; ii < testExpressions.size(); ii++) {
         const char *testExpression = testExpressions[ii];
@@ -2056,15 +2053,11 @@
     Pool* testPool = new Pool();
     UndoQuantum* wantNoQuantum = NULL;
     Topend* topless = NULL;
-<<<<<<< HEAD
-    ExecutorContext* poolHolder = new ExecutorContext(0, 0, wantNoQuantum, topless, testPool, NULL, false, "", 0);
-=======
-    ExecutorContext* poolHolder = new ExecutorContext(0, 0, wantNoQuantum, topless, testPool, NULL, false, "", 0, NULL);
->>>>>>> 869731f2
+    ExecutorContext* poolHolder = new ExecutorContext(0, 0, wantNoQuantum, topless, testPool, NULL, NULL, false, "", 0, NULL);
     std::vector<std::string> testData;
     testData.push_back("abcdefg");
-    testData.push_back("âbcdéfg");
-    testData.push_back("â🀲c一éfԱ");
+    testData.push_back("��bcd��fg");
+    testData.push_back("������c�����f��");
 
     NValue startAtOne = ValueFactory::getIntegerValue(1);
     NValue sureEnd = ValueFactory::getIntegerValue(7);
@@ -2152,11 +2145,8 @@
     Pool* testPool = new Pool();
     UndoQuantum* wantNoQuantum = NULL;
     Topend* topless = NULL;
-<<<<<<< HEAD
-    ExecutorContext* poolHolder = new ExecutorContext(0, 0, wantNoQuantum, topless, testPool, NULL, false, "", 0);
-=======
-    ExecutorContext* poolHolder = new ExecutorContext(0, 0, wantNoQuantum, topless, testPool, NULL, false, "", 0, NULL);
->>>>>>> 869731f2
+
+    ExecutorContext* poolHolder = new ExecutorContext(0, 0, wantNoQuantum, topless, testPool, NULL, NULL, false, "", 0, NULL);
 
     NValue result;
     NValue midSeptember = ValueFactory::getTimestampValue(1000000000000000);
@@ -2352,11 +2342,7 @@
     UndoQuantum* wantNoQuantum = NULL;
     Topend* topless = NULL;
     ExecutorContext* poolHolder =
-<<<<<<< HEAD
-        new ExecutorContext(0, 0, wantNoQuantum, topless, testPool, NULL, false, "", 0);
-=======
-        new ExecutorContext(0, 0, wantNoQuantum, topless, testPool, NULL, false, "", 0, NULL);
->>>>>>> 869731f2
+        new ExecutorContext(0, 0, wantNoQuantum, topless, testPool, NULL, NULL, false, "", 0, NULL);
 
     int int_set1[] = { 10, 2, -3 };
     int int_set2[] = { 0, 1, 100, 10000, 1000000 };
@@ -2564,11 +2550,7 @@
     UndoQuantum* wantNoQuantum = NULL;
     Topend* topless = NULL;
     ExecutorContext* poolHolder =
-<<<<<<< HEAD
-    new ExecutorContext(0, 0, wantNoQuantum, topless, testPool, NULL, false, "", 0);
-=======
-    new ExecutorContext(0, 0, wantNoQuantum, topless, testPool, NULL, false, "", 0, NULL);
->>>>>>> 869731f2
+    new ExecutorContext(0, 0, wantNoQuantum, topless, testPool, NULL, NULL, false, "", 0, NULL);
 
     std::vector<NValue> vectorValues;
     NValue arrayValue;
@@ -2774,11 +2756,8 @@
     Pool* testPool = new Pool();
     UndoQuantum* wantNoQuantum = NULL;
     Topend* topless = NULL;
-<<<<<<< HEAD
-    ExecutorContext* poolHolder = new ExecutorContext(0, 0, wantNoQuantum, topless, testPool, NULL, false, "", 0);
-=======
-    ExecutorContext* poolHolder = new ExecutorContext(0, 0, wantNoQuantum, topless, testPool, NULL, false, "", 0, NULL);
->>>>>>> 869731f2
+
+    ExecutorContext* poolHolder = new ExecutorContext(0, 0, wantNoQuantum, topless, testPool, NULL, NULL, false, "", 0, NULL);
 
     bool failed = false;
     const char* trials[] = {
@@ -3046,7 +3025,7 @@
     Pool* testPool = new Pool();
     UndoQuantum* wantNoQuantum = NULL;
     Topend* topless = NULL;
-    ExecutorContext* poolHolder = new ExecutorContext(0, 0, wantNoQuantum, topless, testPool, NULL, false, "", 0, NULL);
+    ExecutorContext* poolHolder = new ExecutorContext(0, 0, wantNoQuantum, topless, testPool, NULL, NULL, false, "", 0, NULL);
 
     std::string peekString;
 
@@ -3106,7 +3085,7 @@
     Pool* testPool = new Pool();
     UndoQuantum* wantNoQuantum = NULL;
     Topend* topless = NULL;
-    ExecutorContext* poolHolder = new ExecutorContext(0, 0, wantNoQuantum, topless, testPool, NULL, false, "", 0, NULL);
+    ExecutorContext* poolHolder = new ExecutorContext(0, 0, wantNoQuantum, topless, testPool, NULL, NULL, false, "", 0, NULL);
 
     std::string peekString;
 
