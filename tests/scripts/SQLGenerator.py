--- conflicted
+++ resolved
@@ -235,19 +235,6 @@
     #                   |       |
     LABEL_PATTERN_GROUP =                    "label" # optional label for variables
     #                   |       |             |
-<<<<<<< HEAD
-    __EXPR_TEMPLATE = r"%s" r"(\[\s*" r"(#(?P<label>\w+)\s*)?" \
-                      r"(?P<type>\w+)?\s*" r"(:(?P<min>(-?\d*)),(?P<max>(\d*)))?\s*" r"(null(?P<nullpct>(\d*)))?" r"\])?"
-    #                       |                      |              |                        |                   |
-    #                       |                      |              |                        |       end of [] attribute section
-    NULL_PCT_PATTERN_GROUP  =                                                             "nullpct" # optional null percentage
-    #                       |                      |              |
-    MAX_VALUE_PATTERN_GROUP =                                    "max" # optional max (only for numeric values)
-    #                       |                      |
-    MIN_VALUE_PATTERN_GROUP =                     "min" # optional min (only for numeric values)
-    #                       |
-    TYPE_PATTERN_GROUP =   "type" # optional type for columns, values
-=======
     TYPE_PATTERN_GROUP  =                                           "type" # optional type for columns, values
     #                   |       |             |                      |
     __EXPR_TEMPLATE = r"%s" r"(\[\s*" r"(#(?P<label>\w+)\s*)?" r"(?P<type>\w+)?\s*" \
@@ -259,7 +246,6 @@
     MAX_VALUE_PATTERN_GROUP =                 "max" # optional max (only for numeric values)
     #                         |
     MIN_VALUE_PATTERN_GROUP ="min" # optional min (only for numeric values)
->>>>>>> b1f6fa93
 
     # A simpler pattern with no group capture is used to find recurrences of (references to) definition
     # patterns elsewhere in the statement, identified by label.
