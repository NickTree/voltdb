-- Temporarily, this file holds patterns that are more complex or
-- differ from the SQL tested in the basic-template.sql file

-- Required preprocessor macros (with example values):
-- {@insertvals = "_id, _value[decimal], _value[decimal], _value[float]"}
-- {@aftermath = " _math _value[int:1,3]"}
-- {@columntype = "decimal"}
-- {@columnpredicate = "_numericcolumnpredicate"}
-- {@comparableconstant = "42.42"}
-- {@comparabletype = "numeric"}
-- {@dmltable = "_table"}
-- {@fromtables = "_table"}
-- {@optionalfn = "_numfun"}
-- {@updatecolumn = "CASH"}
-- {@updatevalue = "_value[decimal]"}

-- Reduce the explosions that result from 7 _cmp values.
{_somecmp |= " < "}
{_somecmp |= " >= "}
{_somecmp |= " = "}

-- DML, clean out and regenerate random data first.
DELETE FROM @dmltable
INSERT INTO @dmltable VALUES (@insertvals)


-- alias fun
-- ticket 231
SELECT -8, A._variable[#arg numeric] FROM @fromtables A WHERE @optionalfn(A.__[#arg] + 5   )        > @comparableconstant
SELECT -7, A._variable[#arg numeric] FROM @fromtables A WHERE @optionalfn(A.__[#arg]       ) + 5    > @comparableconstant
SELECT -6, @optionalfn(A._variable[#arg numeric] + 5   )        NUMSUM FROM @fromtables A ORDER BY NUMSUM
SELECT -5, @optionalfn(A._variable[#arg numeric]       ) + 5    NUMSUM FROM @fromtables A ORDER BY NUMSUM
SELECT -4, A._variable[#arg numeric] FROM @fromtables A WHERE @optionalfn(A.__[#arg] + 5.25)        > @comparableconstant
SELECT -3, A._variable[#arg numeric] FROM @fromtables A WHERE @optionalfn(A.__[#arg]       ) + 5.25 > @comparableconstant
SELECT -2, @optionalfn(A._variable[numeric] + 5.25)        NUMSUM FROM @fromtables A ORDER BY NUMSUM
SELECT -1, @optionalfn(A._variable[numeric]       ) + 5.25 NUMSUM FROM @fromtables A ORDER BY NUMSUM

-- cover some select WHERE expressions not covered by the basic templates

SELECT 1, * FROM @fromtables A WHERE @columnpredicate
SELECT 2, * FROM @fromtables A WHERE @optionalfn(A._variable[#some numeric]) _somecmp (            A._variable[#other numeric]  _math 2)
SELECT 3, * FROM @fromtables A WHERE             A._variable[#some numeric]  _somecmp (@optionalfn(A._variable[#other numeric]) _math 3)

SELECT @optionalfn(A._variable[#picked @columntype]) AS Q4 FROM @fromtables A ORDER BY @optionalfn(A.__[#picked]), 1 LIMIT _value[int:1,10]

-- Found eng-3191 (or similar, anyway) crashed (fixed, since?) with these statements:
-- -- combine where and limit
-- SELECT @optionalfn(A._variable[#picked @columntype]) AS Q5 FROM @fromtables A WHERE  @optionalfn(A._variable[@comparabletype]) _somecmp @optionalfn(A._variable[@comparabletype]) ORDER BY @optionalfn(A.__[#picked]) LIMIT _value[int:1,100]
-- -- combine where and offset
-- SELECT @optionalfn(A._variable[#picked @columntype]) AS Q6 FROM @fromtables A WHERE  @optionalfn(A._variable[@comparabletype]) _somecmp @optionalfn(A._variable[@comparabletype]) ORDER BY @optionalfn(A.__[#picked]) LIMIT _value[int:1,100] OFFSET _value[int:1,100]
-- -- compare more columns
-- SELECT @optionalfn(A._variable[@comparabletype]    ) AS Q7 FROM @fromtables A WHERE (@optionalfn(A._variable[@comparabletype]) _somecmp @optionalfn(A._variable[@comparabletype])) _logicop (@optionalfn(A._variable[@comparabletype]) _somecmp @optionalfn(A._variable[@comparabletype]))
-- Now that eng-3191 is fixed, we keep them watered down to reduce the number of generated combinations:
-- Even simplified like this, it crashes (or DID, anyway):
-- SELECT @optionalfn(A._variable[#picked            ]) AS Q5 FROM @fromtables A WHERE             (A._variable[@comparabletype]) _somecmp @optionalfn(A._variable[@comparabletype]) ORDER BY @optionalfn(A.__[#picked]) LIMIT _value[int:1,100]
-- so, it was simplified even further
-- combine where and limit
   SELECT @optionalfn(A._variable[#picked @columntype]) AS Q5 FROM @fromtables A WHERE             (A.__[#picked]               ) _somecmp            (A._variable[@comparabletype]) ORDER BY 1                        LIMIT _value[int:1,100]
-- combine where and offset
   SELECT @optionalfn(A._variable[#picked @columntype]) AS Q6 FROM @fromtables A WHERE             (A._variable[@comparabletype]) _somecmp            (A.__[#picked]               ) ORDER BY 1                        LIMIT _value[int:1,100] OFFSET _value[int:1,100]
-- compare more columns
   SELECT @optionalfn(A._variable[#picked @columntype]) AS Q7 FROM @fromtables A WHERE (           (A.__[#picked]               ) _somecmp            (A._variable[@comparabletype])) _logicop ( @columnpredicate )

-- order by with projection
SELECT 8, @optionalfn(A._variable[@columntype]), ID FROM @fromtables A ORDER BY ID _sortorder
-- order by on two columns
-- eng-631 With multiple columns named the same thing and multiple order by columns using the same
-- column and different sort directions, this statement failed.
-- First explicitly isolate a test for eng-631 where DESC and ASC order are non-sensically combined on
-- the same column.
-- TO avoid too much explosion, separate out SELECT function options from sort order options.
SELECT            (A._variable[#order1 @columntype]) AS Q12,            (A._variable[#order2 @columntype]), A._variable FROM @fromtables A ORDER BY @optionalfn(A.__[#order1]) _sortorder, @optionalfn(A.__[#order2])
SELECT @optionalfn(A._variable[#order1 @columntype]) AS Q13, @optionalfn(A._variable[#order2 @columntype]), A._variable FROM @fromtables A ORDER BY 1 DESC, 2 DESC

SELECT @optionalfn(A._variable[@columntype]) AS Q14, @optionalfn(A._variable[@columntype]), * FROM @fromtables A ORDER BY 1 _sortorder, 2 _sortorder

-- additional aggregation fun
SELECT 15, _distinctableagg(DISTINCT @optionalfn(        A._variable[@columntype]     ))                                                     FROM @fromtables A
SELECT     @agg(                     @optionalfn(        A._variable[@columntype]     ))                                              AS Q16 FROM @fromtables A WHERE @columnpredicate
-- These test that the fixed issue eng-909 -- combining DISTINCT and non-DISTINCT aggs has not regressed.
SELECT 18, _distinctableagg(DISTINCT @optionalfn(        A._variable[@columntype]     )), @agg(            A._variable[@columntype] )        FROM @fromtables A
SELECT 19, _distinctableagg(DISTINCT                     A._variable[@columntype]      ), @agg(@optionalfn(A._variable[@columntype]))        FROM @fromtables A
SELECT 20,                                               A._variable[#GB @columntype]   , @agg(@optionalfn(A._variable[@columntype]))        FROM @fromtables A GROUP BY         A.__[#GB]
SELECT 21,                           @optionalfn(        A._variable[#GB @columntype] ) , @agg(            A._variable[@columntype] )        FROM @fromtables A GROUP BY         A.__[#GB]
SELECT 22,                           @optionalfn(@onefun(A._variable[#GB @columntype])) , @agg(            A._variable[@columntype] )        FROM @fromtables A GROUP BY @onefun(A.__[#GB])

SELECT     @agg(                     @optionalfn(        A._variable[@columntype]     )), @agg(@optionalfn(A._variable[@columntype])) AS Q23 FROM @fromtables A
SELECT     @agg(                     @optionalfn(        A._variable[@columntype]     )), COUNT(*)                                    AS Q24 FROM @fromtables A

-- update
-- compare two cols
-- UPDATE @fromtables A SET @updatecolumn = @updatevalue WHERE @optionalfn(A._variable[@columntype]) _somecmp @optionalfn(A._variable[@columntype])
-- comparison with set expression
UPDATE @dmltable A SET @updatecolumn = @updatesource @aftermath WHERE @optionalfn(_variable[@columntype]) _somecmp _variable[@comparabletype]

-- Save more exhaustive LIKE testing for advanced-strings.sql.
-- This is mostly just to catch the error of applying different forms of LIKE to non-strings.
-- TODO: migrate likely-to-error-out cases like this to their own template/suite
SELECT * FROM @fromtables Q26 WHERE Q26._variable[@columntype] _maybe LIKE 'abc%'
SELECT * FROM @fromtables Q27 WHERE Q27._variable[@columntype] _maybe LIKE '%'
SELECT * FROM @fromtables Q28 WHERE Q28._variable[@columntype] _maybe LIKE '%' ESCAPE '!' 
SELECT * FROM @fromtables Q29 WHERE Q29._variable[@columntype] _maybe LIKE '!%' ESCAPE '!' 

----SELECT * FROM @fromtables A WHERE _inoneint
----SELECT * FROM @fromtables A WHERE _inpairofints
------just too slow for now SELECT * FROM @fromtables A WHERE _insomeints
----SELECT * FROM @fromtables A WHERE _inonestring
----SELECT * FROM @fromtables A WHERE _inpairofstrings
------just too slow for now SELECT * FROM @fromtables A WHERE _insomestrings

--- Test CASE WHEN
--- CASE WHEN with expression
<<<<<<< HEAD
SELECT * FROM @fromtables Q34    WHERE CASE WHEN Q34._variable[@columntype]      _cmp @comparableconstant THEN Q34._variable[@columntype]          ELSE Q34._variable[@columntype] * 10 END _cmp @comparableconstant + 10
SELECT * FROM @fromtables Q35    WHERE CASE WHEN Q35._variable[@columntype]      _cmp @comparableconstant THEN Q35._variable[@columntype]                                               END _cmp @comparableconstant + 10
SELECT _variable[@comparabletype] Q36, CASE WHEN   A._variable[@columntype]      _cmp @comparableconstant THEN   A._variable[@columntype]          ELSE   A._variable[@columntype] * 10 END FROM @fromtables WHERE @columnpredicate
SELECT _variable[@comparabletype] Q37, CASE WHEN   A._variable[@columntype]      _cmp @comparableconstant THEN   A._variable[@columntype]                                               END FROM @fromtables WHERE @columnpredicate
--- CASE WHEN like DECODE
SELECT * FROM @fromtables Q38    WHERE CASE      Q38._variable[@columntype]      WHEN @comparableconstant THEN Q38._variable[@columntype]      * 2 ELSE Q38._variable[@columntype] * 10 END _cmp @comparableconstant + 10
SELECT * FROM @fromtables Q39    WHERE CASE      Q39._variable[@columntype]      WHEN @comparableconstant THEN Q39._variable[@columntype]      * 2                                      END _cmp @comparableconstant + 10
SELECT _variable[@comparabletype] Q40, CASE        A._variable[@columntype]      WHEN @comparableconstant THEN   A._variable[@columntype]      * 2 ELSE   A._variable[@columntype] * 10 END FROM @fromtables A WHERE @columnpredicate
SELECT _variable[@comparabletype] Q41, CASE        A._variable[#arg @columntype] WHEN @comparableconstant THEN   A._variable[#arg @columntype] * 2                                      END FROM @fromtables A WHERE @columnpredicate
=======
SELECT * FROM @fromtables Q34    WHERE CASE WHEN Q34._variable[#arg @columntype]      _cmp @comparableconstant THEN Q34._variable[@columntype]          ELSE Q34.__[#arg] * 10 END _cmp @comparableconstant + 10
SELECT * FROM @fromtables Q35    WHERE CASE WHEN Q35._variable[#arg @columntype]      _cmp @comparableconstant THEN Q35._variable[@columntype]                                 END _cmp @comparableconstant + 10
SELECT _variable[@comparabletype] Q36, CASE WHEN   A._variable[#arg @columntype]      _cmp @comparableconstant THEN   A._variable[@columntype]          ELSE   A.__[#arg] * 10 END FROM @fromtables WHERE @columnpredicate
SELECT _variable[@comparabletype] Q37, CASE WHEN   A._variable[#arg @columntype]      _cmp @comparableconstant THEN   A.__[#arg]                                               END FROM @fromtables WHERE @columnpredicate
--- CASE WHEN like DECODE
SELECT * FROM @fromtables Q38    WHERE CASE      Q38._variable[#arg @columntype]      WHEN @comparableconstant THEN Q38._variable[@columntype]      * 2 ELSE Q38.__[#arg] * 10 END _cmp @comparableconstant + 10
SELECT * FROM @fromtables Q39    WHERE CASE      Q39._variable[#arg @columntype]      WHEN @comparableconstant THEN Q39._variable[@columntype]      * 2                        END _cmp @comparableconstant + 10
SELECT _variable[@comparabletype] Q40, CASE        A._variable[#arg @columntype]      WHEN @comparableconstant THEN   A._variable[@columntype]      * 2 ELSE   A.__[#arg] * 10 END FROM @fromtables A WHERE @columnpredicate
SELECT _variable[@comparabletype] Q41, CASE        A._variable[#arg @columntype]      WHEN @comparableconstant THEN   A._variable[#arg @columntype] * 2                        END FROM @fromtables A WHERE @columnpredicate
>>>>>>> b1f6fa93
<|MERGE_RESOLUTION|>--- conflicted
+++ resolved
@@ -110,17 +110,6 @@
 
 --- Test CASE WHEN
 --- CASE WHEN with expression
-<<<<<<< HEAD
-SELECT * FROM @fromtables Q34    WHERE CASE WHEN Q34._variable[@columntype]      _cmp @comparableconstant THEN Q34._variable[@columntype]          ELSE Q34._variable[@columntype] * 10 END _cmp @comparableconstant + 10
-SELECT * FROM @fromtables Q35    WHERE CASE WHEN Q35._variable[@columntype]      _cmp @comparableconstant THEN Q35._variable[@columntype]                                               END _cmp @comparableconstant + 10
-SELECT _variable[@comparabletype] Q36, CASE WHEN   A._variable[@columntype]      _cmp @comparableconstant THEN   A._variable[@columntype]          ELSE   A._variable[@columntype] * 10 END FROM @fromtables WHERE @columnpredicate
-SELECT _variable[@comparabletype] Q37, CASE WHEN   A._variable[@columntype]      _cmp @comparableconstant THEN   A._variable[@columntype]                                               END FROM @fromtables WHERE @columnpredicate
---- CASE WHEN like DECODE
-SELECT * FROM @fromtables Q38    WHERE CASE      Q38._variable[@columntype]      WHEN @comparableconstant THEN Q38._variable[@columntype]      * 2 ELSE Q38._variable[@columntype] * 10 END _cmp @comparableconstant + 10
-SELECT * FROM @fromtables Q39    WHERE CASE      Q39._variable[@columntype]      WHEN @comparableconstant THEN Q39._variable[@columntype]      * 2                                      END _cmp @comparableconstant + 10
-SELECT _variable[@comparabletype] Q40, CASE        A._variable[@columntype]      WHEN @comparableconstant THEN   A._variable[@columntype]      * 2 ELSE   A._variable[@columntype] * 10 END FROM @fromtables A WHERE @columnpredicate
-SELECT _variable[@comparabletype] Q41, CASE        A._variable[#arg @columntype] WHEN @comparableconstant THEN   A._variable[#arg @columntype] * 2                                      END FROM @fromtables A WHERE @columnpredicate
-=======
 SELECT * FROM @fromtables Q34    WHERE CASE WHEN Q34._variable[#arg @columntype]      _cmp @comparableconstant THEN Q34._variable[@columntype]          ELSE Q34.__[#arg] * 10 END _cmp @comparableconstant + 10
 SELECT * FROM @fromtables Q35    WHERE CASE WHEN Q35._variable[#arg @columntype]      _cmp @comparableconstant THEN Q35._variable[@columntype]                                 END _cmp @comparableconstant + 10
 SELECT _variable[@comparabletype] Q36, CASE WHEN   A._variable[#arg @columntype]      _cmp @comparableconstant THEN   A._variable[@columntype]          ELSE   A.__[#arg] * 10 END FROM @fromtables WHERE @columnpredicate
@@ -129,5 +118,4 @@
 SELECT * FROM @fromtables Q38    WHERE CASE      Q38._variable[#arg @columntype]      WHEN @comparableconstant THEN Q38._variable[@columntype]      * 2 ELSE Q38.__[#arg] * 10 END _cmp @comparableconstant + 10
 SELECT * FROM @fromtables Q39    WHERE CASE      Q39._variable[#arg @columntype]      WHEN @comparableconstant THEN Q39._variable[@columntype]      * 2                        END _cmp @comparableconstant + 10
 SELECT _variable[@comparabletype] Q40, CASE        A._variable[#arg @columntype]      WHEN @comparableconstant THEN   A._variable[@columntype]      * 2 ELSE   A.__[#arg] * 10 END FROM @fromtables A WHERE @columnpredicate
-SELECT _variable[@comparabletype] Q41, CASE        A._variable[#arg @columntype]      WHEN @comparableconstant THEN   A._variable[#arg @columntype] * 2                        END FROM @fromtables A WHERE @columnpredicate
->>>>>>> b1f6fa93
+SELECT _variable[@comparabletype] Q41, CASE        A._variable[#arg @columntype]      WHEN @comparableconstant THEN   A._variable[#arg @columntype] * 2                        END FROM @fromtables A WHERE @columnpredicate