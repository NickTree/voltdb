--- conflicted
+++ resolved
@@ -31,11 +31,7 @@
 
     // join partitioned tbl to replicated tbl. This enables detection of some replica faults.
     public final SQLStmt p_getCIDData = new SQLStmt(
-<<<<<<< HEAD
-            "SELECT * FROM partitioned p INNER JOIN dimension d ON p.cid=d.cid WHERE p.cid = ? ORDER BY p.cid, rid desc;");
-=======
             "SELECT * FROM partitioned p INNER JOIN dimension d ON p.cid=d.cid WHERE p.cid = ? ORDER BY p.cid, p.rid desc;");
->>>>>>> b129b73d
 
     public VoltTable[] run(byte cid) {
         voltQueueSQL(p_getCIDData, cid);
