--- conflicted
+++ resolved
@@ -30,11 +30,7 @@
     @SuppressWarnings("deprecation")
     @Override
     public VoltTable[] run(byte cid) {
-<<<<<<< HEAD
-        voltQueueSQLExperimental("SELECT * FROM replicated r INNER JOIN dimension d ON r.cid=d.cid WHERE r.cid = ? ORDER BY r.cid, rid desc;", cid);
-=======
         voltQueueSQLExperimental("SELECT * FROM replicated r INNER JOIN dimension d ON r.cid=d.cid WHERE r.cid = ? ORDER BY r.cid, r.rid desc;", cid);
->>>>>>> b129b73d
         return voltExecuteSQL(true);
     }
 
