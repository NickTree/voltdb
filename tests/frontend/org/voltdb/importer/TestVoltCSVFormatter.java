/* This file is part of VoltDB.
 * Copyright (C) 2008-2016 VoltDB Inc.
 *
 * Permission is hereby granted, free of charge, to any person obtaining
 * a copy of this software and associated documentation files (the
 * "Software"), to deal in the Software without restriction, including
 * without limitation the rights to use, copy, modify, merge, publish,
 * distribute, sublicense, and/or sell copies of the Software, and to
 * permit persons to whom the Software is furnished to do so, subject to
 * the following conditions:
 *
 * The above copyright notice and this permission notice shall be
 * included in all copies or substantial portions of the Software.
 *
 * THE SOFTWARE IS PROVIDED "AS IS", WITHOUT WARRANTY OF ANY KIND,
 * EXPRESS OR IMPLIED, INCLUDING BUT NOT LIMITED TO THE WARRANTIES OF
 * MERCHANTABILITY, FITNESS FOR A PARTICULAR PURPOSE AND NONINFRINGEMENT.
 * IN NO EVENT SHALL THE AUTHORS BE LIABLE FOR ANY CLAIM, DAMAGES OR
 * OTHER LIABILITY, WHETHER IN AN ACTION OF CONTRACT, TORT OR OTHERWISE,
 * ARISING FROM, OUT OF OR IN CONNECTION WITH THE SOFTWARE OR THE USE OR
 * OTHER DEALINGS IN THE SOFTWARE.
 */

package org.voltdb.importer;

import static org.voltcore.common.Constants.VOLT_TMP_DIR;

import java.io.File;
import java.util.List;
import java.util.Map;
import java.util.Properties;
import java.util.ServiceLoader;

import org.junit.After;
import org.junit.Before;
import org.junit.Test;
import org.osgi.framework.Bundle;
import org.osgi.framework.Constants;
import org.osgi.framework.ServiceReference;
import org.osgi.framework.launch.Framework;
import org.osgi.framework.launch.FrameworkFactory;
<<<<<<< HEAD
import org.voltdb.importer.formatter.Formatter;
import org.voltdb.importer.formatter.FormatterBuilder;
=======
>>>>>>> 8c73cd73
import org.voltdb.importer.formatter.AbstractFormatterFactory;
import org.voltdb.importer.formatter.Formatter;

import com.google_voltpatches.common.base.Function;
import com.google_voltpatches.common.base.Joiner;
import com.google_voltpatches.common.collect.FluentIterable;
import com.google_voltpatches.common.collect.ImmutableList;
import com.google_voltpatches.common.collect.ImmutableMap;

import junit.framework.TestCase;

public class TestVoltCSVFormatter extends TestCase {
    private Bundle m_bundle;
    private Framework m_framework;
    private final static Joiner COMMA_JOINER = Joiner.on(",").skipNulls();

    private final static Function<String, String> appendVersion = new Function<String, String>() {
        @Override
        public String apply(String input) {
            return input + ";version=1.0.0";
        }
    };

    @Override
    @Before
    public void setUp() throws Exception {
        List<String> packages = ImmutableList.<String> builder()
                .add("org.voltcore.network")
                .add("org.voltcore.logging")
                .add("org.voltdb.importer")
                .add("org.voltdb.importer.formatter")
                .add("org.apache.log4j")
                .add("org.voltdb.client")
                .add("org.slf4j")
                .add("org.voltcore.utils")
                .add("com.google_voltpatches.common.base")
                .add("com.google_voltpatches.common.collect")
                .add("com.google_voltpatches.common.net")
                .add("com.google_voltpatches.common.io")
                .add("com.google_voltpatches.common.util.concurrent")
                .build();
        String tmpFilePath = System.getProperty(VOLT_TMP_DIR, System.getProperty("java.io.tmpdir"));
        //Create a directory in temp + username
        File f = new File(tmpFilePath, System.getProperty("user.name"));
        String systemPackagesSpec = FluentIterable.from(packages).transform(appendVersion).join(COMMA_JOINER);
        Map<String, String> m_frameworkProps = ImmutableMap.<String, String> builder()
                .put(Constants.FRAMEWORK_SYSTEMPACKAGES_EXTRA, systemPackagesSpec)
                .put("org.osgi.framework.storage.clean", "onFirstInit").put("felix.cache.rootdir", f.getAbsolutePath())
                .put("felix.cache.locking", Boolean.FALSE.toString()).build();
        FrameworkFactory frameworkFactory = ServiceLoader.load(FrameworkFactory.class).iterator().next();
        m_framework = frameworkFactory.newFramework(m_frameworkProps);
        m_framework.start();
        m_bundle = m_framework.getBundleContext()
                .installBundle("file:" + System.getProperty("user.dir") + "/bundles/voltcsvformatter.jar");
        m_bundle.start();
    }

    @Test
    public void testCSVBundle() throws Exception {
        ServiceReference refs[] = m_bundle.getRegisteredServices();
        ServiceReference<AbstractFormatterFactory> reference = refs[0];
        AbstractFormatterFactory o = m_bundle.getBundleContext().getService(reference);
        Properties prop = new Properties();
        FormatterBuilder builder = new FormatterBuilder("csv", prop);
        builder.setFormatterFactory(o);
        Formatter formatter = builder.create();
        Object[] results = formatter.transform("12,10.05,test");
        assertEquals(results.length, 3);
        assertEquals(results[0], "12");
        assertEquals(results[1], "10.05");
        assertEquals(results[2], "test");
    }

    @Test
    public void testTSVBundle() throws Exception {
        ServiceReference refs[] = m_bundle.getRegisteredServices();
        ServiceReference<AbstractFormatterFactory> reference = refs[0];
        AbstractFormatterFactory o = m_bundle.getBundleContext().getService(reference);
        Properties prop = new Properties();
        FormatterBuilder builder = new FormatterBuilder("tsv", prop);
        builder.setFormatterFactory(o);
        Formatter formatter = builder.create();
        Object[] results = formatter.transform("12\t10.05\ttest");
        assertEquals(results.length, 3);
        assertEquals(results[0], "12");
        assertEquals(results[1], "10.05");
        assertEquals(results[2], "test");
    }

    @Test
    public void testBadFormat() throws Exception {
        ServiceReference refs[] = m_bundle.getRegisteredServices();
        ServiceReference<AbstractFormatterFactory> reference = refs[0];
        AbstractFormatterFactory o = m_bundle.getBundleContext().getService(reference);
        Properties prop = new Properties();
        FormatterBuilder builder = new FormatterBuilder("badformat", prop);
        builder.setFormatterFactory(o);
        try {
            builder.create();
            fail();
        } catch (RuntimeException e) {
        }
    }

    @Test
    public void testNullTransform() throws Exception {
        ServiceReference refs[] = m_bundle.getRegisteredServices();
        ServiceReference<AbstractFormatterFactory> reference = refs[0];
        AbstractFormatterFactory o = m_bundle.getBundleContext().getService(reference);
        Properties prop = new Properties();
        FormatterBuilder builder = new FormatterBuilder("csv", prop);
        builder.setFormatterFactory(o);
        Formatter formatter = builder.create();
        Object[] results = formatter.transform(null);
        assertNull(results);
    }

    @Test
    public void testNonStringTransform() throws Exception {
        ServiceReference refs[] = m_bundle.getRegisteredServices();
        ServiceReference<AbstractFormatterFactory> reference = refs[0];
        AbstractFormatterFactory o = m_bundle.getBundleContext().getService(reference);
        Properties prop = new Properties();
        FormatterBuilder builder = new FormatterBuilder("csv", prop);
        builder.setFormatterFactory(o);
        Formatter formatter = builder.create();
        try {
            formatter.transform(12345);
            fail();
        } catch (ClassCastException e) {
        }
    }

    //char separator, char quotechar, char escape, boolean strictQuotes, boolean ignoreLeadingWhiteSpace
    @Test
    public void testQuoteChar() throws Exception {
        ServiceReference refs[] = m_bundle.getRegisteredServices();
        ServiceReference<AbstractFormatterFactory> reference = refs[0];
        AbstractFormatterFactory o = m_bundle.getBundleContext().getService(reference);
        Properties prop = new Properties();
        prop.setProperty("quotechar", "'");
        FormatterBuilder builder = new FormatterBuilder("csv", prop);
        builder.setFormatterFactory(o);
        Formatter formatter = builder.create();
        Object[] results = formatter.transform("12,'10.05,test'");
        assertEquals(results.length, 2);
        assertEquals(results[0], "12");
        assertEquals(results[1], "10.05,test");
    }

    @Test
    public void testEscape() throws Exception {
        ServiceReference refs[] = m_bundle.getRegisteredServices();
        ServiceReference<AbstractFormatterFactory> reference = refs[0];
        AbstractFormatterFactory o = m_bundle.getBundleContext().getService(reference);
        Properties prop = new Properties();
        prop.setProperty("escape", "|");
        FormatterBuilder builder = new FormatterBuilder("csv", prop);
        builder.setFormatterFactory(o);
        Formatter formatter = builder.create();
        Object[] results = formatter.transform("12,\"10.05,|\"test|\"\"");
        assertEquals(results.length, 2);
        assertEquals(results[0], "12");
        assertEquals(results[1], "10.05,\"test\"");
    }

    @Test
    public void testStrictQuotes() throws Exception {
        ServiceReference refs[] = m_bundle.getRegisteredServices();
        ServiceReference<AbstractFormatterFactory> reference = refs[0];
        AbstractFormatterFactory o = m_bundle.getBundleContext().getService(reference);
        Properties prop = new Properties();
        prop.setProperty("strictquotes", "true");
<<<<<<< HEAD
        FormatterBuilder builder = new FormatterBuilder("csv", prop);
        builder.setFormatterFactory(o);
        Formatter formatter = builder.create();
        Object[] results = formatter.transform("\"12\",\"10.05\",t\"es\"t");
=======
        o.configureFormatterFactory("csv", prop);
        Formatter formatter = o.create();
        Object[] results = formatter.transform("\"12\",\"10.05\",\"es\"");
>>>>>>> 8c73cd73
        assertEquals(results.length, 3);
        assertEquals(results[0], "12");
        assertEquals(results[1], "10.05");
        assertEquals(results[2], "es");
    }

    @Test
    public void testSurroundingSpacesNeedQuotes() throws Exception {
        ServiceReference refs[] = m_bundle.getRegisteredServices();
        ServiceReference<AbstractFormatterFactory> reference = refs[0];
        AbstractFormatterFactory o = m_bundle.getBundleContext().getService(reference);
        Properties prop = new Properties();
<<<<<<< HEAD
        prop.setProperty("ignoreleadingwhitespace", "false");
        FormatterBuilder builder = new FormatterBuilder("csv", prop);
        builder.setFormatterFactory(o);
        Formatter formatter = builder.create();
=======
        prop.setProperty("trimunquoted", "true");
        o.configureFormatterFactory("csv", prop);
        Formatter formatter = o.create();
>>>>>>> 8c73cd73
        Object[] results = formatter.transform("12,10.05,  test");
        assertEquals(results.length, 3);
        assertEquals(results[0], "12");
        assertEquals(results[1], "10.05");
        assertEquals(results[2], "test");
    }

    @Test
    public void testNowhitespace() throws Exception {
        ServiceReference refs[] = m_bundle.getRegisteredServices();
        ServiceReference<AbstractFormatterFactory> reference = refs[0];
        AbstractFormatterFactory o = m_bundle.getBundleContext().getService(reference);
        Properties prop = new Properties();
        prop.setProperty("nowhitespace", "true");
        o.configureFormatterFactory("csv", prop);
        Formatter formatter = o.create();
        try {
            Object[] results = formatter.transform("12,10.05,  test");
            fail();
        } catch (RuntimeException e) {
        }
    }

    @Test
    public void testJapaneseCharacterSeperator() throws Exception {
        ServiceReference refs[] = m_bundle.getRegisteredServices();
        ServiceReference<AbstractFormatterFactory> reference = refs[0];
        AbstractFormatterFactory o = m_bundle.getBundleContext().getService(reference);
        Properties prop = new Properties();
        prop.setProperty("separator", "の");
        FormatterBuilder builder = new FormatterBuilder("csv", prop);
        builder.setFormatterFactory(o);
        Formatter formatter = builder.create();
        Object[] results = formatter.transform("12の10.05のtest");
        assertEquals(results.length, 3);
        assertEquals(results[0], "12");
        assertEquals(results[1], "10.05");
        assertEquals(results[2], "test");
    }

<<<<<<< HEAD
=======
    @Test
    public void testBlankError() throws Exception {
        ServiceReference refs[] = m_bundle.getRegisteredServices();
        ServiceReference<AbstractFormatterFactory> reference = refs[0];
        AbstractFormatterFactory o = m_bundle.getBundleContext().getService(reference);
        Properties prop = new Properties();
        prop.setProperty("separator", ",");
        prop.setProperty("blank", "error");
        o.configureFormatterFactory("csv", prop);
        Formatter formatter = o.create();
        try {
            Object[] results = formatter.transform("12,,test");
            fail();
        } catch (RuntimeException e) {
        }
    }

    @Test
    public void testBlankEmpty() throws Exception {
        ServiceReference refs[] = m_bundle.getRegisteredServices();
        ServiceReference<AbstractFormatterFactory> reference = refs[0];
        AbstractFormatterFactory o = m_bundle.getBundleContext().getService(reference);
        Properties prop = new Properties();
        prop.setProperty("separator", ",");
        prop.setProperty("blank", "empty");
        o.configureFormatterFactory("csv", prop);
        Formatter formatter = o.create();
        Object[] results = formatter.transform("12,,test");
        assertEquals(results.length, 3);
        assertEquals(results[0], "12");
        assertEquals(results[1], null);
        assertEquals(results[2], "test");
    }

    @Test
    public void testCustomNull() throws Exception {
        ServiceReference refs[] = m_bundle.getRegisteredServices();
        ServiceReference<AbstractFormatterFactory> reference = refs[0];
        AbstractFormatterFactory o = m_bundle.getBundleContext().getService(reference);
        Properties prop = new Properties();
        prop.setProperty("separator", ",");
        prop.setProperty("nullstring", "empty");
        o.configureFormatterFactory("csv", prop);
        Formatter formatter = o.create();
        Object[] results = formatter.transform("12,empty,test");
        assertEquals(results.length, 3);
        assertEquals(results[0], "12");
        assertEquals(results[1], null);
        assertEquals(results[2], "test");
    }

>>>>>>> 8c73cd73
    @Override
    @After
    public void tearDown() throws Exception {
        m_bundle.stop();
        m_framework.stop();
    }
}<|MERGE_RESOLUTION|>--- conflicted
+++ resolved
@@ -39,13 +39,9 @@
 import org.osgi.framework.ServiceReference;
 import org.osgi.framework.launch.Framework;
 import org.osgi.framework.launch.FrameworkFactory;
-<<<<<<< HEAD
+import org.voltdb.importer.formatter.AbstractFormatterFactory;
 import org.voltdb.importer.formatter.Formatter;
 import org.voltdb.importer.formatter.FormatterBuilder;
-=======
->>>>>>> 8c73cd73
-import org.voltdb.importer.formatter.AbstractFormatterFactory;
-import org.voltdb.importer.formatter.Formatter;
 
 import com.google_voltpatches.common.base.Function;
 import com.google_voltpatches.common.base.Joiner;
@@ -126,6 +122,7 @@
         FormatterBuilder builder = new FormatterBuilder("tsv", prop);
         builder.setFormatterFactory(o);
         Formatter formatter = builder.create();
+
         Object[] results = formatter.transform("12\t10.05\ttest");
         assertEquals(results.length, 3);
         assertEquals(results[0], "12");
@@ -141,7 +138,7 @@
         Properties prop = new Properties();
         FormatterBuilder builder = new FormatterBuilder("badformat", prop);
         builder.setFormatterFactory(o);
-        try {
+         try {
             builder.create();
             fail();
         } catch (RuntimeException e) {
@@ -157,6 +154,7 @@
         FormatterBuilder builder = new FormatterBuilder("csv", prop);
         builder.setFormatterFactory(o);
         Formatter formatter = builder.create();
+
         Object[] results = formatter.transform(null);
         assertNull(results);
     }
@@ -170,6 +168,7 @@
         FormatterBuilder builder = new FormatterBuilder("csv", prop);
         builder.setFormatterFactory(o);
         Formatter formatter = builder.create();
+
         try {
             formatter.transform(12345);
             fail();
@@ -188,6 +187,7 @@
         FormatterBuilder builder = new FormatterBuilder("csv", prop);
         builder.setFormatterFactory(o);
         Formatter formatter = builder.create();
+
         Object[] results = formatter.transform("12,'10.05,test'");
         assertEquals(results.length, 2);
         assertEquals(results[0], "12");
@@ -204,6 +204,7 @@
         FormatterBuilder builder = new FormatterBuilder("csv", prop);
         builder.setFormatterFactory(o);
         Formatter formatter = builder.create();
+
         Object[] results = formatter.transform("12,\"10.05,|\"test|\"\"");
         assertEquals(results.length, 2);
         assertEquals(results[0], "12");
@@ -217,16 +218,11 @@
         AbstractFormatterFactory o = m_bundle.getBundleContext().getService(reference);
         Properties prop = new Properties();
         prop.setProperty("strictquotes", "true");
-<<<<<<< HEAD
-        FormatterBuilder builder = new FormatterBuilder("csv", prop);
-        builder.setFormatterFactory(o);
-        Formatter formatter = builder.create();
-        Object[] results = formatter.transform("\"12\",\"10.05\",t\"es\"t");
-=======
-        o.configureFormatterFactory("csv", prop);
-        Formatter formatter = o.create();
+        FormatterBuilder builder = new FormatterBuilder("csv", prop);
+        builder.setFormatterFactory(o);
+        Formatter formatter = builder.create();
+
         Object[] results = formatter.transform("\"12\",\"10.05\",\"es\"");
->>>>>>> 8c73cd73
         assertEquals(results.length, 3);
         assertEquals(results[0], "12");
         assertEquals(results[1], "10.05");
@@ -239,16 +235,11 @@
         ServiceReference<AbstractFormatterFactory> reference = refs[0];
         AbstractFormatterFactory o = m_bundle.getBundleContext().getService(reference);
         Properties prop = new Properties();
-<<<<<<< HEAD
-        prop.setProperty("ignoreleadingwhitespace", "false");
-        FormatterBuilder builder = new FormatterBuilder("csv", prop);
-        builder.setFormatterFactory(o);
-        Formatter formatter = builder.create();
-=======
         prop.setProperty("trimunquoted", "true");
-        o.configureFormatterFactory("csv", prop);
-        Formatter formatter = o.create();
->>>>>>> 8c73cd73
+        FormatterBuilder builder = new FormatterBuilder("csv", prop);
+        builder.setFormatterFactory(o);
+        Formatter formatter = builder.create();
+
         Object[] results = formatter.transform("12,10.05,  test");
         assertEquals(results.length, 3);
         assertEquals(results[0], "12");
@@ -263,8 +254,10 @@
         AbstractFormatterFactory o = m_bundle.getBundleContext().getService(reference);
         Properties prop = new Properties();
         prop.setProperty("nowhitespace", "true");
-        o.configureFormatterFactory("csv", prop);
-        Formatter formatter = o.create();
+        FormatterBuilder builder = new FormatterBuilder("csv", prop);
+        builder.setFormatterFactory(o);
+        Formatter formatter = builder.create();
+
         try {
             Object[] results = formatter.transform("12,10.05,  test");
             fail();
@@ -282,6 +275,7 @@
         FormatterBuilder builder = new FormatterBuilder("csv", prop);
         builder.setFormatterFactory(o);
         Formatter formatter = builder.create();
+
         Object[] results = formatter.transform("12の10.05のtest");
         assertEquals(results.length, 3);
         assertEquals(results[0], "12");
@@ -289,8 +283,6 @@
         assertEquals(results[2], "test");
     }
 
-<<<<<<< HEAD
-=======
     @Test
     public void testBlankError() throws Exception {
         ServiceReference refs[] = m_bundle.getRegisteredServices();
@@ -299,8 +291,10 @@
         Properties prop = new Properties();
         prop.setProperty("separator", ",");
         prop.setProperty("blank", "error");
-        o.configureFormatterFactory("csv", prop);
-        Formatter formatter = o.create();
+        FormatterBuilder builder = new FormatterBuilder("csv", prop);
+        builder.setFormatterFactory(o);
+        Formatter formatter = builder.create();
+
         try {
             Object[] results = formatter.transform("12,,test");
             fail();
@@ -316,8 +310,10 @@
         Properties prop = new Properties();
         prop.setProperty("separator", ",");
         prop.setProperty("blank", "empty");
-        o.configureFormatterFactory("csv", prop);
-        Formatter formatter = o.create();
+        FormatterBuilder builder = new FormatterBuilder("csv", prop);
+        builder.setFormatterFactory(o);
+        Formatter formatter = builder.create();
+
         Object[] results = formatter.transform("12,,test");
         assertEquals(results.length, 3);
         assertEquals(results[0], "12");
@@ -333,8 +329,10 @@
         Properties prop = new Properties();
         prop.setProperty("separator", ",");
         prop.setProperty("nullstring", "empty");
-        o.configureFormatterFactory("csv", prop);
-        Formatter formatter = o.create();
+        FormatterBuilder builder = new FormatterBuilder("csv", prop);
+        builder.setFormatterFactory(o);
+        Formatter formatter = builder.create();
+
         Object[] results = formatter.transform("12,empty,test");
         assertEquals(results.length, 3);
         assertEquals(results[0], "12");
@@ -342,7 +340,6 @@
         assertEquals(results[2], "test");
     }
 
->>>>>>> 8c73cd73
     @Override
     @After
     public void tearDown() throws Exception {
