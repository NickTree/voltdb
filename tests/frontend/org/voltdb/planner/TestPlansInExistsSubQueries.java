/* This file is part of VoltDB.
 * Copyright (C) 2008-2015 VoltDB Inc.
 *
 * Permission is hereby granted, free of charge, to any person obtaining
 * a copy of this software and associated documentation files (the
 * "Software"), to deal in the Software without restriction, including
 * without limitation the rights to use, copy, modify, merge, publish,
 * distribute, sublicense, and/or sell copies of the Software, and to
 * permit persons to whom the Software is furnished to do so, subject to
 * the following conditions:
 *
 * The above copyright notice and this permission notice shall be
 * included in all copies or substantial portions of the Software.
 *
 * THE SOFTWARE IS PROVIDED "AS IS", WITHOUT WARRANTY OF ANY KIND,
 * EXPRESS OR IMPLIED, INCLUDING BUT NOT LIMITED TO THE WARRANTIES OF
 * MERCHANTABILITY, FITNESS FOR A PARTICULAR PURPOSE AND NONINFRINGEMENT.
 * IN NO EVENT SHALL THE AUTHORS BE LIABLE FOR ANY CLAIM, DAMAGES OR
 * OTHER LIABILITY, WHETHER IN AN ACTION OF CONTRACT, TORT OR OTHERWISE,
 * ARISING FROM, OUT OF OR IN CONNECTION WITH THE SOFTWARE OR THE USE OR
 * OTHER DEALINGS IN THE SOFTWARE.
 */

package org.voltdb.planner;

import java.util.List;

import org.voltdb.VoltType;
import org.voltdb.expressions.AbstractExpression;
import org.voltdb.expressions.AbstractSubqueryExpression;
import org.voltdb.expressions.ComparisonExpression;
import org.voltdb.expressions.ConstantValueExpression;
import org.voltdb.expressions.ParameterValueExpression;
import org.voltdb.expressions.TupleValueExpression;
import org.voltdb.plannodes.AbstractJoinPlanNode;
import org.voltdb.plannodes.AbstractPlanNode;
import org.voltdb.plannodes.AbstractScanPlanNode;
import org.voltdb.plannodes.AggregatePlanNode;
import org.voltdb.plannodes.LimitPlanNode;
import org.voltdb.plannodes.NestLoopIndexPlanNode;
import org.voltdb.plannodes.NestLoopPlanNode;
import org.voltdb.plannodes.NodeSchema;
import org.voltdb.plannodes.ProjectionPlanNode;
import org.voltdb.plannodes.SchemaColumn;
import org.voltdb.plannodes.SeqScanPlanNode;
import org.voltdb.types.ExpressionType;
import org.voltdb.types.PlanNodeType;
import org.voltdb.types.QuantifierType;

public class TestPlansInExistsSubQueries extends PlannerTestCase {

    public void testInExistsGuard() {
        String errorMsg = PlanAssembler.IN_EXISTS_SCALAR_ERROR_MESSAGE;
        String sql;

        sql = "select p2.c from p2 where p2.c > ? and exists (select c from r1 where r1.c = p2.c)";
        failToCompile(sql, errorMsg);

        sql = "select p2.c from p2 where p2.a in (select c from r1)";
        failToCompile(sql, errorMsg);

        sql = "select r2.c from r2 where r2.c > ? and exists (select c from p1 where p1.c = r2.c)";
        failToCompile(sql, errorMsg);

        sql = "select * from P1 as parent where (A,C) in (select 2, C from r2 where r2.c > parent.c group by c)";
        failToCompile(sql, errorMsg);

        sql = "select r2.c from r2 where r2.c > ? and exists (select c from r1 where r1.c = r2.c and "
                + "exists (select c from p1 where p1.c = r1.c ))";
        failToCompile(sql, errorMsg);
    }

    public void testExistsWithUserParams() {
        {
            // Parent query with user's param and subquery with parent TVE
            AbstractPlanNode pn = compile("select r2.c from r2 where r2.c > ? and exists (select c from r1 where r1.c = r2.c)");
            pn = pn.getChild(0);
            assertTrue(pn instanceof AbstractScanPlanNode);
            AbstractScanPlanNode nps = (AbstractScanPlanNode) pn;
            // Check param indexes
            AbstractExpression e = nps.getPredicate();
            /* not yet hsql232: ENG-8350, left/right children swapped in expr trees
            AbstractExpression le = e.getLeft();
<<<<<<< HEAD
            assertEquals(ExpressionType.COMPARE_GREATERTHAN, le.getExpressionType());
            AbstractExpression pve = le.getRight();
            assertEquals(ExpressionType.VALUE_PARAMETER, pve.getExpressionType());
            assertEquals(new Integer(0), ((ParameterValueExpression)pve).getParameterIndex());
            AbstractExpression re = e.getRight();
            assertEquals(ExpressionType.OPERATOR_EXISTS, re.getExpressionType());
            AbstractSubqueryExpression se = (AbstractSubqueryExpression) re.getLeft();
            assertEquals(1, se.getArgs().size());
            assertEquals(1, se.getParameterIdxList().size());
            assertEquals(Integer.valueOf(1), se.getParameterIdxList().get(0));
            */
=======
            if (le.getExpressionType().equals(ExpressionType.COMPARE_GREATERTHAN))  {
                assertEquals(ExpressionType.COMPARE_GREATERTHAN, le.getExpressionType());
                AbstractExpression pve = le.getRight();
                assertEquals(ExpressionType.VALUE_PARAMETER, pve.getExpressionType());
                assertEquals(new Integer(0), ((ParameterValueExpression)pve).getParameterIndex());
                AbstractExpression re = e.getRight();
                assertEquals(ExpressionType.OPERATOR_EXISTS, re.getExpressionType());
                AbstractSubqueryExpression se = (AbstractSubqueryExpression) re.getLeft();
                assertEquals(1, se.getArgs().size());
                assertEquals(1, se.getParameterIdxList().size());
                assertEquals(Integer.valueOf(1), se.getParameterIdxList().get(0));
            }
            else{
                le = e.getRight();
                assertEquals(ExpressionType.COMPARE_GREATERTHAN, le.getExpressionType());
                AbstractExpression pve = le.getRight();
                assertEquals(ExpressionType.VALUE_PARAMETER, pve.getExpressionType());
                assertEquals(new Integer(0), ((ParameterValueExpression)pve).getParameterIndex());
                AbstractExpression re = e.getLeft();
                assertEquals(ExpressionType.OPERATOR_EXISTS, re.getExpressionType());
                AbstractSubqueryExpression se = (AbstractSubqueryExpression) re.getLeft();
                assertEquals(1, se.getArgs().size());
                assertEquals(1, se.getParameterIdxList().size());
                assertEquals(Integer.valueOf(1), se.getParameterIdxList().get(0));
            }
>>>>>>> 31f8e11c
        }
        {
            // Subqueries  with  grand-parent TVE
            AbstractPlanNode pn = compile("select r1.c from r1 where  " +
                    "exists ( select 1 from r2 where exists" +
                    "(select 1 from r3 where r3.a = r1.c))");
            pn = pn.getChild(0);
            assertTrue(pn instanceof AbstractScanPlanNode);
            AbstractScanPlanNode spn = (AbstractScanPlanNode) pn;
            // Check param indexes
            AbstractExpression e = spn.getPredicate();
            assertEquals(ExpressionType.OPERATOR_EXISTS, e.getExpressionType());
            AbstractSubqueryExpression se = (AbstractSubqueryExpression) e.getLeft();
            List<AbstractExpression> args = se.getArgs();
            assertEquals(1, args.size());
            assertEquals(ExpressionType.VALUE_TUPLE, args.get(0).getExpressionType());
            TupleValueExpression tve = (TupleValueExpression) args.get(0);
            assertEquals("R1", tve.getTableName());
            assertEquals("C", tve.getColumnName());
            List<Integer> params = se.getParameterIdxList();
            assertEquals(1, params.size());
            assertEquals(new Integer(0), params.get(0));
            // Child subquery
            pn = se.getSubqueryNode();
            assertTrue(pn instanceof AbstractScanPlanNode);
            spn = (AbstractScanPlanNode) pn;
            e = spn.getPredicate();
            assertEquals(ExpressionType.OPERATOR_EXISTS, e.getExpressionType());
            se = (AbstractSubqueryExpression) e.getLeft();
            // Grand parent subquery
            pn = se.getSubqueryNode();
            assertTrue(pn instanceof AbstractScanPlanNode);
            spn = (AbstractScanPlanNode) pn;
            e = spn.getPredicate();
            assertEquals(ExpressionType.COMPARE_EQUAL, e.getExpressionType());
            e = e.getRight();
            assertEquals(ExpressionType.VALUE_PARAMETER, e.getExpressionType());
            assertEquals(new Integer(0), ((ParameterValueExpression) e).getParameterIndex());
        }
        {
            // Subqueries  with  parent & grand-parent TVE
            AbstractPlanNode pn = compile("select r1.c from r1 where  " +
                    "exists ( select 1 from r2 where r1.d = r2.c and exists" +
                    "(select 1 from r3 where r3.a = r1.c))");
            pn = pn.getChild(0);
            assertTrue(pn instanceof AbstractScanPlanNode);
            AbstractScanPlanNode spn = (AbstractScanPlanNode) pn;
            /* not yet hsql232: ENG-8350, left/right children swapped in expr trees
            // Check param indexes
            AbstractExpression e = spn.getPredicate();
            assertEquals(ExpressionType.OPERATOR_EXISTS, e.getExpressionType());
            AbstractSubqueryExpression se = (AbstractSubqueryExpression) e.getLeft();
            List<AbstractExpression> args = se.getArgs();
            assertEquals(2, args.size());
            assertEquals(ExpressionType.VALUE_TUPLE, args.get(0).getExpressionType());
            TupleValueExpression tve = (TupleValueExpression) args.get(0);
            assertEquals("R1", tve.getTableName());
            assertEquals("C", tve.getColumnName());
            tve = (TupleValueExpression) args.get(1);
            assertEquals("R1", tve.getTableName());
            assertEquals("D", tve.getColumnName());
            List<Integer> params = se.getParameterIdxList();
            assertEquals(2, params.size());
            assertEquals(new Integer(0), params.get(0));
            assertEquals(new Integer(1), params.get(1));
            // Child subquery
            pn = se.getSubqueryNode();
            assertTrue(pn instanceof AbstractScanPlanNode);
            spn = (AbstractScanPlanNode) pn;
            e = spn.getPredicate();
            assertEquals(ExpressionType.COMPARE_EQUAL, e.getRight().getExpressionType());
            AbstractExpression ce = e.getRight().getRight();
            assertEquals(ExpressionType.VALUE_PARAMETER, ce.getExpressionType());
            assertEquals(new Integer(1), ((ParameterValueExpression) ce).getParameterIndex());
            // Grand parent subquery
            AbstractExpression gce = e.getLeft();
            assertEquals(ExpressionType.OPERATOR_EXISTS, gce.getExpressionType());
            se = (AbstractSubqueryExpression) gce.getLeft();
            pn = se.getSubqueryNode();
            assertTrue(pn instanceof AbstractScanPlanNode);
            spn = (AbstractScanPlanNode) pn;
            e = spn.getPredicate();
            assertEquals(ExpressionType.COMPARE_EQUAL, e.getExpressionType());
            e = e.getRight();
            assertEquals(ExpressionType.VALUE_PARAMETER, e.getExpressionType());
            assertEquals(new Integer(0), ((ParameterValueExpression) e).getParameterIndex());
            */
        }
        {
            AbstractPlanNode pn = compile("select r2.a from r2 where exists " +
                    "( SELECT 1 from R2 WHERE r2.c = ?)");
            pn = pn.getChild(0);
            assertEquals(PlanNodeType.SEQSCAN, pn.getPlanNodeType());
            SeqScanPlanNode spl = (SeqScanPlanNode) pn;
            AbstractExpression e = spl.getPredicate();
            assertEquals(ExpressionType.OPERATOR_EXISTS, e.getExpressionType());
            AbstractSubqueryExpression subExpr = (AbstractSubqueryExpression) e.getLeft();
            assertEquals(0, subExpr.getParameterIdxList().size());
            // Subquery
            pn = subExpr.getSubqueryNode();
            assertEquals(PlanNodeType.SEQSCAN, pn.getPlanNodeType());
            spl = (SeqScanPlanNode) pn;
            e = spl.getPredicate();
            assertEquals(ExpressionType.COMPARE_EQUAL, e.getExpressionType());
            assertEquals(ExpressionType.VALUE_PARAMETER, e.getRight().getExpressionType());
        }
    }

    public void testParamTveInOutputSchema() {
        AbstractPlanNode pn = compile("select r2.a from r2, r1 where r2.a = r1.a or " +
                "exists (select 1 from r2 where exists(select 1 from r2 where r2.a = r1.c))");
        pn = pn.getChild(0);
        verifyOutputSchema(pn, "A");
        pn = pn.getChild(0);
        assertTrue(pn instanceof NestLoopPlanNode);
        NestLoopPlanNode nlp = (NestLoopPlanNode) pn;
        // looking for the r1.c to be part of the pn output schema
        // it is required by the second subquery
        verifyOutputSchema(nlp, "A", "A", "C");
    }

    public void testInToExist() {
        AbstractPlanNode pn = compile("select r2.c from r2 where r2.a in (select c from r1)");
        pn = pn.getChild(0);
        assertTrue(pn instanceof AbstractScanPlanNode);
        AbstractScanPlanNode spl = (AbstractScanPlanNode) pn;
        // Check param indexes
        AbstractExpression e = spl.getPredicate();
        assertEquals(ExpressionType.OPERATOR_EXISTS, e.getExpressionType());
        AbstractSubqueryExpression subExpr = (AbstractSubqueryExpression) e.getLeft();
        assertEquals(1, subExpr.getArgs().size());
        assertEquals(1, subExpr.getParameterIdxList().size());
        assertEquals(Integer.valueOf(0), subExpr.getParameterIdxList().get(0));
        AbstractExpression tve = subExpr.getArgs().get(0);
        assertTrue(tve instanceof TupleValueExpression);
        assertEquals("R2", ((TupleValueExpression)tve).getTableName());
        assertEquals("A", ((TupleValueExpression)tve).getColumnName());
    }

    public void testInToExistWithUnion() {
        AbstractPlanNode pn = compile("select r2.c from r2 where r2.a in (select c from r1 union (select c from r3 limit 1 offset 2) intersect select c from r2)");
        pn = pn.getChild(0);
        assertTrue(pn instanceof AbstractScanPlanNode);
        AbstractScanPlanNode spl = (AbstractScanPlanNode) pn;
        // Check param indexes
        AbstractExpression e = spl.getPredicate();
        assertEquals(ExpressionType.CONJUNCTION_OR, e.getExpressionType());
        AbstractExpression l = e.getLeft();
        assertEquals(ExpressionType.OPERATOR_EXISTS, l.getExpressionType());
        AbstractExpression r = e.getRight();
        assertEquals(ExpressionType.CONJUNCTION_AND, r.getExpressionType());
        l = r.getLeft();
        assertEquals(ExpressionType.COMPARE_EQUAL, l.getExpressionType());
        assertEquals(QuantifierType.ANY, ((ComparisonExpression) l).getQuantifier());
        r = r.getRight();
        assertEquals(ExpressionType.OPERATOR_EXISTS, r.getExpressionType());
    }

    public void testInToExistWithOffset() {
        AbstractPlanNode pn = compile("select r2.c from r2 where r2.a in (select c from r1 limit 1 offset 3)");
        pn = pn.getChild(0);
        assertTrue(pn instanceof AbstractScanPlanNode);
        AbstractScanPlanNode spl = (AbstractScanPlanNode) pn;
        // Check param indexes
        AbstractExpression e = spl.getPredicate();
        assertEquals(ExpressionType.COMPARE_EQUAL, e.getExpressionType());
        assertEquals(QuantifierType.ANY, ((ComparisonExpression) e).getQuantifier());
    }

    public void testInToExistsComplex() {
        AbstractPlanNode pn = compile("select * from R1 where (A,C) in (select 2, C from r2 where r2.c > r1.c group by c)");
        pn = pn.getChild(0);
        assertTrue(pn instanceof AbstractScanPlanNode);
        AbstractScanPlanNode spn = (AbstractScanPlanNode) pn;
        AbstractExpression e = spn.getPredicate();
        assertEquals(ExpressionType.OPERATOR_EXISTS, e.getExpressionType());
        AbstractSubqueryExpression subExpr = (AbstractSubqueryExpression) e.getLeft();
        assertEquals(3, subExpr.getArgs().size());
        assertEquals(3, subExpr.getParameterIdxList().size());
    }

    public void testNotExists() {
        AbstractPlanNode pn = compile("select r2.c from r2 where not exists (select c from r1 where r1.c = r2.c)");
        pn = pn.getChild(0);
        assertTrue(pn instanceof AbstractScanPlanNode);
        AbstractScanPlanNode nps = (AbstractScanPlanNode) pn;
        AbstractExpression e = nps.getPredicate();
        assertEquals(ExpressionType.OPERATOR_NOT, e.getExpressionType());
        AbstractExpression le = e.getLeft();
        assertEquals(ExpressionType.OPERATOR_EXISTS, le.getExpressionType());
        AbstractSubqueryExpression subExpr = (AbstractSubqueryExpression) le.getLeft();
        assertEquals(1, subExpr.getArgs().size());
        assertEquals(1, subExpr.getParameterIdxList().size());
        assertEquals(Integer.valueOf(0), subExpr.getParameterIdxList().get(0));
    }

    public void testExistsJoin() {
        {
            AbstractPlanNode pn = compile("select a from r1,r2 where exists (" +
                    "select 1 from r3 where r1.d = r3.c and r2.a = r3.c)");
            pn = pn.getChild(0).getChild(0);
            assertEquals(PlanNodeType.NESTLOOP, pn.getPlanNodeType());
            AbstractExpression e = ((NestLoopPlanNode) pn).getJoinPredicate();
            assertEquals(ExpressionType.OPERATOR_EXISTS, e.getExpressionType());
            AbstractSubqueryExpression se = (AbstractSubqueryExpression) e.getLeft();
            List<AbstractExpression> args = se.getArgs();
            assertEquals(2, args.size());
            // order of elements in TubleVauleExperssion is not consistent on Java 7 and Java 8
            TupleValueExpression tve = (TupleValueExpression)args.get(0);
            if (tve.getTableName().equals("R2")) {
                assertEquals("A", tve.getColumnName());
                tve = (TupleValueExpression)args.get(1);
                assertEquals("R1", tve.getTableName());
                assertEquals("D", tve.getColumnName());
            }
            else {
                assertEquals("R1", tve.getTableName());
                assertEquals("D", tve.getColumnName());
                tve = (TupleValueExpression)args.get(1);
                assertEquals("R2", tve.getTableName());
                assertEquals("A", tve.getColumnName());
            }
            assertEquals(2, se.getParameterIdxList().size());
            // Child query
            pn = se.getSubqueryNode();
            e = ((AbstractScanPlanNode)pn).getPredicate();
            AbstractExpression le = e.getLeft();
            assertEquals(ExpressionType.VALUE_PARAMETER, le.getRight().getExpressionType());
            AbstractExpression re = e.getRight();
            assertEquals(ExpressionType.VALUE_PARAMETER, re.getRight().getExpressionType());
        }
        {
            AbstractPlanNode pn = compile("select a from r1,r2 where r1.a = r2.a and " +
                    "exists ( select 1 from r3 where r1.a = r3.a)");

            pn = pn.getChild(0).getChild(0);
            assertTrue(pn instanceof NestLoopIndexPlanNode);
            pn = pn.getChild(0);
            assertTrue(pn instanceof SeqScanPlanNode);
            AbstractExpression pred = ((SeqScanPlanNode) pn).getPredicate();
            assertTrue(pred != null);
            assertEquals(ExpressionType.OPERATOR_EXISTS, pred.getExpressionType());
        }
        {
            AbstractPlanNode pn = compile("select a from r1,r2 where " +
                    "exists ( select 1 from r3 where r1.a = r3.a and r2.c = r3.c)");

            pn = pn.getChild(0).getChild(0);
            assertTrue(pn instanceof NestLoopPlanNode);
            AbstractExpression pred = ((NestLoopPlanNode) pn).getJoinPredicate();
            assertTrue(pred != null);
            assertEquals(ExpressionType.OPERATOR_EXISTS, pred.getExpressionType());
            AbstractSubqueryExpression se = (AbstractSubqueryExpression) pred.getLeft();
            List<AbstractExpression> args = se.getArgs();
            assertEquals(2, args.size());
            TupleValueExpression tve = (TupleValueExpression)args.get(0);
            if (tve.getTableName().equals("R2")) {
                assertEquals("C", tve.getColumnName());
                tve = (TupleValueExpression)args.get(1);
                assertEquals("R1", tve.getTableName());
                assertEquals("A", tve.getColumnName());
            }
            else {
                assertEquals("R1", tve.getTableName());
                assertEquals("A", tve.getColumnName());
                tve = (TupleValueExpression)args.get(1);
                assertEquals("R2", tve.getTableName());
                assertEquals("C", tve.getColumnName());
            }
            assertEquals(2, se.getParameterIdxList().size());
            // Child query
            pn = se.getSubqueryNode();
            pred = ((AbstractScanPlanNode)pn).getPredicate();
            AbstractExpression le = pred.getLeft();
            assertEquals(ExpressionType.VALUE_PARAMETER, le.getRight().getExpressionType());
            AbstractExpression re = pred.getRight();
            assertEquals(ExpressionType.VALUE_PARAMETER, re.getRight().getExpressionType());
        }
    }

    public void testInJoin() {
        {
            // IN gets converted to EXISTS
            AbstractPlanNode pn = compile("select r1.d from r1, r2 where r1.a IN " +
                    "(select a from r3 where r3.c = r2.d);");
            pn = pn.getChild(0).getChild(0);
            assertTrue(pn instanceof NestLoopPlanNode);
            AbstractExpression pred = ((NestLoopPlanNode) pn).getJoinPredicate();
            assertTrue(pred != null);
            assertEquals(ExpressionType.OPERATOR_EXISTS, pred.getExpressionType());
            AbstractSubqueryExpression se = (AbstractSubqueryExpression) pred.getLeft();
            List<AbstractExpression> args = se.getArgs();
            assertEquals(2, args.size());
            TupleValueExpression tve = (TupleValueExpression)args.get(0);
            assertEquals("R2", tve.getTableName());
            assertEquals("D", tve.getColumnName());
            tve = (TupleValueExpression)args.get(1);
            assertEquals("R1", tve.getTableName());
            assertEquals("A", tve.getColumnName());
            assertEquals(2, se.getParameterIdxList().size());
            // Child query
            pn = se.getSubqueryNode();
            pred = ((AbstractScanPlanNode)pn).getPredicate();
            AbstractExpression le = pred.getLeft();
            assertEquals(ExpressionType.VALUE_PARAMETER, le.getRight().getExpressionType());
            AbstractExpression re = pred.getRight();
            assertEquals(ExpressionType.VALUE_PARAMETER, re.getLeft().getExpressionType());
        }
        {
            // OFFSET prevents In-to-EXISTS transformation
            AbstractPlanNode pn = compile("select r1.d from r1, r2 where r1.a IN " +
                    "(select a from r3 where r3.c = r2.d limit 1 offset 2);");
            /* enable to debug */ System.out.println(pn.toExplainPlanString());
            pn = pn.getChild(0).getChild(0);
            assertTrue(pn instanceof NestLoopPlanNode);
            AbstractExpression pred = ((NestLoopPlanNode) pn).getJoinPredicate();
            assertTrue(pred != null);
            assertEquals(ExpressionType.COMPARE_EQUAL, pred.getExpressionType());
            assertEquals(QuantifierType.ANY, ((ComparisonExpression) pred).getQuantifier());
            TupleValueExpression tve = (TupleValueExpression) pred.getLeft();
            assertEquals("R1", tve.getTableName());
            assertEquals("A", tve.getColumnName());
            // Child query
            AbstractSubqueryExpression se = (AbstractSubqueryExpression)pred.getRight();
            assertEquals(1, se.getParameterIdxList().size());
            List<AbstractExpression> args = se.getArgs();
            assertEquals(1, args.size());
            tve = (TupleValueExpression)args.get(0);
            assertEquals("R2", tve.getTableName());
            assertEquals("D", tve.getColumnName());
            pn = se.getSubqueryNode();
            assertEquals(PlanNodeType.SEQSCAN, pn.getPlanNodeType());
            pred = ((AbstractScanPlanNode)pn).getPredicate();
            tve = (TupleValueExpression) pred.getLeft();
            assertEquals("R3", tve.getTableName());
            assertEquals("C", tve.getColumnName());
            ParameterValueExpression pve = (ParameterValueExpression) pred.getRight();
            assertEquals(new Integer(0), pve.getParameterIndex());
        }
    }

    public void testInAggregated() {
        AbstractPlanNode pn = compile("select a, sum(c) as sc1 from r1 where (a, c) in " +
                "( SELECT a, count(c) as sc2 " +
                "from  r1  GROUP BY a ORDER BY a DESC) GROUP BY A;");
        pn = pn.getChild(0);
        assertTrue(pn instanceof AbstractScanPlanNode);

        AbstractExpression e = ((AbstractScanPlanNode)pn).getPredicate();
        assertEquals(ExpressionType.OPERATOR_EXISTS, e.getExpressionType());
        AbstractSubqueryExpression subExpr = (AbstractSubqueryExpression) e.getLeft();
        AbstractPlanNode sn = subExpr.getSubqueryNode();
        // Added LIMIT 1
        assertEquals(true, sn instanceof LimitPlanNode);
        assertEquals(1, ((LimitPlanNode)sn).getLimit());
        sn = sn.getChild(0);
        assertTrue(sn instanceof SeqScanPlanNode);
        AggregatePlanNode aggNode = AggregatePlanNode.getInlineAggregationNode(sn);
        assertNotNull(aggNode.getPostPredicate());
    }
    public static String HavingErrorMsg = "SQL HAVING with subquery expression is not allowed.";

    public void testInHaving() {
        {
            String sql = "select a from r1 group by a having max(c) in (select c from r2 )";
            failToCompile(sql, HavingErrorMsg);

            // ENG-8306: Uncomment next block when HAVING with subquery is supported
//            AbstractPlanNode pn = compile(sql);
//            pn = pn.getChild(0);
//            assertTrue(pn instanceof ProjectionPlanNode);
//            pn = pn.getChild(0);
//            assertTrue(pn instanceof SeqScanPlanNode);
//            AggregatePlanNode aggNode = AggregatePlanNode.getInlineAggregationNode(pn);
//            assertNotNull(aggNode);
//            NodeSchema ns = aggNode.getOutputSchema();
//            assertEquals(2, ns.size());
//            SchemaColumn aggColumn = ns.getColumns().get(1);
//            assertEquals("$$_MAX_$$_1", aggColumn.getColumnAlias());
//            AbstractExpression having = aggNode.getPostPredicate();
//            assertEquals(ExpressionType.OPERATOR_EXISTS, having.getExpressionType());
//            AbstractExpression se = having.getLeft();
//            assertEquals(1, se.getArgs().size());
//            assertTrue(se.getArgs().get(0) instanceof TupleValueExpression);
//            TupleValueExpression argTve = (TupleValueExpression) se.getArgs().get(0);
//            assertEquals(1, argTve.getColumnIndex());
//            assertEquals("$$_MAX_$$_1", argTve.getColumnAlias());
        }
        {
            // HAVING expression evaluates to TRUE and dropped
            String sql = "select a from r1 " +
                    " group by a having exists (select max(a) from r2) or max(c) > 0";
            AbstractPlanNode pn = compile(sql);
            pn = pn.getChild(0);
            assertTrue(pn instanceof ProjectionPlanNode);
            pn = pn.getChild(0);
            assertTrue(pn instanceof SeqScanPlanNode);
            AggregatePlanNode aggNode = AggregatePlanNode.getInlineAggregationNode(pn);
            assertNotNull(aggNode);
            assertEquals(true, aggNode.getPostPredicate() == null);
        }
        {
            // HAVING expression evaluates to FASLE and retained
            String sql = "select a from r1 " +
                    " group by a having exists (select max(a) from r2 limit 0) and max(c) > 0";
            AbstractPlanNode pn = compile(sql);
            pn = pn.getChild(0);
            assertTrue(pn instanceof ProjectionPlanNode);
            pn = pn.getChild(0);
            assertTrue(pn instanceof SeqScanPlanNode);
            AggregatePlanNode aggNode = AggregatePlanNode.getInlineAggregationNode(pn);
            assertNotNull(aggNode);
            AbstractExpression having = aggNode.getPostPredicate();
            assertEquals(true, ConstantValueExpression.isBooleanFalse(having));
        }
    }

    public void testHavingInSubquery() {
        {
            // filter on agg of expression involving grand-parent tve
            AbstractPlanNode pn = compile("select a from r1 where exists " +
                    "(select 1 from r2 where exists  " +
                    " (select 1 from r3 group by c having min(a) > r1.d)) ");

            pn = pn.getChild(0);
            assertTrue(pn instanceof SeqScanPlanNode);
            AbstractExpression p = ((SeqScanPlanNode)pn).getPredicate();
            // child
            assertEquals(ExpressionType.OPERATOR_EXISTS, p.getExpressionType());
            AbstractSubqueryExpression se = (AbstractSubqueryExpression) p.getLeft();
            //* enable to debug */ System.out.println(se.explain(""));
            List<AbstractExpression> args = se.getArgs();
            assertEquals(1, args.size());
            assertEquals(1, se.getParameterIdxList().size());
            assertEquals("D", ((TupleValueExpression)args.get(0)).getColumnName());
            pn = se.getSubqueryNode();
            assertTrue(pn instanceof SeqScanPlanNode);
            p = ((SeqScanPlanNode)pn).getPredicate();
            // grand child
            assertEquals(ExpressionType.OPERATOR_EXISTS, p.getExpressionType());
            se = (AbstractSubqueryExpression) p.getLeft();
            pn = se.getSubqueryNode();
            pn = pn.getChild(0).getChild(0);
            AggregatePlanNode aggNode = AggregatePlanNode.getInlineAggregationNode(pn);
            assertNotNull(aggNode);
            AbstractExpression postExpr = aggNode.getPostPredicate();
            assertNotNull(postExpr);
            assertEquals(ExpressionType.COMPARE_GREATERTHAN, postExpr.getExpressionType());
            AbstractExpression re = postExpr.getRight();
            assertEquals(ExpressionType.VALUE_PARAMETER, re.getExpressionType());
            assertEquals(new Integer(0), ((ParameterValueExpression)re).getParameterIndex());
        }
        {
            // filter on agg of expression involving parent tve
            AbstractPlanNode pn = compile("select a from r1 where c in " +
                    " (select max(c) from r2 group by e having min(a) > r1.d) ");

            pn = pn.getChild(0);
            assertTrue(pn instanceof SeqScanPlanNode);
            AbstractExpression p = ((SeqScanPlanNode)pn).getPredicate();
            assertEquals(ExpressionType.OPERATOR_EXISTS, p.getExpressionType());
            AbstractSubqueryExpression se = (AbstractSubqueryExpression) p.getLeft();
            List<AbstractExpression> args = se.getArgs();
            assertEquals(2, args.size());
            assertEquals(2, se.getParameterIdxList().size());
            assertEquals("D", ((TupleValueExpression)args.get(0)).getColumnName());
            assertEquals("C", ((TupleValueExpression)args.get(1)).getColumnName());
            pn = se.getSubqueryNode();
            pn = pn.getChild(0);
            assertTrue(pn instanceof LimitPlanNode);
            pn = pn.getChild(0);
            assertTrue(pn instanceof SeqScanPlanNode);
            AggregatePlanNode aggNode = AggregatePlanNode.getInlineAggregationNode(pn);
            assertNotNull(aggNode);
            assertEquals(3, aggNode.getOutputSchema().size());
            AbstractExpression postExpr = aggNode.getPostPredicate();
            assertEquals(ExpressionType.CONJUNCTION_AND, postExpr.getExpressionType());
            AbstractExpression le = postExpr.getLeft();
            assertEquals(ExpressionType.COMPARE_GREATERTHAN, le.getExpressionType());
            assertEquals(new Integer(0), ((ParameterValueExpression)le.getRight()).getParameterIndex());
            AbstractExpression re = postExpr.getRight();
            assertEquals(ExpressionType.COMPARE_EQUAL, re.getExpressionType());
            assertEquals(new Integer(1), ((ParameterValueExpression)re.getLeft()).getParameterIndex());
        }
        {
            // filter on agg of expression involving user parameter ('?')
            AbstractPlanNode pn = compile("select a from r1 where c in " +
                    " (select max(c) from r2 group by e having min(a) > ?) ");

            pn = pn.getChild(0);
            assertTrue(pn instanceof SeqScanPlanNode);
            AbstractExpression p = ((SeqScanPlanNode)pn).getPredicate();
            assertEquals(ExpressionType.OPERATOR_EXISTS, p.getExpressionType());
            AbstractSubqueryExpression se = (AbstractSubqueryExpression)p.getLeft();
            assertEquals(1, se.getParameterIdxList().size());
            assertEquals(new Integer(1), se.getParameterIdxList().get(0));
            pn = ((AbstractSubqueryExpression)p.getLeft()).getSubqueryNode();
            pn = pn.getChild(0).getChild(0);
            assertEquals(PlanNodeType.SEQSCAN, pn.getPlanNodeType());
            AggregatePlanNode aggNode = AggregatePlanNode.getInlineAggregationNode(pn);
            assertNotNull(aggNode);
            AbstractExpression aggrExpr = aggNode.getPostPredicate();
            assertEquals(ExpressionType.CONJUNCTION_AND, aggrExpr.getExpressionType());
            // User PVE
            AbstractExpression le = aggrExpr.getLeft();
            assertEquals(ExpressionType.COMPARE_GREATERTHAN, le.getExpressionType());
            assertEquals(ExpressionType.VALUE_PARAMETER, le.getRight().getExpressionType());
            assertEquals(new Integer(0), ((ParameterValueExpression)le.getRight()).getParameterIndex());
            // Parent PVE
            AbstractExpression re = aggrExpr.getRight();
            assertEquals(ExpressionType.COMPARE_EQUAL, re.getExpressionType());
            assertEquals(ExpressionType.VALUE_PARAMETER, re.getLeft().getExpressionType());
            assertEquals(new Integer(1), ((ParameterValueExpression)re.getLeft()).getParameterIndex());
        }
        {
            // filter on agg of local tve
            AbstractPlanNode pn = compile("select a from r1 where c in " +
                    " (select max(c) from r2 group by e having min(a) > 0) ");

            pn = pn.getChild(0);
            assertTrue(pn instanceof SeqScanPlanNode);
            AbstractExpression p = ((SeqScanPlanNode)pn).getPredicate();
            assertEquals(ExpressionType.OPERATOR_EXISTS, p.getExpressionType());
            AbstractExpression subquery = p.getLeft();
            pn = ((AbstractSubqueryExpression)subquery).getSubqueryNode();
            pn = pn.getChild(0);
            assertTrue(pn instanceof LimitPlanNode);
            pn = pn.getChild(0);
            assertTrue(pn instanceof SeqScanPlanNode);
            AggregatePlanNode aggNode = AggregatePlanNode.getInlineAggregationNode(pn);
            assertNotNull(aggNode);
            assertEquals(3, aggNode.getOutputSchema().size());
            AbstractExpression aggrExpr = aggNode.getPostPredicate();
            assertEquals(ExpressionType.CONJUNCTION_AND, aggrExpr.getExpressionType());
        }
        {
            /* not yet hsql232: ENG-8307 "unsuppored subquery syntax..."
            failToCompile("select max(c) from r1 group by a " +
                    " having count(*) = (select c from r2 where r2.c = r1.a)", HavingErrorMsg);
             */

            /**
             * Uncomment these tests when ENG-8306 is finished
             */
//            // parent correlated TVE in the aggregate expression.
//            AbstractPlanNode pn = compile("select max(c) from r1 group by a " +
//                    " having count(*) = (select c from r2 where r2.c = r1.a)");
//
//            pn = pn.getChild(0);
//            assertTrue(pn instanceof  ProjectionPlanNode);
//            pn = pn.getChild(0);
//            assertTrue(pn instanceof SeqScanPlanNode);
//            AggregatePlanNode aggNode = AggregatePlanNode.getInlineAggregationNode(pn);
//            assertNotNull(aggNode);
//            assertNotNull(aggNode instanceof HashAggregatePlanNode);
//            assertEquals(3, aggNode.getOutputSchema().size()); // group by key, max, count
//
//            AbstractExpression aggrExpr = aggNode.getPostPredicate();
//            assertEquals(ExpressionType.COMPARE_EQUAL, aggrExpr.getExpressionType());
//            assertTrue(aggrExpr.getLeft() instanceof TupleValueExpression);
//            assertTrue(aggrExpr.getRight() instanceof SelectSubqueryExpression);
        }
    }

    public void testExistsSimplification() {
        {
            // LIMIT is 0 EXISTS => FALSE
            AbstractPlanNode pn = compile("select a from r1 where exists " +
                " (select a, c  from r2 limit 0) ");
            assertEquals(true, pn.getChild(0) instanceof SeqScanPlanNode);
            verifyCVEPredicate(((SeqScanPlanNode) pn.getChild(0)).getPredicate(), false);
        }
        {
            // LIMIT is 0 EXISTS => FALSE
            AbstractPlanNode pn = compile("select a from r1 where exists " +
                " (select count(*)  from r2 limit 0) ");
            assertEquals(true, pn.getChild(0) instanceof SeqScanPlanNode);
            verifyCVEPredicate(((SeqScanPlanNode) pn.getChild(0)).getPredicate(), false);
        }
        {
            //EXISTS => TRUE, join predicate is TRUE or EXPR = > TRUE and dropped
            AbstractPlanNode pn = compile("select a from r1 join r2 on (exists " +
                " (select max(a)  from r2) or r2.a > 0)");
            assertEquals(true, pn.getChild(0).getChild(0) instanceof AbstractJoinPlanNode);
            AbstractJoinPlanNode jpn = (AbstractJoinPlanNode) pn.getChild(0).getChild(0);
            assertEquals(true, jpn.getWherePredicate() == null);
        }
        {
            //EXISTS => FALSE, join predicate is retained
            AbstractPlanNode pn = compile("select a from r1 join r2 on exists " +
                " (select max(a)  from r2 offset 1) ");
            assertEquals(true, pn.getChild(0).getChild(0) instanceof NestLoopPlanNode);
            NestLoopPlanNode jpn = (NestLoopPlanNode) pn.getChild(0).getChild(0);
            verifyCVEPredicate(jpn.getJoinPredicate(), false);
        }
        {
            // table-agg-without-having-groupby OFFSET > 0 => FALSE
            AbstractPlanNode pn = compile("select a from r1 where exists " +
                " (select count(*)  from r2 offset 1) ");
            assertEquals(true, pn.getChild(0) instanceof SeqScanPlanNode);
            verifyCVEPredicate(((SeqScanPlanNode) pn.getChild(0)).getPredicate(), false);
        }
        {
            // table-agg-without-having-groupby  => TRUE
            AbstractPlanNode pn = compile("select a from r1 where exists " +
                " (select max(a)  from r2) ");
            assertEquals(true, pn.getChild(0) instanceof SeqScanPlanNode);
            assertEquals(true, ((SeqScanPlanNode) pn.getChild(0)).getPredicate() == null);
        }
        {
            // table-agg-without-having-groupby by limit is a parameter => EXISTS
            AbstractPlanNode pn = compile("select a from r1 where exists " +
                " (select max(a)  from r2 limit ?) ");
            assertEquals(true, pn.getChild(0) instanceof SeqScanPlanNode);
            AbstractExpression p = ((SeqScanPlanNode) pn.getChild(0)).getPredicate();
            assertEquals(true, p != null);
            assertEquals(ExpressionType.OPERATOR_EXISTS, p.getExpressionType());
        }
        {
            // Subquery => select 1 from r2 limit 1 offset 2
            AbstractPlanNode pn = compile("select a from r1 where exists " +
                " (select a, c  from r2 order by a offset 2) ");
            assertEquals(true, pn.getChild(0) instanceof SeqScanPlanNode);
            verifyTrivialSchemaLimitOffset(((SeqScanPlanNode) pn.getChild(0)).getPredicate(), 1, 2);
        }
        {
            // User's limit ?
            // Subquery => EXISTS (select 1 from r2 limit ?)
            AbstractPlanNode pn = compile("select a from r1 where exists " +
                " (select a, c  from r2 order by a limit ?) ");
            assertEquals(true, pn.getChild(0) instanceof SeqScanPlanNode);
            verifyTrivialSchemaLimitOffset(((SeqScanPlanNode) pn.getChild(0)).getPredicate(), -1, 0);
        }
        {
            // Subquery subquery-without-having with group by and no limit => select max(c) from r2 limit 1
            AbstractPlanNode pn = compile("select a from r1 where exists " +
                " (select a, max(c) from r2 group by a order by max(c))");
            assertEquals(true, pn.getChild(0) instanceof SeqScanPlanNode);
            verifyAggregateSubquery(((SeqScanPlanNode)pn.getChild(0)).getPredicate(), 1, 0, false);
        }
        {
         // Subquery subquery-without-having with group by and offset 3 => subquery-without-having with group by and offset 3
            AbstractPlanNode pn = compile("select a from r1 where exists " +
                " (select a, max(c) from r2 group by a order by max(c) offset 2)");
            assertEquals(true, pn.getChild(0) instanceof SeqScanPlanNode);
            verifyAggregateSubquery(((SeqScanPlanNode)pn.getChild(0)).getPredicate(), 2, 1, false);
        }
        {
            // Subquery subquery-with-having with group by => subquery-with-having with group by
            AbstractPlanNode pn = compile("select a from r1 where exists " +
                    " (select a, max(c) from r2 group by a having max(c) > 2 order by max(c))");
            assertEquals(true, pn.getChild(0) instanceof SeqScanPlanNode);
            verifyAggregateSubquery(((SeqScanPlanNode)pn.getChild(0)).getPredicate(), 2, 1, true);
        }
    }

    public void testConstantExpressionInWhereClause() {
        /* not yet hsql232: ENG-8407, constants-only check is commented out
        failToCompile("select * from r1 where 3 > 1;", "VoltDB does not support WHERE clauses containing only constants");

        failToCompile("select a from r1 where exists " +
                " (select max(c) from r2) and 3 > 1;", "VoltDB does not support WHERE clauses containing only constants");
         */
    }

    // HSQL failed to parse  these statement
    public void testHSQLFailed() {
        {
            failToCompile("select a from r1 where exists (" +
                    "select 1 from r2 group by r2.a having max(r1.a + r2.a) in (" +
                    " select max(a) from r3))",
                    "expression not in aggregate or GROUP BY columns");
        }
        {
            failToCompile("select a from r1 group by a " +
                    " having exists (select c from r2 where r2.c = max(r1.a))",
                    "subquery with WHERE expression with aggregates on parent columns are not supported");
        }
        {
            failToCompile("select * from r1 join r2 on exists " +
                    " (select a from r2 where a > 1) ",
                    "Join with filters that do not depend on joined tables is not supported in VoltDB");
        }
    }

    // Disabled for now
    //    public void testDeleteWhereIn() {
    //        List<AbstractPlanNode> lpn = compileToFragments("delete from r1 where a in (select a from r2 where r1.c = r2.c)");
    //        assertTrue(lpn.size() == 2);
    //        AbstractPlanNode n = lpn.get(1).getChild(0);
    //        assertTrue(n instanceof DeletePlanNode);
    //        n = n.getChild(0);
    //        assertTrue(n instanceof AbstractScanPlanNode);
    //        AbstractScanPlanNode spn = (AbstractScanPlanNode) n;
    //        AbstractExpression e = spn.getPredicate();
    //        assertEquals(ExpressionType.SUBQUERY, e.getExpressionType());
    //    }

    // Disabled for now
    //    public void testUpdateWhereIn() {
    //      List<AbstractPlanNode> lpn = compileToFragments("update r1 set c = 1 where a in (select a from r2 where r1.c = r2.c)");
    //      assertTrue(lpn.size() == 2);
    //      AbstractPlanNode n = lpn.get(1).getChild(0);
    //      assertTrue(n instanceof UpdatePlanNode);
    //      n = n.getChild(0);
    //      assertTrue(n instanceof AbstractScanPlanNode);
    //      AbstractScanPlanNode spn = (AbstractScanPlanNode) n;
    //      AbstractExpression e = spn.getPredicate();
    //      assertEquals(ExpressionType.SUBQUERY, e.getExpressionType());
    //    }

    private void verifyCVEPredicate(AbstractExpression p, boolean value) {
        assertEquals(true, p != null);
        assertEquals(ExpressionType.VALUE_CONSTANT, p.getExpressionType());
        assertEquals(VoltType.BOOLEAN, p.getValueType());
        assertEquals(Boolean.toString(value), ((ConstantValueExpression) p).getValue());

    }

    private void verifyAggregateSubquery (AbstractExpression exists, int columnCount, int groupByCount, boolean hasHaving) {
        assertEquals(true, exists != null);
        assertEquals(ExpressionType.OPERATOR_EXISTS, exists.getExpressionType());
        AbstractSubqueryExpression se = (AbstractSubqueryExpression)exists.getLeft();
        AbstractPlanNode sn = se.getSubqueryNode();
        assertEquals(true, sn instanceof AbstractScanPlanNode);
        AbstractPlanNode inline = sn.getInlinePlanNode(PlanNodeType.AGGREGATE);
        assertEquals(true, inline != null);
        assertEquals(columnCount, inline.getOutputSchema().size());
        AggregatePlanNode agg = (AggregatePlanNode) inline;
        assertEquals(groupByCount, agg.getGroupByExpressions().size());
        assertEquals(hasHaving, agg.getPostPredicate() != null);
    }

    private void verifyTrivialSchemaLimitOffset(AbstractExpression exists, int limit, int offset) {
        assertEquals(true, exists != null);
        assertEquals(ExpressionType.OPERATOR_EXISTS, exists.getExpressionType());
        AbstractSubqueryExpression se = (AbstractSubqueryExpression)exists.getLeft();
        AbstractPlanNode pn = se.getSubqueryNode();
        assertEquals(true, pn instanceof SeqScanPlanNode);
        AbstractPlanNode inline = pn.getInlinePlanNode(PlanNodeType.PROJECTION);
        assertEquals(true, inline != null);
        assertEquals(1, inline.getOutputSchema().size());
        inline = pn.getInlinePlanNode(PlanNodeType.LIMIT);
        assertEquals(true, inline != null);
        assertEquals(limit, ((LimitPlanNode) inline).getLimit());
        assertEquals(offset, ((LimitPlanNode) inline).getOffset());
    }

    private void verifyOutputSchema(AbstractPlanNode pn, String... columns) {
        NodeSchema ns = pn.getOutputSchema();
        List<SchemaColumn> scs = ns.getColumns();
        for (int i = 0; i < scs.size(); ++i) {
            SchemaColumn col = scs.get(i);
            assertEquals(columns[i], col.getColumnName());
            assertEquals(4, col.getSize());
            assertEquals(VoltType.INTEGER, col.getType());
            assertTrue(col.getExpression() instanceof TupleValueExpression);
            assertTrue(((TupleValueExpression)col.getExpression()).getColumnIndex() != -1);
        }
    }


    @Override
    protected void setUp() throws Exception {
        setupSchema(TestPlansSubQueries.class.getResource("testplans-subqueries-ddl.sql"), "dd", false);
        AbstractPlanNode.enableVerboseExplainForDebugging();
        AbstractExpression.enableVerboseExplainForDebugging();
    }

}<|MERGE_RESOLUTION|>--- conflicted
+++ resolved
@@ -79,21 +79,7 @@
             AbstractScanPlanNode nps = (AbstractScanPlanNode) pn;
             // Check param indexes
             AbstractExpression e = nps.getPredicate();
-            /* not yet hsql232: ENG-8350, left/right children swapped in expr trees
             AbstractExpression le = e.getLeft();
-<<<<<<< HEAD
-            assertEquals(ExpressionType.COMPARE_GREATERTHAN, le.getExpressionType());
-            AbstractExpression pve = le.getRight();
-            assertEquals(ExpressionType.VALUE_PARAMETER, pve.getExpressionType());
-            assertEquals(new Integer(0), ((ParameterValueExpression)pve).getParameterIndex());
-            AbstractExpression re = e.getRight();
-            assertEquals(ExpressionType.OPERATOR_EXISTS, re.getExpressionType());
-            AbstractSubqueryExpression se = (AbstractSubqueryExpression) re.getLeft();
-            assertEquals(1, se.getArgs().size());
-            assertEquals(1, se.getParameterIdxList().size());
-            assertEquals(Integer.valueOf(1), se.getParameterIdxList().get(0));
-            */
-=======
             if (le.getExpressionType().equals(ExpressionType.COMPARE_GREATERTHAN))  {
                 assertEquals(ExpressionType.COMPARE_GREATERTHAN, le.getExpressionType());
                 AbstractExpression pve = le.getRight();
@@ -119,7 +105,6 @@
                 assertEquals(1, se.getParameterIdxList().size());
                 assertEquals(Integer.valueOf(1), se.getParameterIdxList().get(0));
             }
->>>>>>> 31f8e11c
         }
         {
             // Subqueries  with  grand-parent TVE
