/* This file is part of VoltDB.
 * Copyright (C) 2008-2013 VoltDB Inc.
 *
 * Permission is hereby granted, free of charge, to any person obtaining
 * a copy of this software and associated documentation files (the
 * "Software"), to deal in the Software without restriction, including
 * without limitation the rights to use, copy, modify, merge, publish,
 * distribute, sublicense, and/or sell copies of the Software, and to
 * permit persons to whom the Software is furnished to do so, subject to
 * the following conditions:
 *
 * The above copyright notice and this permission notice shall be
 * included in all copies or substantial portions of the Software.
 *
 * THE SOFTWARE IS PROVIDED "AS IS", WITHOUT WARRANTY OF ANY KIND,
 * EXPRESS OR IMPLIED, INCLUDING BUT NOT LIMITED TO THE WARRANTIES OF
 * MERCHANTABILITY, FITNESS FOR A PARTICULAR PURPOSE AND NONINFRINGEMENT.
 * IN NO EVENT SHALL THE AUTHORS BE LIABLE FOR ANY CLAIM, DAMAGES OR
 * OTHER LIABILITY, WHETHER IN AN ACTION OF CONTRACT, TORT OR OTHERWISE,
 * ARISING FROM, OUT OF OR IN CONNECTION WITH THE SOFTWARE OR THE USE OR
 * OTHER DEALINGS IN THE SOFTWARE.
 */

package org.voltdb.planner;

import java.util.List;

import org.voltdb.expressions.AbstractExpression;
import org.voltdb.plannodes.AbstractJoinPlanNode;
import org.voltdb.plannodes.AbstractPlanNode;
import org.voltdb.plannodes.AbstractScanPlanNode;
import org.voltdb.plannodes.IndexScanPlanNode;
import org.voltdb.plannodes.NestLoopIndexPlanNode;
import org.voltdb.plannodes.NestLoopPlanNode;
import org.voltdb.plannodes.ReceivePlanNode;
import org.voltdb.plannodes.SeqScanPlanNode;
import org.voltdb.types.ExpressionType;
import org.voltdb.types.IndexLookupType;
import org.voltdb.types.JoinType;
import org.voltdb.types.PlanNodeType;

public class TestPlansJoin extends PlannerTestCase {
  public void testJoin() {
      AbstractPlanNode pn = compile("select R1.a, r1.c, R2.a, r2.c, R3.a, r3.c FROM R1 RIGHT JOIN R2 ON R1.A = R2.A LEFT JOIN R3 ON R1.C = R3.c");
  }

    public void testBasicInnerJoin() {
        // select * with ON clause should return all columns from all tables
        AbstractPlanNode pn = compile("select * FROM R1 JOIN R2 ON R1.C = R2.C");
        AbstractPlanNode n = pn.getChild(0).getChild(0);
        assertTrue(n instanceof NestLoopPlanNode);
<<<<<<< HEAD
=======
        NestLoopPlanNode nlj = (NestLoopPlanNode) n;
>>>>>>> aa8f7262
        //assertEquals(JoinType.INNER, nlj.getJoinType());
        for (int ii = 0; ii < 2; ii++) {
            assertTrue(n.getChild(ii) instanceof SeqScanPlanNode);
        }
        assertEquals(5, pn.getOutputSchema().getColumns().size());

        // select * with USING clause should contain only one column for each column from the USING expression
        pn = compile("select * FROM R1 JOIN R2 USING(C)");
        assertTrue(pn.getChild(0).getChild(0) instanceof NestLoopPlanNode);
        assertEquals(4, pn.getOutputSchema().getColumns().size());

        pn = compile("select A,C,D FROM R1 JOIN R2 ON R1.C = R2.C");
        n = pn.getChild(0).getChild(0);
        assertTrue(n instanceof NestLoopPlanNode);
        assertEquals(3, pn.getOutputSchema().getColumns().size());

        pn = compile("select A,C,D FROM R1 JOIN R2 USING(C)");
        n = pn.getChild(0).getChild(0);
        assertTrue(n instanceof NestLoopPlanNode);
        assertEquals(3, pn.getOutputSchema().getColumns().size());

        pn = compile("select R1.A, R2.C, R1.D FROM R1 JOIN R2 ON R1.C = R2.C");
        n = pn.getChild(0).getChild(0);
        assertTrue(n instanceof NestLoopPlanNode);
        assertEquals(3, pn.getOutputSchema().getColumns().size());
        assertTrue("R1".equalsIgnoreCase(pn.getOutputSchema().getColumns().get(0).getTableName()));
        assertTrue("R2".equalsIgnoreCase(pn.getOutputSchema().getColumns().get(1).getTableName()));

        // The output table for C canbe either R1 or R2 because it's an INNER join
        pn = compile("select R1.A, C, R1.D FROM R1 JOIN R2 USING(C)");
        n = pn.getChild(0).getChild(0);
        String table = pn.getOutputSchema().getColumns().get(1).getTableName();
        assertTrue(n instanceof NestLoopPlanNode);
        assertEquals(3, pn.getOutputSchema().getColumns().size());
        assertTrue(pn.getOutputSchema().getColumns().get(0).getTableName().equalsIgnoreCase("R1"));
        assertTrue("R2".equalsIgnoreCase(table) || "R1".equalsIgnoreCase(table));

        // Column from USING expression can not have qualifier in the SELECT clause
        failToCompile("select R1.C FROM R1 JOIN R2 USING(C)",
                      "user lacks privilege or object not found: R1.C");
        failToCompile("select R2.C FROM R1 JOIN R2 USING(C)",
                      "user lacks privilege or object not found: R2.C");
        failToCompile("select R2.C FROM R1 JOIN R2 USING(X)",
                      "user lacks privilege or object not found: X");
        failToCompile("select R2.C FROM R1 JOIN R2 ON R1.X = R2.X",
                      "user lacks privilege or object not found: R1.X");
    }

    public void testBasicThreeTableInnerJoin() {
        AbstractPlanNode pn = compile("select * FROM R1 JOIN R2 ON R1.C = R2.C JOIN R3 ON R3.C = R2.C");
        AbstractPlanNode n = pn.getChild(0).getChild(0);
        assertTrue(n instanceof NestLoopPlanNode);
        assertTrue(n.getChild(0) instanceof NestLoopPlanNode);
        assertTrue(n.getChild(1) instanceof SeqScanPlanNode);
        assertEquals(7, pn.getOutputSchema().getColumns().size());

        pn = compile("select R1.C, R2.C R3.C FROM R1 INNER JOIN R2 ON R1.C = R2.C INNER JOIN R3 ON R3.C = R2.C");
        n = pn.getChild(0).getChild(0);
        assertTrue(n instanceof NestLoopPlanNode);
        assertTrue(n.getChild(0) instanceof NestLoopPlanNode);
        assertTrue(n.getChild(1) instanceof SeqScanPlanNode);

        pn = compile("select C FROM R1 INNER JOIN R2 USING (C) INNER JOIN R3 USING(C)");
        n = pn.getChild(0).getChild(0);
        assertTrue(n instanceof NestLoopPlanNode);
        assertTrue(n.getChild(0) instanceof NestLoopPlanNode);
        assertTrue(n.getChild(1) instanceof SeqScanPlanNode);
        assertEquals(1, pn.getOutputSchema().getColumns().size());

        pn = compile("select C FROM R1 INNER JOIN R2 USING (C), R3 WHERE R1.A = R3.A");
        n = pn.getChild(0).getChild(0);
        assertTrue(n instanceof NestLoopPlanNode);
        assertTrue(n.getChild(0) instanceof NestLoopIndexPlanNode);
        assertTrue(n.getChild(1) instanceof SeqScanPlanNode);
        assertEquals(1, pn.getOutputSchema().getColumns().size());

        failToCompile("select C, R3.C FROM R1 INNER JOIN R2 USING (C) INNER JOIN R3 ON R1.C = R3.C",
                      "user lacks privilege or object not found: R1.C");
    }

    public void testScanJoinConditions() {
        AbstractPlanNode pn = compile("select * FROM R1 WHERE R1.C = 0");
        AbstractPlanNode n = pn.getChild(0);
        assertTrue(n instanceof AbstractScanPlanNode);
        AbstractScanPlanNode scan = (AbstractScanPlanNode) n;
        AbstractExpression p = scan.getPredicate();
        assertEquals(ExpressionType.COMPARE_EQUAL, p.getExpressionType());

        pn = compile("select * FROM R1, R2 WHERE R1.A = R2.A AND R1.C > 0");
        n = pn.getChild(0).getChild(0);
        assertTrue(n instanceof AbstractJoinPlanNode);
        p = ((AbstractJoinPlanNode) n).getJoinPredicate();
        assertEquals(ExpressionType.COMPARE_EQUAL, p.getExpressionType());
        n = n.getChild(0);
        assertTrue(n instanceof AbstractScanPlanNode);
        assertTrue(((AbstractScanPlanNode) n).getTargetTableName().equalsIgnoreCase("R1"));
        p = ((AbstractScanPlanNode) n).getPredicate();
        assertEquals(ExpressionType.COMPARE_GREATERTHAN, p.getExpressionType());

        pn = compile("select * FROM R1, R2 WHERE R1.A = R2.A AND R1.C > R2.C");
        n = pn.getChild(0).getChild(0);
        assertTrue(n instanceof AbstractJoinPlanNode);
        p = ((AbstractJoinPlanNode) n).getJoinPredicate();
        assertEquals(ExpressionType.CONJUNCTION_AND, p.getExpressionType());
        assertEquals(ExpressionType.COMPARE_EQUAL, p.getLeft().getExpressionType());
        assertEquals(ExpressionType.COMPARE_LESSTHAN, p.getRight().getExpressionType());
        assertNull(((AbstractScanPlanNode)n.getChild(0)).getPredicate());
        assertNull(((AbstractScanPlanNode)n.getChild(1)).getPredicate());

        pn = compile("select * FROM R1 JOIN R2 ON R1.A = R2.A WHERE R1.C > 0");
        n = pn.getChild(0).getChild(0);
        assertTrue(n instanceof AbstractJoinPlanNode);
        p = ((AbstractJoinPlanNode) n).getJoinPredicate();
        assertEquals(ExpressionType.COMPARE_EQUAL, p.getExpressionType());
        n = n.getChild(0);
        assertTrue(n instanceof AbstractScanPlanNode);
        assertTrue("R1".equalsIgnoreCase(((AbstractScanPlanNode) n).getTargetTableName()));
        p = ((AbstractScanPlanNode) n).getPredicate();
        assertEquals(ExpressionType.COMPARE_GREATERTHAN, p.getExpressionType());

        pn = compile("select * FROM R1 JOIN R2 ON R1.A = R2.A WHERE R1.C > R2.C");
        n = pn.getChild(0).getChild(0);
        assertTrue(n instanceof AbstractJoinPlanNode);
        p = ((AbstractJoinPlanNode) n).getJoinPredicate();
        assertEquals(ExpressionType.CONJUNCTION_AND, p.getExpressionType());
        assertEquals(ExpressionType.COMPARE_EQUAL, p.getLeft().getExpressionType());
        assertEquals(ExpressionType.COMPARE_LESSTHAN, p.getRight().getExpressionType());
        assertNull(((AbstractScanPlanNode)n.getChild(0)).getPredicate());
        assertNull(((AbstractScanPlanNode)n.getChild(1)).getPredicate());

        pn = compile("select * FROM R1, R2, R3 WHERE R1.A = R2.A AND R1.C = R3.C AND R1.A > 0");
        n = pn.getChild(0).getChild(0);
        assertTrue(n instanceof AbstractJoinPlanNode);
        p = ((AbstractJoinPlanNode) n).getJoinPredicate();
        assertEquals(ExpressionType.COMPARE_EQUAL, p.getExpressionType());
        AbstractPlanNode c = n.getChild(0);
        assertTrue(c instanceof AbstractJoinPlanNode);
        p = ((AbstractJoinPlanNode) c).getJoinPredicate();
        assertEquals(ExpressionType.COMPARE_EQUAL, p.getExpressionType());
        c = c.getChild(0);
        assertTrue(c instanceof AbstractScanPlanNode);
        p = ((AbstractScanPlanNode) c).getPredicate();
        assertEquals(ExpressionType.COMPARE_GREATERTHAN, p.getExpressionType());
        c = n.getChild(1);
        assertTrue("R3".equalsIgnoreCase(((AbstractScanPlanNode) c).getTargetTableName()));
        assertEquals(null, ((AbstractScanPlanNode) c).getPredicate());

        pn = compile("select * FROM R1 JOIN R2 on R1.A = R2.A AND R1.C = R2.C where R1.A > 0");
        n = pn.getChild(0).getChild(0);
        assertTrue(n instanceof AbstractJoinPlanNode);
        p = ((AbstractJoinPlanNode) n).getJoinPredicate();
        assertEquals(ExpressionType.CONJUNCTION_AND, p.getExpressionType());
        assertEquals(ExpressionType.COMPARE_EQUAL, p.getLeft().getExpressionType());
        assertEquals(ExpressionType.COMPARE_EQUAL, p.getRight().getExpressionType());
        n = n.getChild(0);
        assertTrue(n instanceof AbstractScanPlanNode);
        assertTrue("R1".equalsIgnoreCase(((AbstractScanPlanNode) n).getTargetTableName()));
        p = ((AbstractScanPlanNode) n).getPredicate();
        assertEquals(ExpressionType.COMPARE_GREATERTHAN, p.getExpressionType());

        pn = compile("select A,C FROM R1 JOIN R2 USING (A, C) WHERE A > 0");
        n = pn.getChild(0).getChild(0);
        assertTrue(n instanceof AbstractJoinPlanNode);
        p = ((AbstractJoinPlanNode) n).getJoinPredicate();
        assertEquals(ExpressionType.CONJUNCTION_AND, p.getExpressionType());
        assertEquals(ExpressionType.COMPARE_EQUAL, p.getLeft().getExpressionType());
        assertEquals(ExpressionType.COMPARE_EQUAL, p.getRight().getExpressionType());
<<<<<<< HEAD

        pn = compile("select A,C FROM R1 JOIN R2 USING (A, C) WHERE A > 0");
        n = pn.getChild(0).getChild(0);
        assertTrue(n instanceof AbstractJoinPlanNode);
        p = ((AbstractJoinPlanNode) n).getJoinPredicate();
        assertEquals(ExpressionType.CONJUNCTION_AND, p.getExpressionType());
        assertEquals(ExpressionType.COMPARE_EQUAL, p.getLeft().getExpressionType());
        assertEquals(ExpressionType.COMPARE_EQUAL, p.getRight().getExpressionType());
        n = n.getChild(0);
        assertTrue(n instanceof AbstractScanPlanNode);
        scan = (AbstractScanPlanNode) n;
        assertEquals(ExpressionType.COMPARE_GREATERTHAN, scan.getPredicate().getExpressionType());

        pn = compile("select * FROM R1 JOIN R2 ON R1.A = R2.A JOIN R3 ON R1.C = R3.C WHERE R1.A > 0");
        n = pn.getChild(0).getChild(0);
        assertTrue(n instanceof NestLoopPlanNode);
        p = ((NestLoopPlanNode) n).getJoinPredicate();
        assertEquals(ExpressionType.COMPARE_EQUAL, p.getExpressionType());
        n = n.getChild(0);
        assertTrue(n instanceof NestLoopPlanNode);
        NestLoopPlanNode nlj = (NestLoopPlanNode) n;
        assertEquals(ExpressionType.COMPARE_EQUAL, nlj.getJoinPredicate().getExpressionType());
        n = n.getChild(0);
        assertTrue(n instanceof AbstractScanPlanNode);
        assertTrue(((AbstractScanPlanNode) n).getTargetTableName().equalsIgnoreCase("R1"));
        p = ((AbstractScanPlanNode) n).getPredicate();
        assertEquals(ExpressionType.COMPARE_GREATERTHAN, p.getExpressionType());
=======
        n = n.getChild(0);
        assertTrue(n instanceof AbstractScanPlanNode);
        AbstractScanPlanNode s = (AbstractScanPlanNode) n;
        assertEquals(ExpressionType.COMPARE_GREATERTHAN, s.getPredicate().getExpressionType());


>>>>>>> aa8f7262
    }

    public void testTransitiveValueEquivalenceConditions() {
        // R1.A = R2.A AND R2.A = 1 => R1.A = 1 AND R2.A = 1
        AbstractPlanNode pn = compile("select * FROM R1 LEFT JOIN R2 ON R1.A = R2.A AND R2.A = 1 ");
        AbstractPlanNode n = pn.getChild(0).getChild(0);
        assertTrue(n instanceof AbstractJoinPlanNode);
        AbstractJoinPlanNode jn = (AbstractJoinPlanNode) n;
        assertNull(jn.getJoinPredicate());
        AbstractExpression p = jn.getPreJoinPredicate();
        assertNotNull(p);
        assertEquals(ExpressionType.COMPARE_EQUAL, p.getExpressionType());
        assertEquals(ExpressionType.VALUE_CONSTANT, p.getLeft().getExpressionType());
        assertEquals(ExpressionType.VALUE_TUPLE, p.getRight().getExpressionType());
        assertTrue(jn.getChild(1) instanceof SeqScanPlanNode);
        SeqScanPlanNode ssn = (SeqScanPlanNode)jn.getChild(1);
        assertNotNull(ssn.getPredicate());
        p = ssn.getPredicate();
        assertEquals(ExpressionType.COMPARE_EQUAL, p.getExpressionType());
        assertEquals(ExpressionType.VALUE_TUPLE, p.getLeft().getExpressionType());
        assertEquals(ExpressionType.VALUE_CONSTANT, p.getRight().getExpressionType());

        // Same test but now R2 is outer table R1.A = R2.A AND R2.A = 1 => R1.A = 1 AND R2.A = 1
        pn = compile("select * FROM R2 LEFT JOIN R1 ON R1.A = R2.A AND R2.A = 1 ");
        n = pn.getChild(0).getChild(0);
        assertTrue(n instanceof AbstractJoinPlanNode);
        jn = (AbstractJoinPlanNode) n;
        assertNull(jn.getJoinPredicate());
        p = jn.getPreJoinPredicate();
        assertNotNull(p);
        assertEquals(ExpressionType.COMPARE_EQUAL, p.getExpressionType());
        assertEquals(ExpressionType.VALUE_TUPLE, p.getLeft().getExpressionType());
        assertEquals(ExpressionType.VALUE_CONSTANT, p.getRight().getExpressionType());
        assertTrue(jn.getChild(1) instanceof SeqScanPlanNode);
        ssn = (SeqScanPlanNode)jn.getChild(1);
        assertNotNull(ssn.getPredicate());
        p = ssn.getPredicate();
        assertEquals(ExpressionType.COMPARE_EQUAL, p.getExpressionType());
        assertEquals(ExpressionType.VALUE_TUPLE, p.getLeft().getExpressionType());
        assertEquals(ExpressionType.VALUE_CONSTANT, p.getRight().getExpressionType());

        // R1.A = R2.A AND R2.C = 1 => R1.A = R2.A AND R2.C = 1
        pn = compile("select * FROM R1 LEFT JOIN R2 ON R1.A = R2.A AND R2.C = 1 ");
        n = pn.getChild(0).getChild(0);
        assertTrue(n instanceof AbstractJoinPlanNode);
        p = ((AbstractJoinPlanNode) n).getJoinPredicate();
        assertNotNull(p);
        assertEquals(ExpressionType.COMPARE_EQUAL, p.getExpressionType());
        AbstractExpression l = p.getLeft();
        AbstractExpression r = p.getRight();
        assertEquals(ExpressionType.VALUE_TUPLE, l.getExpressionType());
        assertEquals(ExpressionType.VALUE_TUPLE, r.getExpressionType());

        // R1.A = R2.A AND ABS(R2.C) = 1 => R1.A = R2.A AND ABS(R2.C) = 1
        pn = compile("select * FROM R1 LEFT JOIN R2 ON R1.A = R2.A AND ABS(R2.C) = 1 ");
        n = pn.getChild(0).getChild(0);
        assertTrue(n instanceof AbstractJoinPlanNode);
        p = ((AbstractJoinPlanNode) n).getJoinPredicate();
        assertNotNull(p);
        assertEquals(ExpressionType.COMPARE_EQUAL, p.getExpressionType());
        l = p.getLeft();
        r = p.getRight();
        assertEquals(ExpressionType.VALUE_TUPLE, l.getExpressionType());
        assertEquals(ExpressionType.VALUE_TUPLE, r.getExpressionType());

        // R1.A = R3.A - NLIJ
        pn = compile("select * FROM R1 LEFT JOIN R3 ON R1.A = R3.A");
        n = pn.getChild(0).getChild(0);
        assertTrue(n instanceof NestLoopIndexPlanNode);

        // R1.A = R3.A and R1.A = 4 =>  R3.A = 4 and R1.A = 4  -- NLJ/IndexScan
        pn = compile("select * FROM R1 LEFT JOIN R3 ON R1.A = R3.A and R1.A = 4");
        n = pn.getChild(0).getChild(0);
        assertTrue(n instanceof NestLoopPlanNode);
        p = ((AbstractJoinPlanNode) n).getJoinPredicate();
        // R1.A = R3.A and R3.A = 4 =>  R3.A = 4 and R1.A = 4  -- NLJ/IndexScan
        pn = compile("select * FROM R1 LEFT JOIN R3 ON R1.A = R3.A and R3.A = 4");
        n = pn.getChild(0).getChild(0);
        assertTrue(n instanceof NestLoopPlanNode);
        p = ((AbstractJoinPlanNode) n).getJoinPredicate();


    }

    public void testFunctionJoinConditions() {
        AbstractPlanNode pn = compile("select * FROM R1 JOIN R2 ON ABS(R1.A) = ABS(R2.A) ");
        AbstractPlanNode n = pn.getChild(0).getChild(0);
        assertTrue(n instanceof AbstractJoinPlanNode);
        AbstractExpression p = ((AbstractJoinPlanNode) n).getJoinPredicate();
        assertEquals(ExpressionType.COMPARE_EQUAL, p.getExpressionType());
        assertEquals(ExpressionType.FUNCTION, p.getLeft().getExpressionType());
        assertEquals(ExpressionType.FUNCTION, p.getRight().getExpressionType());

        pn = compile("select * FROM R1 ,R2 WHERE ABS(R1.A) = ABS(R2.A) ");
        n = pn.getChild(0).getChild(0);
        assertTrue(n instanceof AbstractJoinPlanNode);
        p = ((AbstractJoinPlanNode) n).getJoinPredicate();
        assertEquals(ExpressionType.COMPARE_EQUAL, p.getExpressionType());
        assertEquals(ExpressionType.FUNCTION, p.getLeft().getExpressionType());
        assertEquals(ExpressionType.FUNCTION, p.getRight().getExpressionType());

        pn = compile("select * FROM R1 ,R2");
        n = pn.getChild(0).getChild(0);
        assertTrue(n instanceof AbstractJoinPlanNode);
        p = ((AbstractJoinPlanNode) n).getJoinPredicate();
        assertNull(p);

        // USING expression can have only comma separated list of column names
        failToCompile("select * FROM R1 JOIN R2 USING (ABS(A))",
                      "user lacks privilege or object not found: ABS");
    }

    public void testIndexJoinConditions() {
        AbstractPlanNode pn = compile("select * FROM R3 WHERE R3.A = 0");
        AbstractPlanNode n = pn.getChild(0);
        assertTrue(n instanceof IndexScanPlanNode);
        assertNull(((IndexScanPlanNode) n).getPredicate());

        pn = compile("select * FROM R3 WHERE R3.A > 0 and R3.A < 5 and R3.C = 4");
        n = pn.getChild(0);
        assertTrue(n instanceof IndexScanPlanNode);
        IndexScanPlanNode indexScan = (IndexScanPlanNode) n;
        AbstractExpression p = indexScan.getPredicate();
        assertEquals(ExpressionType.COMPARE_EQUAL, p.getExpressionType());
        p = indexScan.getEndExpression();
        assertEquals(ExpressionType.COMPARE_LESSTHAN, p.getExpressionType());
        assertEquals(IndexLookupType.GT, indexScan.getLookupType());

        pn = compile("select * FROM R3, R2 WHERE R3.A = R2.A AND R3.C > 0 and R2.C >= 5");
        n = pn.getChild(0).getChild(0);
        assertTrue(n instanceof NestLoopIndexPlanNode);
        assertNull(((NestLoopIndexPlanNode) n).getJoinPredicate());
        indexScan = (IndexScanPlanNode)n.getInlinePlanNode(PlanNodeType.INDEXSCAN);
        assertEquals(IndexLookupType.EQ, indexScan.getLookupType());
        assertEquals(ExpressionType.COMPARE_EQUAL, indexScan.getEndExpression().getExpressionType());
        assertEquals(ExpressionType.COMPARE_GREATERTHAN, indexScan.getPredicate().getExpressionType());
        AbstractPlanNode seqScan = n.getChild(0);
        assertTrue(seqScan instanceof SeqScanPlanNode);
        assertEquals(ExpressionType.COMPARE_GREATERTHANOREQUALTO, ((SeqScanPlanNode)seqScan).getPredicate().getExpressionType());

        pn = compile("select * FROM R3 JOIN R2 ON R3.A = R2.A WHERE R3.C > 0 and R2.C >= 5");
        n = pn.getChild(0).getChild(0);
        assertTrue(n instanceof NestLoopIndexPlanNode);
        assertNull(((NestLoopIndexPlanNode) n).getJoinPredicate());
        indexScan = (IndexScanPlanNode)n.getInlinePlanNode(PlanNodeType.INDEXSCAN);
        assertEquals(IndexLookupType.EQ, indexScan.getLookupType());
        assertEquals(ExpressionType.COMPARE_EQUAL, indexScan.getEndExpression().getExpressionType());
        seqScan = n.getChild(0);
        assertTrue(seqScan instanceof SeqScanPlanNode);
        assertEquals(ExpressionType.COMPARE_GREATERTHANOREQUALTO, ((SeqScanPlanNode)seqScan).getPredicate().getExpressionType());

        pn = compile("select * FROM R3 JOIN R2 USING(A) WHERE R3.C > 0 and R2.C >= 5");
        n = pn.getChild(0).getChild(0);
        assertTrue(n instanceof NestLoopIndexPlanNode);
        assertNull(((NestLoopIndexPlanNode) n).getJoinPredicate());
        indexScan = (IndexScanPlanNode)n.getInlinePlanNode(PlanNodeType.INDEXSCAN);
        assertEquals(IndexLookupType.EQ, indexScan.getLookupType());
        assertEquals(ExpressionType.COMPARE_EQUAL, indexScan.getEndExpression().getExpressionType());
        seqScan = n.getChild(0);
        assertTrue(seqScan instanceof SeqScanPlanNode);
        assertEquals(ExpressionType.COMPARE_GREATERTHANOREQUALTO, ((SeqScanPlanNode)seqScan).getPredicate().getExpressionType());

        pn = compile("select * FROM R3 JOIN R2 ON R3.A = R2.A JOIN R1 ON R2.A = R1.A WHERE R3.C > 0 and R2.C >= 5");
        n = pn.getChild(0).getChild(0);
        assertTrue(n instanceof NestLoopPlanNode);
        p = ((NestLoopPlanNode) n).getJoinPredicate();
        assertEquals(ExpressionType.COMPARE_EQUAL, p.getExpressionType());
<<<<<<< HEAD
=======
        ExpressionType t = p.getLeft().getExpressionType();
>>>>>>> aa8f7262
        assertEquals(ExpressionType.VALUE_TUPLE, p.getLeft().getExpressionType());
        assertEquals(ExpressionType.VALUE_TUPLE, p.getRight().getExpressionType());
        seqScan = n.getChild(1);
        assertTrue(seqScan instanceof SeqScanPlanNode);
        n = n.getChild(0);
        assertTrue(n instanceof NestLoopIndexPlanNode);
        NestLoopIndexPlanNode nlij = (NestLoopIndexPlanNode) n;
        indexScan = (IndexScanPlanNode)nlij.getInlinePlanNode(PlanNodeType.INDEXSCAN);
        assertEquals(IndexLookupType.EQ, indexScan.getLookupType());
        assertEquals(ExpressionType.COMPARE_EQUAL, indexScan.getEndExpression().getExpressionType());
        seqScan = nlij.getChild(0);
        assertTrue(seqScan instanceof SeqScanPlanNode);
        assertEquals(ExpressionType.COMPARE_GREATERTHANOREQUALTO, ((SeqScanPlanNode)seqScan).getPredicate().getExpressionType());

    }

    public void testIndexInnerJoin() {
        AbstractPlanNode pn = compile("select * FROM R3 JOIN R1 ON R1.C = R3.A");
        AbstractPlanNode n = pn.getChild(0).getChild(0);
        assertTrue(n instanceof NestLoopIndexPlanNode);
        assertTrue(n.getChild(0) instanceof SeqScanPlanNode);
        assertNotNull(n.getInlinePlanNode(PlanNodeType.INDEXSCAN));
    }

   public void testMultiColumnJoin() {
       // Test multi column condition on non index columns
       AbstractPlanNode pn = compile("select A, C FROM R2 JOIN R1 USING(A, C)");
       AbstractPlanNode n = pn.getChild(0).getChild(0);
       assertTrue(n instanceof NestLoopPlanNode);
       NestLoopPlanNode nlj = (NestLoopPlanNode) n;
       AbstractExpression pred = nlj.getJoinPredicate();
       assertNotNull(pred);
       assertEquals(ExpressionType.CONJUNCTION_AND, pred.getExpressionType());

       pn = compile("select R1.A, R2.A FROM R2 JOIN R1 on R1.A = R2.A and R1.C = R2.C");
       n = pn.getChild(0).getChild(0);
       assertTrue(n instanceof NestLoopPlanNode);
       nlj = (NestLoopPlanNode) n;
       pred = nlj.getJoinPredicate();
       assertNotNull(pred);
       assertEquals(ExpressionType.CONJUNCTION_AND, pred.getExpressionType());

      // Test multi column condition on index columns
       pn = compile("select A FROM R2 JOIN R3 USING(A)");
       n = pn.getChild(0).getChild(0);
       assertTrue(n instanceof NestLoopIndexPlanNode);
       NestLoopIndexPlanNode nlij = (NestLoopIndexPlanNode) n;
       assertEquals(IndexLookupType.EQ, ((IndexScanPlanNode) nlij.getInlinePlanNode(PlanNodeType.INDEXSCAN)).getLookupType());

       pn = compile("select R3.A, R2.A FROM R2 JOIN R3 ON R3.A = R2.A");
       n = pn.getChild(0).getChild(0);
       assertTrue(n instanceof NestLoopIndexPlanNode);
       nlij = (NestLoopIndexPlanNode) n;
       pred = ((IndexScanPlanNode) nlij.getInlinePlanNode(PlanNodeType.INDEXSCAN)).getPredicate();
       assertEquals(IndexLookupType.EQ, ((IndexScanPlanNode) nlij.getInlinePlanNode(PlanNodeType.INDEXSCAN)).getLookupType());

       pn = compile("select A, C FROM R3 JOIN R2 USING(A, C)");
       n = pn.getChild(0).getChild(0);
       assertTrue(n instanceof NestLoopIndexPlanNode);
       nlij = (NestLoopIndexPlanNode) n;
       pred = ((IndexScanPlanNode) nlij.getInlinePlanNode(PlanNodeType.INDEXSCAN)).getPredicate();
       assertNotNull(pred);
       assertEquals(ExpressionType.COMPARE_EQUAL, pred.getExpressionType());

       pn = compile("select R3.A, R2.A FROM R3 JOIN R2 ON R3.A = R2.A AND R3.C = R2.C");
       n = pn.getChild(0).getChild(0);
       assertTrue(n instanceof NestLoopIndexPlanNode);
       nlij = (NestLoopIndexPlanNode) n;
       pred = ((IndexScanPlanNode) nlij.getInlinePlanNode(PlanNodeType.INDEXSCAN)).getPredicate();
       assertNotNull(pred);
       assertEquals(ExpressionType.COMPARE_EQUAL, pred.getExpressionType());
       }

   public void testDistributedInnerJoin() {
       // JOIN replicated and one distributed table
       AbstractPlanNode pn = compile("select * FROM R1 JOIN P2 ON R1.C = P2.A");
       AbstractPlanNode n = pn.getChild(0).getChild(0);
       assertTrue(n instanceof ReceivePlanNode);

       // Join multiple distributed tables on the partitioned column
       pn = compile("select * FROM P1 JOIN P2 USING(A)");
       n = pn.getChild(0).getChild(0);
       assertTrue(n instanceof ReceivePlanNode);

       // Two Distributed tables join on non-partitioned column
       failToCompile("select * FROM P1 JOIN P2 ON P1.C = P2.E",
                     "Join of multiple partitioned tables has insufficient join criteria.");
   }

    public void testBasicOuterJoin() {
        // select * with ON clause should return all columns from all tables
        AbstractPlanNode pn = compile("select * FROM R1 LEFT JOIN R2 ON R1.C = R2.C");
        AbstractPlanNode n = pn.getChild(0).getChild(0);
        assertTrue(n instanceof NestLoopPlanNode);
        NestLoopPlanNode nl = (NestLoopPlanNode) n;
        assertEquals(JoinType.LEFT, nl.getJoinType());
        assertEquals(2, nl.getChildCount());
        AbstractPlanNode c0 = nl.getChild(0);
        assertTrue(c0 instanceof SeqScanPlanNode);
        assertTrue("R1".equalsIgnoreCase(((SeqScanPlanNode) c0).getTargetTableName()));
        AbstractPlanNode c1 = nl.getChild(1);
        assertTrue(c0 instanceof SeqScanPlanNode);
        assertTrue("R2".equalsIgnoreCase(((SeqScanPlanNode) c1).getTargetTableName()));

        pn = compile("select * FROM R1 LEFT JOIN R2 ON R1.C = R2.C AND R1.A = 5");
        n = pn.getChild(0).getChild(0);
        assertTrue(n instanceof NestLoopPlanNode);
        nl = (NestLoopPlanNode) n;
        assertEquals(JoinType.LEFT, nl.getJoinType());
        assertEquals(2, nl.getChildCount());
        c0 = nl.getChild(0);
        assertTrue(c0 instanceof SeqScanPlanNode);
        assertTrue("R1".equalsIgnoreCase(((SeqScanPlanNode) c0).getTargetTableName()));
        c1 = nl.getChild(1);
        assertTrue(c0 instanceof SeqScanPlanNode);
        assertTrue("R2".equalsIgnoreCase(((SeqScanPlanNode) c1).getTargetTableName()));
    }

    public void testRightOuterJoin() {
        // select * FROM R1 RIGHT JOIN R2 ON R1.C = R2.C => select * FROM R2 LEFT JOIN R1 ON R1.C = R2.C
        AbstractPlanNode pn = compile("select * FROM R1 RIGHT JOIN R2 ON R1.C = R2.C");
        AbstractPlanNode n = pn.getChild(0).getChild(0);
        assertTrue(n instanceof NestLoopPlanNode);
        NestLoopPlanNode nl = (NestLoopPlanNode) n;
        assertEquals(JoinType.LEFT, nl.getJoinType());
        assertEquals(2, nl.getChildCount());
        AbstractPlanNode c0 = nl.getChild(0);
        assertTrue(c0 instanceof SeqScanPlanNode);
        assertTrue("R2".equalsIgnoreCase(((SeqScanPlanNode) c0).getTargetTableName()));
        AbstractPlanNode c1 = nl.getChild(1);
        assertTrue(c1 instanceof SeqScanPlanNode);
        assertTrue("R1".equalsIgnoreCase(((SeqScanPlanNode) c1).getTargetTableName()));

        // Same but with distributed table
        pn = compile("select * FROM P1 RIGHT JOIN R2 ON P1.C = R2.C");
        n = pn.getChild(0).getChild(0);
        assertTrue(n instanceof NestLoopPlanNode);
        nl = (NestLoopPlanNode) n;
        assertEquals(JoinType.LEFT, nl.getJoinType());
        assertEquals(2, nl.getChildCount());
        c0 = nl.getChild(0);
        assertTrue(c0 instanceof SeqScanPlanNode);
        assertTrue("R2".equalsIgnoreCase(((SeqScanPlanNode) c0).getTargetTableName()));
        c1 = nl.getChild(1);
        assertTrue(c1 instanceof ReceivePlanNode);

    }

    public void testSeqScanOuterJoinCondition() {
        // R1.C = R2.C Inner-Outer join Expr stays at the NLJ as Join predicate
        AbstractPlanNode pn = compile("select * FROM R1 LEFT JOIN R2 ON R1.C = R2.C");
        AbstractPlanNode n = pn.getChild(0).getChild(0);
        assertTrue(n instanceof NestLoopPlanNode);
        NestLoopPlanNode nl = (NestLoopPlanNode) n;
        assertEquals(ExpressionType.COMPARE_EQUAL, nl.getJoinPredicate().getExpressionType());
        assertNull(nl.getWherePredicate());
        assertEquals(2, nl.getChildCount());
        SeqScanPlanNode c0 = (SeqScanPlanNode) nl.getChild(0);
        assertNull(c0.getPredicate());
        SeqScanPlanNode c1 = (SeqScanPlanNode) nl.getChild(1);
        assertNull(c1.getPredicate());

        // R1.C = R2.C Inner-Outer join Expr stays at the NLJ as Join predicate
        // R1.A > 0 Outer Join Expr stays at the the NLJ as pre-join predicate
        // R2.A < 0 Inner Join Expr is pushed down to the inner SeqScan node
        pn = compile("select * FROM R1 LEFT JOIN R2 ON R1.C = R2.C AND R1.A > 0 AND R2.A < 0");
        n = pn.getChild(0).getChild(0);
        assertTrue(n instanceof NestLoopPlanNode);
        nl = (NestLoopPlanNode) n;
        assertNotNull(nl.getPreJoinPredicate());
        AbstractExpression p = nl.getPreJoinPredicate();
        assertEquals(ExpressionType.COMPARE_GREATERTHAN, p.getExpressionType());
        assertNotNull(nl.getJoinPredicate());
        p = nl.getJoinPredicate();
        assertEquals(ExpressionType.COMPARE_EQUAL, p.getExpressionType());
        assertNull(nl.getWherePredicate());
        assertEquals(2, nl.getChildCount());
        c0 = (SeqScanPlanNode) nl.getChild(0);
        assertNull(c0.getPredicate());
        c1 = (SeqScanPlanNode) nl.getChild(1);
        assertNotNull(c1.getPredicate());
        p = c1.getPredicate();
        assertEquals(ExpressionType.COMPARE_LESSTHAN, p.getExpressionType());

        // R1.C = R2.C Inner-Outer join Expr stays at the NLJ as Join predicate
        // (R1.A > 0 OR R2.A < 0) Inner-Outer join Expr stays at the NLJ as Join predicate
        pn = compile("select * FROM R1 LEFT JOIN R2 ON R1.C = R2.C AND (R1.A > 0 OR R2.A < 0)");
        n = pn.getChild(0).getChild(0);
        assertTrue(n instanceof NestLoopPlanNode);
        nl = (NestLoopPlanNode) n;
        p = nl.getJoinPredicate();
        assertEquals(ExpressionType.CONJUNCTION_AND, p.getExpressionType());
        assertEquals(ExpressionType.CONJUNCTION_OR, p.getLeft().getExpressionType());
        assertNull(nl.getWherePredicate());
        assertEquals(2, nl.getChildCount());
        c0 = (SeqScanPlanNode) nl.getChild(0);
        assertNull(c0.getPredicate());
        c1 = (SeqScanPlanNode) nl.getChild(1);
        assertNull(c1.getPredicate());

        // R1.C = R2.C Inner-Outer join Expr stays at the NLJ as Join predicate
        // R1.A > 0 Outer Where Expr is pushed down to the outer SeqScan node
        // R2.A IS NULL Inner Where Expr stays at the the NLJ as post join (where) predicate
        // (R1.C > R2.C OR R2.C IS NULL) Inner-Outer Where stays at the the NLJ as post join (where) predicate
        pn = compile("select * FROM R1 LEFT JOIN R2 ON R1.C = R2.C WHERE R1.A > 0 AND R2.A IS NULL AND (R1.C > R2.C OR R2.C IS NULL)");
        n = pn.getChild(0).getChild(0);
        assertTrue(n instanceof NestLoopPlanNode);
        nl = (NestLoopPlanNode) n;
        assertEquals(JoinType.LEFT, nl.getJoinType());
        assertNotNull(nl.getJoinPredicate());
        p = nl.getJoinPredicate();
        assertEquals(ExpressionType.COMPARE_EQUAL, p.getExpressionType());
        AbstractExpression w = nl.getWherePredicate();
        assertNotNull(w);
        assertEquals(ExpressionType.CONJUNCTION_AND, w.getExpressionType());
        assertEquals(ExpressionType.OPERATOR_IS_NULL, w.getRight().getExpressionType());
        assertEquals(ExpressionType.CONJUNCTION_OR, w.getLeft().getExpressionType());
        assertEquals(2, nl.getChildCount());
        c0 = (SeqScanPlanNode) nl.getChild(0);
        assertEquals(ExpressionType.COMPARE_GREATERTHAN, c0.getPredicate().getExpressionType());
        c1 = (SeqScanPlanNode) nl.getChild(1);
        assertNull(c1.getPredicate());

        // R3.A = R2.A Inner-Outer index join Expr. NLJ predicate.
        // R3.A > 3 Index Outer where expr pushed down to IndexScanPlanNode
        // R3.C < 0 non-index Outer where expr pushed down to IndexScanPlanNode as a predicate
        pn = compile("select * FROM R3 LEFT JOIN R2 ON R3.A = R2.A WHERE R3.A > 3 AND R3.C < 0");
        n = pn.getChild(0).getChild(0);
        assertTrue(n instanceof NestLoopPlanNode);
        nl = (NestLoopPlanNode) n;
        assertEquals(JoinType.LEFT, nl.getJoinType());
        AbstractPlanNode outerScan = n.getChild(0);
        assertTrue(outerScan instanceof IndexScanPlanNode);
        IndexScanPlanNode indexScan = (IndexScanPlanNode) outerScan;
        assertEquals(IndexLookupType.GT, indexScan.getLookupType());
        assertNotNull(indexScan.getPredicate());
        assertEquals(ExpressionType.COMPARE_LESSTHAN, indexScan.getPredicate().getExpressionType());
<<<<<<< HEAD

        // R3.C = R2.C Inner-Outer non-index join Expr. NLJ predicate.
        // R3.A > 3 Index null rejecting inner where expr pushed down to IndexScanPlanNode
        // NLJ is simplified to be INNER
        pn = compile("select * FROM R2 LEFT JOIN R3 ON R3.C = R2.C WHERE R3.A > 3");
        n = pn.getChild(0).getChild(0);
        assertTrue(n instanceof NestLoopPlanNode);
        nl = (NestLoopPlanNode) n;
        assertEquals(JoinType.INNER, nl.getJoinType());
        outerScan = n.getChild(1);
        assertTrue(outerScan instanceof IndexScanPlanNode);
        indexScan = (IndexScanPlanNode) outerScan;
        assertEquals(IndexLookupType.GT, indexScan.getLookupType());
        assertNull(indexScan.getPredicate());

        pn = compile("select * FROM R2 LEFT JOIN R3 ON R3.A = R2.C WHERE R3.A > 3");
        n = pn.getChild(0).getChild(0);
        assertTrue(n instanceof NestLoopIndexPlanNode);
        NestLoopIndexPlanNode nli = (NestLoopIndexPlanNode) n;
        assertEquals(JoinType.INNER, nli.getJoinType());
=======
>>>>>>> aa8f7262
   }

    public void testDistributedSeqScanOuterJoinCondition() {
        // Distributed Outer table
        List<AbstractPlanNode> lpn;
        AbstractPlanNode pn;
        AbstractPlanNode n;
        lpn = compileToFragments("select * FROM P1 LEFT JOIN R2 ON P1.C = R2.C");
        assertEquals(2, lpn.size());
        n = lpn.get(1).getChild(0);
        assertTrue(n instanceof NestLoopPlanNode);
<<<<<<< HEAD
        assertEquals(2, n.getChildCount());
        assertTrue(n.getChild(0) instanceof SeqScanPlanNode);
        assertTrue(n.getChild(1) instanceof SeqScanPlanNode);
=======
        NestLoopPlanNode nl = (NestLoopPlanNode) n;
        assertEquals(2, nl.getChildCount());
        assertTrue(nl.getChild(0) instanceof ReceivePlanNode);
        assertTrue(nl.getChild(1) instanceof SeqScanPlanNode);
>>>>>>> aa8f7262

        // Distributed Inner table
        pn = compile("select * FROM R2 LEFT JOIN P1 ON P1.C = R2.C");
        n = pn.getChild(0).getChild(0);
        assertTrue(n instanceof NestLoopPlanNode);
<<<<<<< HEAD
        NestLoopPlanNode nl = (NestLoopPlanNode) n;
=======
        nl = (NestLoopPlanNode) n;
>>>>>>> aa8f7262
        assertEquals(2, nl.getChildCount());
        assertTrue(nl.getChild(0) instanceof SeqScanPlanNode);
        assertTrue(nl.getChild(1) instanceof ReceivePlanNode);

        // Distributed Inner and Outer table joined on the partition column
<<<<<<< HEAD
        lpn = compileToFragments("select * FROM P1 LEFT JOIN P4 ON P1.A = P4.A");
=======
        List<AbstractPlanNode> lpn = compileToFragments("select * FROM P1 LEFT JOIN P4 ON P1.A = P4.A");
>>>>>>> aa8f7262
        assertEquals(2, lpn.size());
        n = lpn.get(1).getChild(0);
        assertTrue(n instanceof NestLoopPlanNode);
        assertEquals(2, n.getChildCount());
        assertTrue(n.getChild(0) instanceof SeqScanPlanNode);
        assertTrue(n.getChild(1) instanceof SeqScanPlanNode);

        // Distributed Inner and Outer table joined on the non-partition column
        failToCompile("select * FROM P1 LEFT JOIN P4 ON P1.A = P4.E",
                "Join of multiple partitioned tables has insufficient join criteria");
    }

    public void testBasicIndexOuterJoin() {
        // R3 is indexed but it's the outer table and the join expression must stay at the NLJ
        // so index can't be used
        AbstractPlanNode pn = compile("select * FROM R3 LEFT JOIN R2 ON R3.A = R2.C");
        AbstractPlanNode n = pn.getChild(0).getChild(0);
        assertTrue(n instanceof NestLoopPlanNode);
        NestLoopPlanNode nl = (NestLoopPlanNode) n;
        assertEquals(JoinType.LEFT, nl.getJoinType());
        assertEquals(2, nl.getChildCount());
        AbstractPlanNode c0 = nl.getChild(0);
        assertTrue(c0 instanceof SeqScanPlanNode);
        assertTrue(((SeqScanPlanNode) c0).getTargetTableName().equalsIgnoreCase("R3"));
        AbstractPlanNode c1 = nl.getChild(1);
        assertTrue(c0 instanceof SeqScanPlanNode);
        assertTrue(((SeqScanPlanNode) c1).getTargetTableName().equalsIgnoreCase("R2"));

        // R3 is indexed but it's the outer table so index can't be used
        pn = compile("select * FROM R2 RIGHT JOIN R3 ON R3.A = R2.C");
        n = pn.getChild(0).getChild(0);
        assertTrue(n instanceof NestLoopPlanNode);
        nl = (NestLoopPlanNode) n;
        assertEquals(JoinType.LEFT, nl.getJoinType());
        assertEquals(2, nl.getChildCount());
        c0 = nl.getChild(0);
        assertTrue(c0 instanceof SeqScanPlanNode);
        assertTrue(((SeqScanPlanNode) c0).getTargetTableName().equalsIgnoreCase("R3"));
        c1 = nl.getChild(1);
        assertTrue(c0 instanceof SeqScanPlanNode);
        assertTrue(((SeqScanPlanNode) c1).getTargetTableName().equalsIgnoreCase("R2"));

        pn = compile("select * FROM R2 LEFT JOIN R3 ON R2.C = R3.A");
        n = pn.getChild(0).getChild(0);
        assertTrue(n instanceof NestLoopIndexPlanNode);
        NestLoopIndexPlanNode nli = (NestLoopIndexPlanNode) n;
        assertEquals(JoinType.LEFT, nli.getJoinType());
        assertEquals(1, nli.getChildCount());
        c0 = nli.getChild(0);
        assertTrue(c0 instanceof SeqScanPlanNode);
        assertTrue(((SeqScanPlanNode) c0).getTargetTableName().equalsIgnoreCase("R2"));
        c1 = nli.getInlinePlanNode(PlanNodeType.INDEXSCAN);
        assertNotNull(c1);
        assertTrue(((IndexScanPlanNode) c1).getTargetTableName().equalsIgnoreCase("R3"));
      }

    public void testIndexOuterJoinConditions() {
        // R1.C = R3.A Inner-Outer index join Expr. NLIJ/Inlined IndexScan
        // R3.C > 0 Inner Join Expr is pushed down to the inlined IndexScan node as a predicate
        // R2.A < 6 Outer Join Expr is a pre-join predicate for NLIJ
        AbstractPlanNode pn = compile("select * FROM R2 LEFT JOIN R3 ON R3.A = R2.A AND R3.C > 0 AND R2.A < 6");
        AbstractPlanNode n = pn.getChild(0).getChild(0);
        assertTrue(n instanceof NestLoopIndexPlanNode);
        NestLoopIndexPlanNode nlij = (NestLoopIndexPlanNode) n;
        assertEquals(JoinType.LEFT, nlij.getJoinType());
        assertNotNull(nlij.getPreJoinPredicate());
        AbstractExpression p = nlij.getPreJoinPredicate();
        assertEquals(ExpressionType.COMPARE_LESSTHAN, p.getExpressionType());
        assertNull(nlij.getJoinPredicate());
        assertNull(nlij.getWherePredicate());
        IndexScanPlanNode indexScan = (IndexScanPlanNode)n.getInlinePlanNode(PlanNodeType.INDEXSCAN);
        assertEquals(IndexLookupType.EQ, indexScan.getLookupType());
        assertEquals(ExpressionType.COMPARE_EQUAL, indexScan.getEndExpression().getExpressionType());
        assertEquals(ExpressionType.COMPARE_GREATERTHAN, indexScan.getPredicate().getExpressionType());
        AbstractPlanNode c1 = n.getChild(0);
        assertTrue(c1 instanceof SeqScanPlanNode);
        assertNull(((SeqScanPlanNode)c1).getPredicate());

        // R1.C = R3.A Inner-Outer non-index join Expr. NLJ/IndexScan
        // R3.A > 0 Inner index Join Expr is pushed down to the inner IndexScan node as an index
        // R3.C != 0 Non-index Inner Join Expression is pushed down to the inner IndexScan node as a predicate
        // R2.A < 6 Outer Join Expr is a pre-join predicate for NLJ
        pn = compile("select * FROM R2 LEFT JOIN R3 ON R3.C = R2.A AND R3.A > 0 AND R3.C != 0 AND R2.A < 6");
        n = pn.getChild(0).getChild(0);
        assertTrue(n instanceof NestLoopPlanNode);
        NestLoopPlanNode nlj = (NestLoopPlanNode) n;
        assertEquals(JoinType.LEFT, nlj.getJoinType());
        assertNotNull(nlj.getPreJoinPredicate());
        p = nlj.getPreJoinPredicate();
        assertEquals(ExpressionType.COMPARE_LESSTHAN, p.getExpressionType());
        assertNotNull(nlj.getJoinPredicate());
        assertEquals(ExpressionType.COMPARE_EQUAL, nlj.getJoinPredicate().getExpressionType());
        assertNull(nlj.getWherePredicate());
        c1 = n.getChild(0);
        assertTrue(c1 instanceof SeqScanPlanNode);
        assertNull(((SeqScanPlanNode)c1).getPredicate());
        AbstractPlanNode c2 = n.getChild(1);
        assertTrue(c2 instanceof IndexScanPlanNode);
        indexScan = (IndexScanPlanNode) c2;
        assertEquals(IndexLookupType.GT, indexScan.getLookupType());
        assertNotNull(indexScan.getPredicate());
        assertEquals(ExpressionType.COMPARE_NOTEQUAL, indexScan.getPredicate().getExpressionType());

        // R2.A = R3.A Inner-Outer index join Expr. NLIJ/Inlined IndexScan
        // R3.A IS NULL Inner where expr - part of the NLIJ where predicate
        // R2.A < 6 OR R3.C IS NULL Inner-Outer where expr - part of the NLIJ where predicate
        // R2.A > 3 Outer where expr - pushed down to the outer node
        pn = compile("select * FROM R2 LEFT JOIN R3 ON R3.A = R2.A WHERE R3.A IS NULL AND R2.A > 3 AND (R2.A < 6 OR R3.C IS NULL)");
        n = pn.getChild(0).getChild(0);
        assertTrue(n instanceof NestLoopIndexPlanNode);
        assertEquals(((NestLoopIndexPlanNode) n).getJoinType(), JoinType.LEFT);
        assertNull(((NestLoopIndexPlanNode) n).getPreJoinPredicate());
        assertNull(((NestLoopIndexPlanNode) n).getJoinPredicate());
        assertNotNull(((NestLoopIndexPlanNode) n).getWherePredicate());
        AbstractExpression w = ((NestLoopIndexPlanNode) n).getWherePredicate();
        assertEquals(ExpressionType.CONJUNCTION_AND, w.getExpressionType());
        assertEquals(ExpressionType.OPERATOR_IS_NULL, w.getRight().getExpressionType());
        assertEquals(ExpressionType.CONJUNCTION_OR, w.getLeft().getExpressionType());
        indexScan = (IndexScanPlanNode)n.getInlinePlanNode(PlanNodeType.INDEXSCAN);
        assertEquals(IndexLookupType.EQ, indexScan.getLookupType());
        assertEquals(ExpressionType.COMPARE_EQUAL, indexScan.getEndExpression().getExpressionType());
        c1 = n.getChild(0);
        assertTrue(c1 instanceof SeqScanPlanNode);
        assertEquals(ExpressionType.COMPARE_GREATERTHAN, ((SeqScanPlanNode)c1).getPredicate().getExpressionType());

    }

    public void XXX() {
        // Distributed Outer table
        List<AbstractPlanNode> lpn;
        AbstractPlanNode pn;
        AbstractPlanNode n;
        lpn = compileToFragments("select * FROM P1 LEFT JOIN R2 ON P1.C = R2.C");
        assertEquals(2, lpn.size());
        n = lpn.get(1).getChild(0);
        assertTrue(n instanceof NestLoopPlanNode);
        assertEquals(2, n.getChildCount());
        assertTrue(n.getChild(0) instanceof SeqScanPlanNode);
        assertTrue(n.getChild(1) instanceof SeqScanPlanNode);

        // Distributed Inner table
        pn = compile("select * FROM R2 LEFT JOIN P1 ON P1.C = R2.C");
        n = pn.getChild(0).getChild(0);
        assertTrue(n instanceof NestLoopPlanNode);
        NestLoopPlanNode nl = (NestLoopPlanNode) n;
        assertEquals(2, nl.getChildCount());
        assertTrue(nl.getChild(0) instanceof SeqScanPlanNode);
        assertTrue(nl.getChild(1) instanceof ReceivePlanNode);

        // Distributed Inner and Outer table joined on the partition column
        lpn = compileToFragments("select * FROM P1 LEFT JOIN P4 ON P1.A = P4.A");
        assertEquals(2, lpn.size());
        n = lpn.get(1).getChild(0);
        assertTrue(n instanceof NestLoopPlanNode);
        assertEquals(2, n.getChildCount());
        assertTrue(n.getChild(0) instanceof SeqScanPlanNode);
        assertTrue(n.getChild(1) instanceof SeqScanPlanNode);

        // Distributed Inner and Outer table joined on the non-partition column
        failToCompile("select * FROM P1 LEFT JOIN P4 ON P1.A = P4.E",
                "Join of multiple partitioned tables has insufficient join criteria");
    }

    public void testDistributedIndexJoinConditions() {
        // Distributed outer table, replicated inner -NLIJ/inlined IndexScan
        List<AbstractPlanNode> lpn;
        //AbstractPlanNode pn;
        AbstractPlanNode n;
        lpn = compileToFragments("select * FROM P1 LEFT JOIN R3 ON P1.C = R3.A");
        assertEquals(2, lpn.size());
        n = lpn.get(1).getChild(0);
        assertTrue(n instanceof NestLoopIndexPlanNode);
<<<<<<< HEAD
        assertEquals(1, n.getChildCount());
        assertTrue(n.getChild(0) instanceof SeqScanPlanNode);

        // Distributed inner  and replicated outer tables -NLJ/IndexScan
        lpn = compileToFragments("select *  FROM R3 LEFT JOIN P2 ON R3.A = P2.A AND P2.A < 0 AND P2.E > 3 WHERE P2.A IS NULL");
=======
        NestLoopIndexPlanNode nl = (NestLoopIndexPlanNode) n;
        assertEquals(1, nl.getChildCount());
        assertTrue(nl.getChild(0) instanceof ReceivePlanNode);

        // Distributed inner  and replicated outer tables -NLJ/IndexScan
        List<AbstractPlanNode> lpn = compileToFragments("select *  FROM R3 LEFT JOIN P2 ON R3.A = P2.A AND P2.A < 0 AND P2.E > 3 WHERE P2.A IS NULL");
>>>>>>> aa8f7262
        assertEquals(2, lpn.size());
        n = lpn.get(0).getChild(0).getChild(0);
        assertTrue(n instanceof NestLoopPlanNode);
        assertEquals(JoinType.LEFT, ((NestLoopPlanNode) n).getJoinType());
        assertNotNull(((NestLoopPlanNode) n).getJoinPredicate());
        assertNotNull(((NestLoopPlanNode) n).getWherePredicate());
        AbstractPlanNode c = n.getChild(0);
        assertTrue(c instanceof SeqScanPlanNode);
        c = n.getChild(1);
        assertTrue(c instanceof ReceivePlanNode);
        n = lpn.get(1).getChild(0);
        assertTrue(n instanceof IndexScanPlanNode);
        IndexScanPlanNode in = (IndexScanPlanNode) n;

        assertNotNull(in.getPredicate());

        assertEquals(ExpressionType.CONJUNCTION_AND, in.getPredicate().getExpressionType());
        assertEquals(IndexLookupType.LT, in.getLookupType());
        assertEquals(ExpressionType.CONJUNCTION_AND, in.getPredicate().getLeft().getExpressionType());
        assertEquals(ExpressionType.COMPARE_GREATERTHAN, in.getPredicate().getLeft().getLeft().getExpressionType());
        assertEquals(ExpressionType.OPERATOR_NOT, in.getPredicate().getLeft().getRight().getExpressionType());
        assertEquals(ExpressionType.COMPARE_LESSTHAN, in.getPredicate().getRight().getExpressionType());

        // Distributed inner  and outer tables -NLIJ/inlined IndexScan
        lpn = compileToFragments("select *  FROM P2 RIGHT JOIN P3 ON P3.A = P2.A AND P2.A < 0 WHERE P2.A IS NULL");
        assertEquals(2, lpn.size());
        n = lpn.get(1).getChild(0);
        assertTrue(n instanceof NestLoopIndexPlanNode);
        assertEquals(JoinType.LEFT, ((NestLoopIndexPlanNode) n).getJoinType());
        assertNull(((NestLoopIndexPlanNode) n).getJoinPredicate());
        assertNotNull(((NestLoopIndexPlanNode) n).getWherePredicate());
        AbstractExpression w = ((NestLoopIndexPlanNode) n).getWherePredicate();
        assertEquals(ExpressionType.OPERATOR_IS_NULL, w.getExpressionType());
        IndexScanPlanNode indexScan = (IndexScanPlanNode)n.getInlinePlanNode(PlanNodeType.INDEXSCAN);
        assertEquals(IndexLookupType.EQ, indexScan.getLookupType());
        assertEquals(ExpressionType.COMPARE_EQUAL, indexScan.getEndExpression().getExpressionType());
        w = indexScan.getPredicate();
        assertNotNull(w);
        assertEquals(ExpressionType.COMPARE_LESSTHAN, w.getExpressionType());
    }


   public void testNonSupportedJoin() {
       // JOIN with parentheses (HSQL limitation)
       failToCompile("select R2.C FROM (R1 JOIN R2 ON R1.C = R2.C) JOIN R3 ON R1.C = R3.C",
                     "user lacks privilege or object not found: R1.C");
       // JOIN with join hierarchy (HSQL limitation)
       failToCompile("select * FROM R1 JOIN R2 JOIN R3 ON R1.C = R2.C ON R1.C = R3.C",
                     "unexpected token");
       // FUUL JOIN. Temporary restriction
       failToCompile("select R1.C FROM R1 FULL JOIN R2 ON R1.C = R2.C",
                     "VoltDB does not support full outer joins");
       failToCompile("select R1.C FROM R1 FULL OUTER JOIN R2 ON R1.C = R2.C",
                     "VoltDB does not support full outer joins");
       // OUTER JOIN with >5 tables.
       // Temporary commented out
       //failToCompile("select R1.C FROM R3,R2, P1, P2, P3 LEFT OUTER JOIN R1 ON R1.C = R2.C WHERE R3.A = R2.A and R2.A = P1.A and P1.A = P2.A and P3.A = P2.A",
       //              "join of > 5 tables was requested without specifying a join order");
       // INNER JOIN with >5 tables.
       failToCompile("select R1.C FROM R3,R2, P1, P2, P3, R1 WHERE R3.A = R2.A and R2.A = P1.A and P1.A = P2.A and P3.A = P2.A and R1.C = R2.C",
                     "join of > 5 tables was requested without specifying a join order");
       // Self JOIN . Temporary restriction
       failToCompile("select R1.C FROM R1 LEFT OUTER JOIN R2 ON R1.C = R2.C RIGHT JOIN R2 ON R2.C = R1.C",
                     "VoltDB does not support self joins, consider using views instead");
       // OUTER JOIN with more then two tables. Temporary restriction
       failToCompile("select R1.C FROM R1 LEFT OUTER JOIN R2 ON R1.C = R2.C RIGHT JOIN R3 ON R3.C = R1.C",
                     "VoltDB does not support outer joins with more than two tables involved");
       failToCompile("select R1.C FROM R1 LEFT JOIN R2 ON R1.C = R2.C, R3 WHERE R3.C = R1.C",
                     "VoltDB does not support outer joins with more than two tables involved");
   }


   public void testOuterJoinSimplification() {
       AbstractPlanNode pn = compile("select * FROM R1 LEFT JOIN R2 ON R1.C = R2.C WHERE R2.C IS NOT NULL");
       AbstractPlanNode n = pn.getChild(0).getChild(0);
       assertTrue(n instanceof NestLoopPlanNode);
       assertEquals(((NestLoopPlanNode) n).getJoinType(), JoinType.INNER);

       pn = compile("select * FROM R1 LEFT JOIN R2 ON R1.C = R2.C WHERE R2.C > 0");
       n = pn.getChild(0).getChild(0);
       assertTrue(n instanceof NestLoopPlanNode);
       assertEquals(((NestLoopPlanNode) n).getJoinType(), JoinType.INNER);

       pn = compile("select * FROM R1 RIGHT JOIN R2 ON R1.C = R2.C WHERE R1.C > 0");
       n = pn.getChild(0).getChild(0);
       assertTrue(n instanceof NestLoopPlanNode);
       assertEquals(((NestLoopPlanNode) n).getJoinType(), JoinType.INNER);
<<<<<<< HEAD

       pn = compile("select * FROM R1 LEFT JOIN R3 ON R1.C = R3.C WHERE R3.A > 0");
       n = pn.getChild(0).getChild(0);
       assertTrue(n instanceof NestLoopPlanNode);
       assertEquals(((NestLoopPlanNode) n).getJoinType(), JoinType.INNER);

       pn = compile("select * FROM R1 LEFT JOIN R3 ON R1.C = R3.A WHERE R3.A > 0");
       n = pn.getChild(0).getChild(0);
       assertTrue(n instanceof NestLoopIndexPlanNode);
       assertEquals(((NestLoopIndexPlanNode) n).getJoinType(), JoinType.INNER);
=======
>>>>>>> aa8f7262

       pn = compile("select * FROM R1 LEFT JOIN R2 ON R1.C = R2.C WHERE ABS(R2.C) <  10");
       n = pn.getChild(0).getChild(0);
       assertTrue(n instanceof NestLoopPlanNode);
       assertEquals(((NestLoopPlanNode) n).getJoinType(), JoinType.INNER);

       pn = compile("select * FROM R1 RIGHT JOIN R2 ON R1.C = R2.C WHERE ABS(R1.C) <  10");
       n = pn.getChild(0).getChild(0);
       assertTrue(n instanceof NestLoopPlanNode);
       assertEquals(((NestLoopPlanNode) n).getJoinType(), JoinType.INNER);

       pn = compile("select * FROM R1 LEFT JOIN R2 ON R1.C = R2.C WHERE ABS(R1.C) <  10");
       n = pn.getChild(0).getChild(0);
       assertTrue(n instanceof NestLoopPlanNode);
       assertEquals(((NestLoopPlanNode) n).getJoinType(), JoinType.LEFT);

       pn = compile("select * FROM R1 RIGHT JOIN R2 ON R1.C = R2.C WHERE ABS(R2.C) <  10");
       n = pn.getChild(0).getChild(0);
       assertTrue(n instanceof NestLoopPlanNode);
       assertEquals(((NestLoopPlanNode) n).getJoinType(), JoinType.LEFT);

       pn = compile("select * FROM R1 LEFT JOIN R2 ON R1.C = R2.C WHERE ABS(R2.C) <  10 AND R1.C = 3");
       n = pn.getChild(0).getChild(0);
       assertTrue(n instanceof NestLoopPlanNode);
       assertEquals(((NestLoopPlanNode) n).getJoinType(), JoinType.INNER);

       pn = compile("select * FROM R1 LEFT JOIN R2 ON R1.C = R2.C WHERE ABS(R2.C) <  10 OR R2.C IS NOT NULL");
       n = pn.getChild(0).getChild(0);
       assertTrue(n instanceof NestLoopPlanNode);
       assertEquals(((NestLoopPlanNode) n).getJoinType(), JoinType.INNER);

       pn = compile("select * FROM R1 LEFT JOIN R2 ON R1.C = R2.C WHERE ABS(R1.C) <  10 AND R1.C > 3");
       n = pn.getChild(0).getChild(0);
       assertTrue(n instanceof NestLoopPlanNode);
       assertEquals(((NestLoopPlanNode) n).getJoinType(), JoinType.LEFT);

       pn = compile("select * FROM R1 LEFT JOIN R2 ON R1.C = R2.C WHERE ABS(R1.C) <  10 OR R2.C IS NOT NULL");
       n = pn.getChild(0).getChild(0);
       assertTrue(n instanceof NestLoopPlanNode);
       assertEquals(((NestLoopPlanNode) n).getJoinType(), JoinType.LEFT);
   }

    @Override
    protected void setUp() throws Exception {
        setupSchema(TestJoinOrder.class.getResource("testplans-join-ddl.sql"), "testplansjoin", false);
    }

}<|MERGE_RESOLUTION|>--- conflicted
+++ resolved
@@ -49,10 +49,6 @@
         AbstractPlanNode pn = compile("select * FROM R1 JOIN R2 ON R1.C = R2.C");
         AbstractPlanNode n = pn.getChild(0).getChild(0);
         assertTrue(n instanceof NestLoopPlanNode);
-<<<<<<< HEAD
-=======
-        NestLoopPlanNode nlj = (NestLoopPlanNode) n;
->>>>>>> aa8f7262
         //assertEquals(JoinType.INNER, nlj.getJoinType());
         for (int ii = 0; ii < 2; ii++) {
             assertTrue(n.getChild(ii) instanceof SeqScanPlanNode);
@@ -213,14 +209,13 @@
         p = ((AbstractScanPlanNode) n).getPredicate();
         assertEquals(ExpressionType.COMPARE_GREATERTHAN, p.getExpressionType());
 
-        pn = compile("select A,C FROM R1 JOIN R2 USING (A, C) WHERE A > 0");
+        pn = compile("select A,C FROM R1 JOIN R2 USING (A, C)");
         n = pn.getChild(0).getChild(0);
         assertTrue(n instanceof AbstractJoinPlanNode);
         p = ((AbstractJoinPlanNode) n).getJoinPredicate();
         assertEquals(ExpressionType.CONJUNCTION_AND, p.getExpressionType());
         assertEquals(ExpressionType.COMPARE_EQUAL, p.getLeft().getExpressionType());
         assertEquals(ExpressionType.COMPARE_EQUAL, p.getRight().getExpressionType());
-<<<<<<< HEAD
 
         pn = compile("select A,C FROM R1 JOIN R2 USING (A, C) WHERE A > 0");
         n = pn.getChild(0).getChild(0);
@@ -248,14 +243,6 @@
         assertTrue(((AbstractScanPlanNode) n).getTargetTableName().equalsIgnoreCase("R1"));
         p = ((AbstractScanPlanNode) n).getPredicate();
         assertEquals(ExpressionType.COMPARE_GREATERTHAN, p.getExpressionType());
-=======
-        n = n.getChild(0);
-        assertTrue(n instanceof AbstractScanPlanNode);
-        AbstractScanPlanNode s = (AbstractScanPlanNode) n;
-        assertEquals(ExpressionType.COMPARE_GREATERTHAN, s.getPredicate().getExpressionType());
-
-
->>>>>>> aa8f7262
     }
 
     public void testTransitiveValueEquivalenceConditions() {
@@ -423,10 +410,6 @@
         assertTrue(n instanceof NestLoopPlanNode);
         p = ((NestLoopPlanNode) n).getJoinPredicate();
         assertEquals(ExpressionType.COMPARE_EQUAL, p.getExpressionType());
-<<<<<<< HEAD
-=======
-        ExpressionType t = p.getLeft().getExpressionType();
->>>>>>> aa8f7262
         assertEquals(ExpressionType.VALUE_TUPLE, p.getLeft().getExpressionType());
         assertEquals(ExpressionType.VALUE_TUPLE, p.getRight().getExpressionType());
         seqScan = n.getChild(1);
@@ -664,7 +647,6 @@
         assertEquals(IndexLookupType.GT, indexScan.getLookupType());
         assertNotNull(indexScan.getPredicate());
         assertEquals(ExpressionType.COMPARE_LESSTHAN, indexScan.getPredicate().getExpressionType());
-<<<<<<< HEAD
 
         // R3.C = R2.C Inner-Outer non-index join Expr. NLJ predicate.
         // R3.A > 3 Index null rejecting inner where expr pushed down to IndexScanPlanNode
@@ -685,8 +667,6 @@
         assertTrue(n instanceof NestLoopIndexPlanNode);
         NestLoopIndexPlanNode nli = (NestLoopIndexPlanNode) n;
         assertEquals(JoinType.INNER, nli.getJoinType());
-=======
->>>>>>> aa8f7262
    }
 
     public void testDistributedSeqScanOuterJoinCondition() {
@@ -698,36 +678,21 @@
         assertEquals(2, lpn.size());
         n = lpn.get(1).getChild(0);
         assertTrue(n instanceof NestLoopPlanNode);
-<<<<<<< HEAD
         assertEquals(2, n.getChildCount());
         assertTrue(n.getChild(0) instanceof SeqScanPlanNode);
         assertTrue(n.getChild(1) instanceof SeqScanPlanNode);
-=======
-        NestLoopPlanNode nl = (NestLoopPlanNode) n;
-        assertEquals(2, nl.getChildCount());
-        assertTrue(nl.getChild(0) instanceof ReceivePlanNode);
-        assertTrue(nl.getChild(1) instanceof SeqScanPlanNode);
->>>>>>> aa8f7262
 
         // Distributed Inner table
         pn = compile("select * FROM R2 LEFT JOIN P1 ON P1.C = R2.C");
         n = pn.getChild(0).getChild(0);
         assertTrue(n instanceof NestLoopPlanNode);
-<<<<<<< HEAD
         NestLoopPlanNode nl = (NestLoopPlanNode) n;
-=======
-        nl = (NestLoopPlanNode) n;
->>>>>>> aa8f7262
         assertEquals(2, nl.getChildCount());
         assertTrue(nl.getChild(0) instanceof SeqScanPlanNode);
         assertTrue(nl.getChild(1) instanceof ReceivePlanNode);
 
         // Distributed Inner and Outer table joined on the partition column
-<<<<<<< HEAD
         lpn = compileToFragments("select * FROM P1 LEFT JOIN P4 ON P1.A = P4.A");
-=======
-        List<AbstractPlanNode> lpn = compileToFragments("select * FROM P1 LEFT JOIN P4 ON P1.A = P4.A");
->>>>>>> aa8f7262
         assertEquals(2, lpn.size());
         n = lpn.get(1).getChild(0);
         assertTrue(n instanceof NestLoopPlanNode);
@@ -900,20 +865,11 @@
         assertEquals(2, lpn.size());
         n = lpn.get(1).getChild(0);
         assertTrue(n instanceof NestLoopIndexPlanNode);
-<<<<<<< HEAD
         assertEquals(1, n.getChildCount());
         assertTrue(n.getChild(0) instanceof SeqScanPlanNode);
 
         // Distributed inner  and replicated outer tables -NLJ/IndexScan
         lpn = compileToFragments("select *  FROM R3 LEFT JOIN P2 ON R3.A = P2.A AND P2.A < 0 AND P2.E > 3 WHERE P2.A IS NULL");
-=======
-        NestLoopIndexPlanNode nl = (NestLoopIndexPlanNode) n;
-        assertEquals(1, nl.getChildCount());
-        assertTrue(nl.getChild(0) instanceof ReceivePlanNode);
-
-        // Distributed inner  and replicated outer tables -NLJ/IndexScan
-        List<AbstractPlanNode> lpn = compileToFragments("select *  FROM R3 LEFT JOIN P2 ON R3.A = P2.A AND P2.A < 0 AND P2.E > 3 WHERE P2.A IS NULL");
->>>>>>> aa8f7262
         assertEquals(2, lpn.size());
         n = lpn.get(0).getChild(0).getChild(0);
         assertTrue(n instanceof NestLoopPlanNode);
@@ -1001,7 +957,6 @@
        n = pn.getChild(0).getChild(0);
        assertTrue(n instanceof NestLoopPlanNode);
        assertEquals(((NestLoopPlanNode) n).getJoinType(), JoinType.INNER);
-<<<<<<< HEAD
 
        pn = compile("select * FROM R1 LEFT JOIN R3 ON R1.C = R3.C WHERE R3.A > 0");
        n = pn.getChild(0).getChild(0);
@@ -1012,8 +967,6 @@
        n = pn.getChild(0).getChild(0);
        assertTrue(n instanceof NestLoopIndexPlanNode);
        assertEquals(((NestLoopIndexPlanNode) n).getJoinType(), JoinType.INNER);
-=======
->>>>>>> aa8f7262
 
        pn = compile("select * FROM R1 LEFT JOIN R2 ON R1.C = R2.C WHERE ABS(R2.C) <  10");
        n = pn.getChild(0).getChild(0);
