--- conflicted
+++ resolved
@@ -1157,7 +1157,35 @@
         verifyDiff(catOriginal, catUpdated, null, false);
     }
 
-<<<<<<< HEAD
+    public void testEnableDROnEmptyTable() throws IOException {
+        String testDir = BuildDirectoryUtils.getBuildDirectoryPath();
+        VoltProjectBuilder builder = new VoltProjectBuilder();
+        builder.addLiteralSchema("\nCREATE TABLE A (C1 BIGINT NOT NULL, C2 BIGINT NOT NULL);" +
+                                 "\nPARTITION TABLE A ON COLUMN C1;");
+        builder.compile(testDir + File.separator + "dr1.jar");
+        Catalog catOriginal = catalogForJar(testDir +  File.separator + "dr1.jar");
+
+        builder.addLiteralSchema("\nDR TABLE A;");
+        builder.compile(testDir + File.separator + "dr2.jar");
+        Catalog catUpdated = catalogForJar(testDir + File.separator + "dr2.jar");
+        verifyDiffIfEmptyTable(catOriginal, catUpdated);
+    }
+
+    public void testDisableDROnTable() throws IOException {
+        String testDir = BuildDirectoryUtils.getBuildDirectoryPath();
+        VoltProjectBuilder builder = new VoltProjectBuilder();
+        builder.addLiteralSchema("\nCREATE TABLE A (C1 BIGINT NOT NULL, C2 BIGINT NOT NULL);" +
+                                 "\nPARTITION TABLE A ON COLUMN C1;" +
+                                 "\nDR TABLE A;");
+        builder.compile(testDir + File.separator + "dr1.jar");
+        Catalog catOriginal = catalogForJar(testDir +  File.separator + "dr1.jar");
+
+        builder.addLiteralSchema("\nDR TABLE A DISABLE;");
+        builder.compile(testDir + File.separator + "dr2.jar");
+        Catalog catUpdated = catalogForJar(testDir + File.separator + "dr2.jar");
+        verifyDiff(catOriginal, catUpdated);
+    }
+
     public void testConnectorPropertiesChanges() throws Exception {
         String testDir = BuildDirectoryUtils.getBuildDirectoryPath();
         final String ddl =
@@ -1237,34 +1265,5 @@
         verifyDiff(origCat, newPropCat); // test add
         verifyDiff(newPropCat, origCat); // test delete
         verifyDiff(origCat, modPropCat); // test modification
-=======
-    public void testEnableDROnEmptyTable() throws IOException {
-        String testDir = BuildDirectoryUtils.getBuildDirectoryPath();
-        VoltProjectBuilder builder = new VoltProjectBuilder();
-        builder.addLiteralSchema("\nCREATE TABLE A (C1 BIGINT NOT NULL, C2 BIGINT NOT NULL);" +
-                                 "\nPARTITION TABLE A ON COLUMN C1;");
-        builder.compile(testDir + File.separator + "dr1.jar");
-        Catalog catOriginal = catalogForJar(testDir +  File.separator + "dr1.jar");
-
-        builder.addLiteralSchema("\nDR TABLE A;");
-        builder.compile(testDir + File.separator + "dr2.jar");
-        Catalog catUpdated = catalogForJar(testDir + File.separator + "dr2.jar");
-        verifyDiffIfEmptyTable(catOriginal, catUpdated);
-    }
-
-    public void testDisableDROnTable() throws IOException {
-        String testDir = BuildDirectoryUtils.getBuildDirectoryPath();
-        VoltProjectBuilder builder = new VoltProjectBuilder();
-        builder.addLiteralSchema("\nCREATE TABLE A (C1 BIGINT NOT NULL, C2 BIGINT NOT NULL);" +
-                                 "\nPARTITION TABLE A ON COLUMN C1;" +
-                                 "\nDR TABLE A;");
-        builder.compile(testDir + File.separator + "dr1.jar");
-        Catalog catOriginal = catalogForJar(testDir +  File.separator + "dr1.jar");
-
-        builder.addLiteralSchema("\nDR TABLE A DISABLE;");
-        builder.compile(testDir + File.separator + "dr2.jar");
-        Catalog catUpdated = catalogForJar(testDir + File.separator + "dr2.jar");
-        verifyDiff(catOriginal, catUpdated);
->>>>>>> e3fd402d
     }
 }