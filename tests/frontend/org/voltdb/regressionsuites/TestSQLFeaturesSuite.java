--- conflicted
+++ resolved
@@ -612,8 +612,6 @@
 
     }
 
-<<<<<<< HEAD
-=======
     public void testVarcharByBytes() throws IOException, ProcCallException {
         System.out.println("STARTING testing varchar by BYTES ......");
 
@@ -669,7 +667,6 @@
         validateTableColumnOfScalarVarchar(vt, new String[] {var});
     }
 
->>>>>>> 8b991153
     public void testVarcharByCharacter() throws IOException, ProcCallException {
         System.out.println("STARTING testing varchar by character ......");
 
@@ -739,10 +736,6 @@
             return;
         }
         Client client = getClient();
-<<<<<<< HEAD
-        int THRESHOLD = 100;
-=======
->>>>>>> 8b991153
         // Test Varchar
 
         // Test AdHoc
@@ -784,11 +777,7 @@
             //* enable for debugging */ System.out.println(ex.getMessage());
             assertTrue(ex.getMessage().contains(
                     String.format("The size %d of the value '%s...' exceeds the size of the VARCHAR(%d) column.",
-<<<<<<< HEAD
-                            174, var2.substring(0, THRESHOLD), 80)));
-=======
                             174, var2.substring(0, VARCHAR_VARBINARY_THRESHOLD), 80)));
->>>>>>> 8b991153
         }
 
         // Test non-inlined varchar with stored procedure
