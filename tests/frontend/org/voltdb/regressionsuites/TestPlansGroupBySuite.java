--- conflicted
+++ resolved
@@ -678,11 +678,8 @@
         Client client = this.getClient();
         loadF(client, 0);
 
-<<<<<<< HEAD
-=======
         // Have an index on column F_D1,
         // index keep F_D1 ordered but not enough ordering for serial aggregate for whole query.
->>>>>>> 082e5104
         sql = "SELECT F_D1, F_D2, SUM(F_D3) FROM F GROUP BY F_D1, F_D2 ORDER BY 1, 2 LIMIT 5 OFFSET 3";
         vt = client.callProcedure("@Explain", sql).getResults()[0];
         assertTrue(vt.toString().toLowerCase().contains("partial"));
@@ -690,11 +687,8 @@
         validateTableOfLongs(vt, new long[][] {{0,30,1100}, {0,40,1300},
             {1,1,520}, {1,11,720},{1,21,920} });
 
-<<<<<<< HEAD
-=======
         // Have an index on expression ABS(F_D1)
         // index keep F_D1 ordered but not enough ordering for serial aggregate for whole query.
->>>>>>> 082e5104
         sql = "SELECT ABS(F_D1), F_D3, COUNT(*) FROM F GROUP BY ABS(F_D1), F_D3 ORDER BY 1, 2 LIMIT 5 OFFSET 8";
         vt = client.callProcedure("@Explain", sql).getResults()[0];
         assertTrue(vt.toString().toLowerCase().contains("partial"));
@@ -702,11 +696,8 @@
         System.err.println(vt);
         validateTableOfLongs(vt, new long[][] {{0,80,10}, {0,90,10},
                 {1,1,10}, {1,11,10},{1,21,10} });
-<<<<<<< HEAD
-=======
 
         // Joined with aggregation is tested in SQL Coverage tests.
->>>>>>> 082e5104
     }
 
 
