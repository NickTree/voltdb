/* This file is part of VoltDB.
 * Copyright (C) 2008-2012 VoltDB Inc.
 *
 * Permission is hereby granted, free of charge, to any person obtaining
 * a copy of this software and associated documentation files (the
 * "Software"), to deal in the Software without restriction, including
 * without limitation the rights to use, copy, modify, merge, publish,
 * distribute, sublicense, and/or sell copies of the Software, and to
 * permit persons to whom the Software is furnished to do so, subject to
 * the following conditions:
 *
 * The above copyright notice and this permission notice shall be
 * included in all copies or substantial portions of the Software.
 *
 * THE SOFTWARE IS PROVIDED "AS IS", WITHOUT WARRANTY OF ANY KIND,
 * EXPRESS OR IMPLIED, INCLUDING BUT NOT LIMITED TO THE WARRANTIES OF
 * MERCHANTABILITY, FITNESS FOR A PARTICULAR PURPOSE AND NONINFRINGEMENT.
 * IN NO EVENT SHALL THE AUTHORS BE LIABLE FOR ANY CLAIM, DAMAGES OR
 * OTHER LIABILITY, WHETHER IN AN ACTION OF CONTRACT, TORT OR OTHERWISE,
 * ARISING FROM, OUT OF OR IN CONNECTION WITH THE SOFTWARE OR THE USE OR
 * OTHER DEALINGS IN THE SOFTWARE.
 */

package org.voltdb.regressionsuites;

import java.io.IOException;
import java.math.BigDecimal;
import java.sql.Timestamp;

import org.voltdb.BackendTarget;
import org.voltdb.VoltProcedure;
import org.voltdb.VoltTable;
import org.voltdb.client.Client;
import org.voltdb.client.ClientResponse;
import org.voltdb.client.NoConnectionsException;
import org.voltdb.client.ProcCallException;
import org.voltdb.client.ProcedureCallback;
import org.voltdb.compiler.VoltProjectBuilder;
import org.voltdb_testprocs.regressionsuites.fixedsql.Insert;

/**
 * Tests for SQL that was recently (early 2012) unsupported.
 */

public class TestFunctionsSuite extends RegressionSuite {

    /**
     * Inner class procedure to see if we can invoke it.
     */
    public static class InnerProc extends VoltProcedure {
        public long run() {
            return 0L;
        }
    }

    /** Procedures used by this suite */
    static final Class<?>[] PROCEDURES = { Insert.class };

    public void testNumericExpressionIndex() throws Exception {
        System.out.println("STARTING testAbsWithLimit_ENG3572");
        Client client = getClient();
        initialLoad(client, "R1");

        ClientResponse cr = null;
        VoltTable result = null;
        /*
                "CREATE TABLE P1 ( " +
                "ID INTEGER DEFAULT '0' NOT NULL, " +
                "DESC VARCHAR(300), " +
                "NUM INTEGER, " +
                "RATIO FLOAT, " +
                "PAST TIMESTAMP DEFAULT NULL, " +
                "PRIMARY KEY (ID) ); " +
                // Test generalized index on a function of a non-indexed column.
                "CREATE INDEX P1_ABS_NUM ON P1 ( ABS(NUM) ); " +
                // Test generalized index on an expression of multiple columns.
                "CREATE INDEX P1_ABS_ID_PLUS_NUM ON P1 ( ABS(ID) + NUM ); " +
                // Test generalized index on a string function.
                // "CREATE INDEX P1_SUBSTRING_DESC ON P1 ( SUBSTRING(DESC FROM 1 FOR 2) ); " +
                "CREATE TABLE R1 ( " +
                "ID INTEGER DEFAULT '0' NOT NULL, " +
                "DESC VARCHAR(300), " +
                "NUM INTEGER, " +
                "RATIO FLOAT, " +
                "PAST TIMESTAMP DEFAULT NULL, " +
                "PRIMARY KEY (ID) ); " +
                // Test unique generalized index on a function of an already indexed column.
                "CREATE UNIQUE INDEX R1_ABS_ID ON R1 ( ABS(ID) ); " +
        */
        cr = client.callProcedure("@AdHoc", "select ID from R1 where ABS(ID) > 9 order by NUM, ID");
        assertEquals(ClientResponse.SUCCESS, cr.getStatus());
        result = cr.getResults()[0];
        assertEquals(5, result.getRowCount());
    }

    public void testAbsWithLimit_ENG3572() throws Exception
    {
        System.out.println("STARTING testAbsWithLimit_ENG3572");
        Client client = getClient();
        /*
        CREATE TABLE P1 (
                ID INTEGER DEFAULT '0' NOT NULL,
                DESC VARCHAR(300),
                NUM INTEGER,
                RATIO FLOAT,
                PAST TIMESTAMP DEFAULT NULL,
                PRIMARY KEY (ID)
                );
        */
        ClientResponse cr = null;
        cr = client.callProcedure("@AdHoc", "select abs(NUM) from P1 where ID = 0 limit 1");
        assertEquals(ClientResponse.SUCCESS, cr.getStatus());
    }

    public void testAbs() throws Exception
    {
        System.out.println("STARTING testAbs");
        Client client = getClient();
        initialLoad(client, "P1");

        ClientResponse cr = null;
        VoltTable r = null;

        cr = client.callProcedure("WHERE_ABS");
        assertEquals(ClientResponse.SUCCESS, cr.getStatus());
        r = cr.getResults()[0];
        assertEquals(5, r.asScalarLong());

        try {
            // test decimal support and non-column expressions
            cr = client.callProcedure("WHERE_ABSFF");
            assertEquals(ClientResponse.SUCCESS, cr.getStatus());
            r = cr.getResults()[0];
            assertEquals(5, r.asScalarLong());
        } catch (ProcCallException hsqlFailed) {
            // Give HSQLDB a pass on this query.
            String msg = hsqlFailed.getMessage();
            assertTrue(msg.matches(".*ExpectedProcedureException.*HSQLDB.*"));
        }

        // Test type promotions
        cr = client.callProcedure("WHERE_ABSIF");
        assertEquals(ClientResponse.SUCCESS, cr.getStatus());
        r = cr.getResults()[0];
        assertEquals(5, r.asScalarLong());

        try {
            cr = client.callProcedure("WHERE_ABSFI");
            assertEquals(ClientResponse.SUCCESS, cr.getStatus());
            r = cr.getResults()[0];
        assertEquals(5, r.asScalarLong());
        } catch (ProcCallException hsqlFailed) {
            // Give HSQLDB a pass on this query.
            String msg = hsqlFailed.getMessage();
            assertTrue(msg.matches(".*ExpectedProcedureException.*HSQLDB.*"));
        }


        // Test application to weakly typed NUMERIC constants
        try {
            cr = client.callProcedure("WHERE_ABSWEAK");
            assertEquals(ClientResponse.SUCCESS, cr.getStatus());
            r = cr.getResults()[0];
            assertEquals(5, r.asScalarLong());
        } catch (ProcCallException hsqlFailed) {
            // Give HSQLDB a pass on this query.
            String msg = hsqlFailed.getMessage();
            assertTrue(msg.matches(".*ExpectedProcedureException.*HSQLDB.*"));
        }

        cr = client.callProcedure("DISPLAY_ABS");
        assertEquals(ClientResponse.SUCCESS, cr.getStatus());
        r = cr.getResults()[0];
        assertEquals(5, r.asScalarLong());

        cr = client.callProcedure("ORDER_ABS");
        assertEquals(ClientResponse.SUCCESS, cr.getStatus());
        r = cr.getResults()[0];
        r.advanceRow();
        long value = r.getLong(0);
        assertEquals(5, value);
/*
        cr = client.callProcedure("GROUP_ABS");
        assertEquals(ClientResponse.SUCCESS, cr.getStatus());
        r = cr.getResults()[0];
        assertEquals(5, r.asScalarLong());
*/
        cr = client.callProcedure("AGG_OF_ABS");
        assertEquals(ClientResponse.SUCCESS, cr.getStatus());
        r = cr.getResults()[0];
        assertEquals(5, r.asScalarLong());
/*
        cr = client.callProcedure("ABS_OF_AGG");
        assertEquals(ClientResponse.SUCCESS, cr.getStatus());
        r = cr.getResults()[0];
        assertEquals(5, r.asScalarLong());
*/
        // Test null propagation
        cr = client.callProcedure("INSERT_NULL", 99);
        assertEquals(ClientResponse.SUCCESS, cr.getStatus());
        cr = client.callProcedure("INSERT_NULL", 98);
        assertEquals(ClientResponse.SUCCESS, cr.getStatus());
        cr = client.callProcedure("INSERT_NULL", 97);
        assertEquals(ClientResponse.SUCCESS, cr.getStatus());
        cr = client.callProcedure("INSERT_NULL", 96);
        assertEquals(ClientResponse.SUCCESS, cr.getStatus());
        cr = client.callProcedure("INSERT_NULL", 95);
        assertEquals(ClientResponse.SUCCESS, cr.getStatus());

        long resultA;
        long resultB;

        cr = client.callProcedure("@AdHoc", "select count(*) from P1 where NUM > 9");
        assertEquals(ClientResponse.SUCCESS, cr.getStatus());
        r = cr.getResults()[0];
        resultA = r.asScalarLong();

        cr = client.callProcedure("@AdHoc", "select count(*) from P1 where ABS(NUM) > 9");
        assertEquals(ClientResponse.SUCCESS, cr.getStatus());
        r = cr.getResults()[0];
        resultB = r.asScalarLong();
        assertEquals(resultA, resultB);

        cr = client.callProcedure("@AdHoc", "select count(*) from P1 where ABS(0-NUM) > 9");
        assertEquals(ClientResponse.SUCCESS, cr.getStatus());
        r = cr.getResults()[0];
        resultB = r.asScalarLong();
        assertEquals(resultA, resultB);

        cr = client.callProcedure("@AdHoc", "select count(*) from P1 where not NUM > 9");
        assertEquals(ClientResponse.SUCCESS, cr.getStatus());
        r = cr.getResults()[0];
        resultA = r.asScalarLong();

        cr = client.callProcedure("@AdHoc", "select count(*) from P1 where not ABS(0-NUM) > 9");
        assertEquals(ClientResponse.SUCCESS, cr.getStatus());
        r = cr.getResults()[0];
        resultB = r.asScalarLong();
        assertEquals(resultA, resultB);

        cr = client.callProcedure("@AdHoc", "select count(*) from P1 where not ABS(NUM) > 9");
        assertEquals(ClientResponse.SUCCESS, cr.getStatus());
        r = cr.getResults()[0];
        resultB = r.asScalarLong();
        assertEquals(resultA, resultB);

        cr = client.callProcedure("@AdHoc", "select count(*) from P1 where ID = -2 - NUM");
        assertEquals(ClientResponse.SUCCESS, cr.getStatus());
        r = cr.getResults()[0];
        resultA = r.asScalarLong();

        // These cases were originally failed attempts to trigger ENG-3191, but they still seem worth trying.
        cr = client.callProcedure("@AdHoc", "select count(*) from P1 where ABS(ID) = 2 + NUM");
        assertEquals(ClientResponse.SUCCESS, cr.getStatus());
        r = cr.getResults()[0];
        resultB = r.asScalarLong();
        assertEquals(resultA, resultB);

        cr = client.callProcedure("@AdHoc", "select count(*) from P1 where ABS(NUM) = (2 - ID)");
        assertEquals(ClientResponse.SUCCESS, cr.getStatus());
        r = cr.getResults()[0];
        resultB = r.asScalarLong();
        assertEquals(resultA, resultB);

        cr = client.callProcedure("@AdHoc", "select count(*) from P1 where ID < 0");
        assertEquals(ClientResponse.SUCCESS, cr.getStatus());
        r = cr.getResults()[0];
        resultA = r.asScalarLong();

        cr = client.callProcedure("@AdHoc", "select count(*) from P1 where ABS(ID) = (0 - ID)");
        assertEquals(ClientResponse.SUCCESS, cr.getStatus());
        r = cr.getResults()[0];
        resultB = r.asScalarLong();
        assertEquals(resultA, resultB);

        // Here's the ENG-3191 case, all better now.
        cr = client.callProcedure("@AdHoc", "select count(*) from P1 where ID = (0 - ABS(ID))");
        assertEquals(ClientResponse.SUCCESS, cr.getStatus());
        r = cr.getResults()[0];
        resultB = r.asScalarLong();
        assertEquals(resultA, resultB);

        boolean caught = false;

        caught = false;
        try {
            cr = client.callProcedure("@AdHoc", "select count(*) from P1 where not ABS(DESC) > 9");
            assertTrue(cr.getStatus() != ClientResponse.SUCCESS);
        } catch (ProcCallException e) {
            String msg = e.getMessage();
            assertTrue(msg.indexOf("incompatible data type") != -1);
            caught = true;
        }
        assertTrue(caught);

        caught = false;
        try {
            cr = client.callProcedure("@AdHoc", "select count(*) from P1 where not ABS(DESC) > 'ABC'");
            assertTrue(cr.getStatus() != ClientResponse.SUCCESS);
        } catch (ProcCallException e) {
            String msg = e.getMessage();
            assertTrue(msg.indexOf("incompatible data type") != -1);
            caught = true;
        }
        assertTrue(caught);

        cr = client.callProcedure("@AdHoc", "insert into R1 values (1, null, null, null, null)");

        caught = false;
        try {
            // This should violate the UNIQUE ABS constraint without violating the primary key constraint.
            cr = client.callProcedure("@AdHoc", "insert into R1 values (-1, null, null, null, null)");
        } catch (ProcCallException e) {
            String msg = e.getMessage();
            assertTrue(msg.indexOf("violation of constraint") != -1);
            caught = true;
        }
        // If the insert succeeds on VoltDB, the constraint failed to trigger.
        // If the insert fails on HSQL, the test is invalid -- HSQL should not detect the subtle constraint violation we are trying to trigger.
        assertEquals( ! isHSQL(), caught);
    }

    public void testSubstring() throws Exception
    {
        System.out.println("STARTING testSubstring");
        Client client = getClient();
        ProcedureCallback callback = new ProcedureCallback() {
            @Override
            public void clientCallback(ClientResponse clientResponse)
                    throws Exception {
                if (clientResponse.getStatus() != ClientResponse.SUCCESS) {
                    throw new RuntimeException("Failed with response: " + clientResponse.getStatusString());
                }
            }
        };
        /*
        CREATE TABLE P1 (
                ID INTEGER DEFAULT '0' NOT NULL,
                DESC VARCHAR(300),
                NUM INTEGER,
                RATIO FLOAT,
                PAST TIMESTAMP DEFAULT NULL,
                PRIMARY KEY (ID)
                );
        */
        for(int id=7; id < 15; id++) {
            client.callProcedure(callback, "P1.insert", - id, "X"+String.valueOf(id), 10, 1.1, new Timestamp(100000000L));
            client.drain();
        }
        ClientResponse cr = null;
        VoltTable r = null;

        // test where support
        cr = client.callProcedure("WHERE_SUBSTRING2");
        assertEquals(ClientResponse.SUCCESS, cr.getStatus());
        r = cr.getResults()[0];
        assertEquals(5, r.asScalarLong());

        cr = client.callProcedure("WHERE_SUBSTRING3");
        assertEquals(ClientResponse.SUCCESS, cr.getStatus());
        r = cr.getResults()[0];
        assertEquals(5, r.asScalarLong());

        // Test select support
        cr = client.callProcedure("DISPLAY_SUBSTRING");
        assertEquals(ClientResponse.SUCCESS, cr.getStatus());
        r = cr.getResults()[0];
        r.advanceRow();
        assertEquals("12", r.getString(0));

        // Test ORDER BY by support
        cr = client.callProcedure("ORDER_SUBSTRING");
        assertEquals(ClientResponse.SUCCESS, cr.getStatus());
        r = cr.getResults()[0];
        r.advanceRow();
        long value = r.getLong(0);
        assertEquals(5, value);

        // Test GROUP BY by support
        cr = client.callProcedure("AGG_OF_SUBSTRING");
        assertEquals(ClientResponse.SUCCESS, cr.getStatus());
        r = cr.getResults()[0];
        r.advanceRow();
        assertEquals("10", r.getString(0));

        // Test null propagation
        cr = client.callProcedure("INSERT_NULL", 99);
        assertEquals(ClientResponse.SUCCESS, cr.getStatus());
        cr = client.callProcedure("INSERT_NULL", 98);
        assertEquals(ClientResponse.SUCCESS, cr.getStatus());
        cr = client.callProcedure("INSERT_NULL", 97);
        assertEquals(ClientResponse.SUCCESS, cr.getStatus());
        cr = client.callProcedure("INSERT_NULL", 96);
        assertEquals(ClientResponse.SUCCESS, cr.getStatus());
        cr = client.callProcedure("INSERT_NULL", 95);
        assertEquals(ClientResponse.SUCCESS, cr.getStatus());

        long resultA;
        long resultB;

        cr = client.callProcedure("@AdHoc", "select count(*) from P1 where DESC >= 'X11'");
        assertEquals(ClientResponse.SUCCESS, cr.getStatus());
        r = cr.getResults()[0];
        resultA = r.asScalarLong();

        cr = client.callProcedure("@AdHoc", "select count(*) from P1 where SUBSTRING (DESC FROM 2) >= '11'");
        assertEquals(ClientResponse.SUCCESS, cr.getStatus());
        r = cr.getResults()[0];
        resultB = r.asScalarLong();
        assertEquals(resultA, resultB);

        cr = client.callProcedure("@AdHoc", "select count(*) from P1 where not DESC >= 'X12'");
        assertEquals(ClientResponse.SUCCESS, cr.getStatus());
        r = cr.getResults()[0];
        resultA = r.asScalarLong();

        cr = client.callProcedure("@AdHoc", "select count(*) from P1 where not SUBSTRING( DESC FROM 2) >= '12'");
        assertEquals(ClientResponse.SUCCESS, cr.getStatus());
        r = cr.getResults()[0];
        resultB = r.asScalarLong();
        assertEquals(resultA, resultB);

        cr = client.callProcedure("@AdHoc", "select count(*) from P1 where DESC >= 'X2'");
        assertEquals(ClientResponse.SUCCESS, cr.getStatus());
        r = cr.getResults()[0];
        resultA = r.asScalarLong();

        cr = client.callProcedure("@AdHoc", "select count(*) from P1 where SUBSTRING(DESC FROM 2 FOR 1) >= '2'");
        assertEquals(ClientResponse.SUCCESS, cr.getStatus());
        r = cr.getResults()[0];
        resultB = r.asScalarLong();
        assertEquals(resultA, resultB);

        cr = client.callProcedure("@AdHoc", "select count(*) from P1 where not SUBSTRING( SUBSTRING (DESC FROM 2) FROM 1 FOR 1) < '2'");
        assertEquals(ClientResponse.SUCCESS, cr.getStatus());
        r = cr.getResults()[0];
        resultB = r.asScalarLong();
        assertEquals(resultA, resultB);

        boolean caught = false;

        caught = false;
        try {
            cr = client.callProcedure("@AdHoc", "select count(*) from P1 where not SUBSTRING( DESC FROM 2) > 9");
            assertTrue(cr.getStatus() != ClientResponse.SUCCESS);
        } catch (ProcCallException e) {
            String msg = e.getMessage();
            assertTrue(msg.indexOf("incompatible data type") != -1);
            caught = true;
        }
        assertTrue(caught);

        caught = false;
        try {
            cr = client.callProcedure("@AdHoc", "select count(*) from P1 where not SUBSTRING (1 FROM 2) > 9");
            assertTrue(cr.getStatus() != ClientResponse.SUCCESS);
        } catch (ProcCallException e) {
            String msg = e.getMessage();
            assertTrue(msg.indexOf("incompatible data type") != -1);
            caught = true;
        }
        assertTrue(caught);

        caught = false;
        try {
            cr = client.callProcedure("@AdHoc", "select count(*) from P1 where not SUBSTRING (1 FROM DESC) > '9'");
            assertTrue(cr.getStatus() != ClientResponse.SUCCESS);
        } catch (ProcCallException e) {
            String msg = e.getMessage();
            assertTrue(msg.indexOf("incompatible data type") != -1);
            caught = true;
        }
        assertTrue(caught);

        caught = false;
        try {
            cr = client.callProcedure("@AdHoc", "select count(*) from P1 where not SUBSTRING (DESC FROM DESC) > 'ABC'");
            assertTrue(cr.getStatus() != ClientResponse.SUCCESS);
        } catch (ProcCallException e) {
            String msg = e.getMessage();
            assertTrue(msg.indexOf("incompatible data type") != -1);
            caught = true;
        }
        assertTrue(caught);

    }

    public void testExtract() throws Exception
    {
        System.out.println("STARTING testExtract");
        Client client = getClient();
        ProcedureCallback callback = new ProcedureCallback() {
            @Override
            public void clientCallback(ClientResponse clientResponse)
                    throws Exception {
                if (clientResponse.getStatus() != ClientResponse.SUCCESS) {
                    throw new RuntimeException("Failed with response: " + clientResponse.getStatusString());
                }
            }
        };
        /*
        CREATE TABLE P1 (
                ID INTEGER DEFAULT '0' NOT NULL,
                DESC VARCHAR(300),
                NUM INTEGER,
                RATIO FLOAT,
                PAST TIMESTAMP DEFAULT NULL,
                PRIMARY KEY (ID)
                );
        */
        client.callProcedure(callback, "P1.insert", 0, "X0", 10, 1.1, new Timestamp(1000000000000L));
        client.drain();
        ClientResponse cr = null;
        VoltTable r = null;
        long result;

        cr = client.callProcedure("@AdHoc",
                                  "select " +
                                  "EXTRACT(YEAR FROM PAST), EXTRACT(MONTH FROM PAST), EXTRACT(DAY FROM PAST), " +
                                  "EXTRACT(DAY_OF_WEEK FROM PAST), EXTRACT(DAY_OF_YEAR FROM PAST), " +
                                  //"EXTRACT(WEEK_OF_YEAR FROM PAST), " +
                                  "EXTRACT(QUARTER FROM PAST), EXTRACT(HOUR FROM PAST), EXTRACT(MINUTE FROM PAST), EXTRACT(SECOND FROM PAST) " +
                                  "from P1;");

        assertEquals(ClientResponse.SUCCESS, cr.getStatus());
        r = cr.getResults()[0];
        r.advanceRow();
        int columnIndex = 0;

        final int EXPECTED_YEAR = 2001;
        result = r.getLong(columnIndex++);
        assertEquals(EXPECTED_YEAR, result);

        final int EXPECTED_MONTH = 9;
        result = r.getLong(columnIndex++);
        assertEquals(EXPECTED_MONTH, result);

        final int EXPECTED_DAY = 9;
        result = r.getLong(columnIndex++);
        assertEquals(EXPECTED_DAY, result);

        final int EXPECTED_DOW = 1;
        result = r.getLong(columnIndex++);
        assertEquals(EXPECTED_DOW, result);

        final int EXPECTED_DOY = 252;
        result = r.getLong(columnIndex++);
        assertEquals(EXPECTED_DOY, result);

//        final int EXPECTED_WOY = 36;
//        result = r.getLong(columnIndex++);
//        assertEquals(EXPECTED_WOY, result);

        final int EXPECTED_QUARTER = 3;
        result = r.getLong(columnIndex++);
        assertEquals(EXPECTED_QUARTER, result);

        final int EXPECTED_HOUR = 1;
        result = r.getLong(columnIndex++);
        assertEquals(EXPECTED_HOUR, result);

        final int EXPECTED_MINUTE = 46;
        result = r.getLong(columnIndex++);
        assertEquals(EXPECTED_MINUTE, result);

        final BigDecimal EXPECTED_SECONDS = new BigDecimal("40.000000000000");
        BigDecimal decimalResult = r.getDecimalAsBigDecimal(columnIndex++);
        assertEquals(EXPECTED_SECONDS, decimalResult);

    }

    public void testParams() throws NoConnectionsException, IOException, ProcCallException {
        System.out.println("STARTING testSubstring");
        Client client = getClient();
        ClientResponse cr;
        VoltTable result;

        cr = client.callProcedure("P1.insert", 1, "foo", 1, 1.0, new Timestamp(1000000000000L));
        assertEquals(ClientResponse.SUCCESS, cr.getStatus());

        // next one disabled until ENG-3486
        /*cr = client.callProcedure("PARAM_SUBSTRING", "eeoo");
        assertEquals(ClientResponse.SUCCESS, cr.getStatus());
        result = cr.getResults()[0];
        assertEquals(1, result.getRowCount());
        assertEquals("eoo", result.fetchRow(0).getString(0));*/

        cr = client.callProcedure("PARAM_ABS", -2);
        assertEquals(ClientResponse.SUCCESS, cr.getStatus());
        result = cr.getResults()[0];
        assertEquals(1, result.getRowCount());
        assertEquals(1, result.asScalarLong());
    }

    public void testLeftAndRight() throws NoConnectionsException, IOException, ProcCallException {
        System.out.println("STARTING Left and Right");
        Client client = getClient();
        ClientResponse cr;
        VoltTable result;

        cr = client.callProcedure("P1.insert", 1, "贾鑫Vo", 1, 1.0, new Timestamp(1000000000000L));
        assertEquals(ClientResponse.SUCCESS, cr.getStatus());

        // test LEFT function
        cr = client.callProcedure("LEFT", 0, 1);
        assertEquals(ClientResponse.SUCCESS, cr.getStatus());
        result = cr.getResults()[0];
        assertEquals(1, result.getRowCount());
        assertTrue(result.advanceRow());
        assertEquals("", result.getString(1));

        cr = client.callProcedure("LEFT", 1, 1);
        assertEquals(ClientResponse.SUCCESS, cr.getStatus());
        result = cr.getResults()[0];
        assertEquals(1, result.getRowCount());
        assertTrue(result.advanceRow());
        assertEquals("贾", result.getString(1));

        cr = client.callProcedure("LEFT", 2, 1);
        assertEquals(ClientResponse.SUCCESS, cr.getStatus());
        result = cr.getResults()[0];
        assertEquals(1, result.getRowCount());
        assertTrue(result.advanceRow());
        assertEquals("贾鑫", result.getString(1));

        cr = client.callProcedure("LEFT", 3, 1);
        assertEquals(ClientResponse.SUCCESS, cr.getStatus());
        result = cr.getResults()[0];
        assertEquals(1, result.getRowCount());
        assertTrue(result.advanceRow());
        assertEquals("贾鑫V", result.getString(1));

        cr = client.callProcedure("LEFT", 4, 1);
        assertEquals(ClientResponse.SUCCESS, cr.getStatus());
        result = cr.getResults()[0];
        assertEquals(1, result.getRowCount());
        assertTrue(result.advanceRow());
        assertEquals("贾鑫Vo", result.getString(1));

        cr = client.callProcedure("LEFT", 5, 1);
        assertEquals(ClientResponse.SUCCESS, cr.getStatus());
        result = cr.getResults()[0];
        assertEquals(1, result.getRowCount());
        assertTrue(result.advanceRow());
        assertEquals("贾鑫Vo", result.getString(1));

        // invalid case
        Exception ex = null;
        try {
            cr = client.callProcedure("LEFT", -1, 1);
        } catch (Exception e) {
            assertTrue(e instanceof ProcCallException);
            ex = e;
        } finally {
            assertNotNull(ex);
        }

        // test RIGHT function
        cr = client.callProcedure("RIGHT", 0, 1);
        assertEquals(ClientResponse.SUCCESS, cr.getStatus());
        result = cr.getResults()[0];
        assertEquals(1, result.getRowCount());
        assertTrue(result.advanceRow());
        assertEquals("", result.getString(1));

        cr = client.callProcedure("RIGHT", 1, 1);
        assertEquals(ClientResponse.SUCCESS, cr.getStatus());
        result = cr.getResults()[0];
        assertEquals(1, result.getRowCount());
        assertTrue(result.advanceRow());
        assertEquals("o", result.getString(1));

        cr = client.callProcedure("RIGHT", 2, 1);
        assertEquals(ClientResponse.SUCCESS, cr.getStatus());
        result = cr.getResults()[0];
        assertEquals(1, result.getRowCount());
        assertTrue(result.advanceRow());
        assertEquals("Vo", result.getString(1));

        cr = client.callProcedure("RIGHT", 3, 1);
        assertEquals(ClientResponse.SUCCESS, cr.getStatus());
        result = cr.getResults()[0];
        assertEquals(1, result.getRowCount());
        assertTrue(result.advanceRow());
        assertEquals("鑫Vo", result.getString(1));

        cr = client.callProcedure("RIGHT", 4, 1);
        assertEquals(ClientResponse.SUCCESS, cr.getStatus());
        result = cr.getResults()[0];
        assertEquals(1, result.getRowCount());
        assertTrue(result.advanceRow());
        assertEquals("贾鑫Vo", result.getString(1));

        cr = client.callProcedure("RIGHT", 5, 1);
        assertEquals(ClientResponse.SUCCESS, cr.getStatus());
        result = cr.getResults()[0];
        assertEquals(1, result.getRowCount());
        assertTrue(result.advanceRow());
        assertEquals("贾鑫Vo", result.getString(1));

        ex = null;
        try {
            cr = client.callProcedure("RIGHT", -1, 1);
        } catch (Exception e) {
            assertTrue(e instanceof ProcCallException);
            ex = e;
        } finally {
            assertNotNull(ex);
        }
    }

    public void testSpace() throws NoConnectionsException, IOException, ProcCallException {
        System.out.println("STARTING test Space");
        Client client = getClient();
        ClientResponse cr;
        VoltTable result;

        cr = client.callProcedure("P1.insert", 1, "foo", 1, 1.0, new Timestamp(1000000000000L));
        assertEquals(ClientResponse.SUCCESS, cr.getStatus());

        cr = client.callProcedure("SPACE", 0, 1);
        assertEquals(ClientResponse.SUCCESS, cr.getStatus());
        result = cr.getResults()[0];
        assertEquals(1, result.getRowCount());
        assertTrue(result.advanceRow());
        assertEquals("", result.getString(1));

        cr = client.callProcedure("SPACE", 1, 1);
        assertEquals(ClientResponse.SUCCESS, cr.getStatus());
        result = cr.getResults()[0];
        assertEquals(1, result.getRowCount());
        assertTrue(result.advanceRow());
        assertEquals(" ", result.getString(1));

        cr = client.callProcedure("SPACE", 5, 1);
        assertEquals(ClientResponse.SUCCESS, cr.getStatus());
        result = cr.getResults()[0];
        assertEquals(1, result.getRowCount());
        assertTrue(result.advanceRow());
        assertEquals("     ", result.getString(1));
    }

    public void testRepeat() throws NoConnectionsException, IOException, ProcCallException {
        System.out.println("STARTING test Repeat");
        Client client = getClient();
        ClientResponse cr;
        VoltTable result;

        cr = client.callProcedure("P1.insert", 1, "foo", 1, 1.0, new Timestamp(1000000000000L));
        assertEquals(ClientResponse.SUCCESS, cr.getStatus());

        cr = client.callProcedure("REPEAT", 0, 1);
        assertEquals(ClientResponse.SUCCESS, cr.getStatus());
        result = cr.getResults()[0];
        assertEquals(1, result.getRowCount());
        assertTrue(result.advanceRow());
        assertEquals("", result.getString(1));

        cr = client.callProcedure("REPEAT", 1, 1);
        assertEquals(ClientResponse.SUCCESS, cr.getStatus());
        result = cr.getResults()[0];
        assertEquals(1, result.getRowCount());
        assertTrue(result.advanceRow());
        assertEquals("foo", result.getString(1));

        cr = client.callProcedure("REPEAT", 3, 1);
        assertEquals(ClientResponse.SUCCESS, cr.getStatus());
        result = cr.getResults()[0];
        assertEquals(1, result.getRowCount());
        assertTrue(result.advanceRow());
        assertEquals("foofoofoo", result.getString(1));
    }

    public void testConcat() throws NoConnectionsException, IOException, ProcCallException {
        System.out.println("STARTING test Concat and its Operator");
        Client client = getClient();
        ClientResponse cr;
        VoltTable result;

        cr = client.callProcedure("P1.insert", 1, "Xin", 1, 1.0, new Timestamp(1000000000000L));
        assertEquals(ClientResponse.SUCCESS, cr.getStatus());

        cr = client.callProcedure("CONCAT", "", 1);
        assertEquals(ClientResponse.SUCCESS, cr.getStatus());
        result = cr.getResults()[0];
        assertEquals(1, result.getRowCount());
        assertTrue(result.advanceRow());
        assertEquals("Xin", result.getString(1));

        cr = client.callProcedure("CONCAT", "@VoltDB", 1);
        assertEquals(ClientResponse.SUCCESS, cr.getStatus());
        result = cr.getResults()[0];
        assertEquals(1, result.getRowCount());
        assertTrue(result.advanceRow());
        assertEquals("Xin@VoltDB", result.getString(1));

        cr = client.callProcedure("ConcatOpt", "", 1);
        assertEquals(ClientResponse.SUCCESS, cr.getStatus());
        result = cr.getResults()[0];
        assertEquals(1, result.getRowCount());
        assertTrue(result.advanceRow());
        assertEquals("Xin", result.getString(1));

        cr = client.callProcedure("ConcatOpt", "@VoltDB", 1);
        assertEquals(ClientResponse.SUCCESS, cr.getStatus());
        result = cr.getResults()[0];
        assertEquals(1, result.getRowCount());
        assertTrue(result.advanceRow());
        assertEquals("Xin@VoltDB", result.getString(1));
    }

    private void initialLoad(Client client, String tableName) throws IOException, NoConnectionsException, InterruptedException {
        ProcedureCallback callback = new ProcedureCallback() {
            @Override
            public void clientCallback(ClientResponse clientResponse) throws Exception {
                if (clientResponse.getStatus() != ClientResponse.SUCCESS) {
                    throw new RuntimeException("Failed with response: " + clientResponse.getStatusString());
                }
            }
        };

        for (int id=7; id < 15; id++) {
            client.callProcedure(callback, tableName+".insert", - id, "X"+String.valueOf(id), 10, 1.1, new Timestamp(100000000L));
            client.drain();
        }
    }

    //
    // JUnit / RegressionSuite boilerplate
    //
    public TestFunctionsSuite(String name) {
        super(name);
    }

    static public junit.framework.Test suite() {

        VoltServerConfig config = null;
        MultiConfigSuiteBuilder builder =
            new MultiConfigSuiteBuilder(TestFunctionsSuite.class);
        boolean success;

        VoltProjectBuilder project = new VoltProjectBuilder();
        final String literalSchema =
                "CREATE TABLE P1 ( " +
                "ID INTEGER DEFAULT '0' NOT NULL, " +
                "DESC VARCHAR(300), " +
                "NUM INTEGER, " +
                "RATIO FLOAT, " +
                "PAST TIMESTAMP DEFAULT NULL, " +
                "PRIMARY KEY (ID) ); " +

                // Test generalized index on a function of a non-indexed column.
                "CREATE INDEX P1_ABS_NUM ON P1 ( ABS(NUM) ); " +

                // Test generalized index on an expression of multiple columns.
                "CREATE INDEX P1_ABS_ID_PLUS_NUM ON P1 ( ABS(ID) + NUM ); " +

                // Test generalized index on a string function.
                //"CREATE INDEX P1_SUBSTRING_DESC ON P1 ( SUBSTRING(DESC FROM 1 FOR 2) ); " +

                "CREATE TABLE R1 ( " +
                "ID INTEGER DEFAULT '0' NOT NULL, " +
                "DESC VARCHAR(300), " +
                "NUM INTEGER, " +
                "RATIO FLOAT, " +
                "PAST TIMESTAMP DEFAULT NULL, " +
                "PRIMARY KEY (ID) ); " +

                // Test unique generalized index on a function of an already indexed column.
                "CREATE UNIQUE INDEX R1_ABS_ID ON R1 ( ABS(ID) ); " +
                "";
        try {
            project.addLiteralSchema(literalSchema);
        } catch (IOException e) {
            assertFalse(true);
        }
        project.addPartitionInfo("P1", "ID");

        project.addStmtProcedure("WHERE_ABS", "select count(*) from P1 where ABS(ID) > 9");
        project.addStmtProcedure("WHERE_ABSFF", "select count(*) from P1 where ABS(ID - 0.4) > 9.5");
        project.addStmtProcedure("WHERE_ABSIF", "select count(*) from P1 where ABS(ID) > 9.5");
        project.addStmtProcedure("WHERE_ABSFI", "select count(*) from P1 where ABS(ID + 0.4) > 9");
        project.addStmtProcedure("WHERE_ABSWEAK", "select count(*) from P1 where ABS(ID - 0.4) > ABS(9.5)");

        project.addStmtProcedure("DISPLAY_ABS", "select ABS(ID)-2 from P1 where ID >= -7");
        project.addStmtProcedure("ORDER_ABS", "select ID+12 from P1 order by ABS(ID)");
        // GROUP BY with complex expressions not yet supported
        // project.addStmtProcedure("GROUP_ABS", "select MIN(ID+17) from P1 group by ABS(ID+12) order by ABS(ID+12)");
        project.addStmtProcedure("AGG_OF_ABS", "select MIN(ABS(ID)-2) from P1");
        // RuntimeException seems to stem from parser failure similar to ENG-2901
        // project.addStmtProcedure("ABS_OF_AGG", "select ABS(MIN(ID+9)) from P1");

        project.addStmtProcedure("WHERE_SUBSTRING2", "select count(*) from P1 where SUBSTRING (DESC FROM 2) > '12'");
        project.addStmtProcedure("WHERE_SUBSTRING3", "select count(*) from P1 where not SUBSTRING (DESC FROM 2 FOR 1) > '13'");

        // Test select support
        project.addStmtProcedure("DISPLAY_SUBSTRING", "select SUBSTRING (DESC FROM 2) from P1 where ID = -12");

        // Test ORDER BY by support
        project.addStmtProcedure("ORDER_SUBSTRING", "select ID+15 from P1 order by SUBSTRING (DESC FROM 2)");

        // Test GROUP BY by support
        project.addStmtProcedure("AGG_OF_SUBSTRING", "select MIN(SUBSTRING (DESC FROM 2)) from P1 where ID < -7");

        // Test parameterizing functions
        // next one disabled until ENG-3486
        //project.addStmtProcedure("PARAM_SUBSTRING", "select SUBSTRING(? FROM 2) from P1");
        project.addStmtProcedure("PARAM_ABS", "select ABS(? + NUM) from P1");

        project.addStmtProcedure("LEFT", "select id, LEFT(DESC,?) from P1 where id = ?");
        project.addStmtProcedure("RIGHT", "select id, RIGHT(DESC,?) from P1 where id = ?");
        project.addStmtProcedure("SPACE", "select id, SPACE(?) from P1 where id = ?");
        project.addStmtProcedure("REPEAT", "select id, REPEAT(DESC,?) from P1 where id = ?");
        project.addStmtProcedure("CONCAT", "select id, CONCAT(DESC,?) from P1 where id = ?");
        project.addStmtProcedure("ConcatOpt", "select id, DESC || ? from P1 where id = ?");

        project.addStmtProcedure("INSERT_NULL", "insert into P1 values (?, null, null, null, null)");
        // project.addStmtProcedure("UPS", "select count(*) from P1 where UPPER(DESC) > 'L'");

        // CONFIG #1: Local Site/Partitions running on JNI backend
<<<<<<< HEAD
        config = new LocalCluster("fixedsql-threesite.jar", 1, 1, 0, BackendTarget.NATIVE_EE_JNI);
        // alternative to enable for debugging */ config = new LocalCluster("IPC-onesite.jar", 1, 1, 0, BackendTarget.NATIVE_EE_IPC);
=======
        config = new LocalCluster("fixedsql-threesite.jar", 3, 1, 0, BackendTarget.NATIVE_EE_JNI);
        // alternative for debug*/ config = new LocalCluster("IPC-onesite.jar", 1, 1, 0, BackendTarget.NATIVE_EE_IPC);
>>>>>>> 5316b91e
        success = config.compile(project);
        assertTrue(success);
        builder.addServerConfig(config);

        // CONFIG #2: HSQL
        config = new LocalCluster("fixedsql-hsql.jar", 1, 1, 0, BackendTarget.HSQLDB_BACKEND);
        success = config.compile(project);
        assertTrue(success);
        builder.addServerConfig(config);

        // no clustering tests for functions

        return builder;
    }
}<|MERGE_RESOLUTION|>--- conflicted
+++ resolved
@@ -918,13 +918,8 @@
         // project.addStmtProcedure("UPS", "select count(*) from P1 where UPPER(DESC) > 'L'");
 
         // CONFIG #1: Local Site/Partitions running on JNI backend
-<<<<<<< HEAD
-        config = new LocalCluster("fixedsql-threesite.jar", 1, 1, 0, BackendTarget.NATIVE_EE_JNI);
+        config = new LocalCluster("fixedsql-threesite.jar", 3, 1, 0, BackendTarget.NATIVE_EE_JNI);
         // alternative to enable for debugging */ config = new LocalCluster("IPC-onesite.jar", 1, 1, 0, BackendTarget.NATIVE_EE_IPC);
-=======
-        config = new LocalCluster("fixedsql-threesite.jar", 3, 1, 0, BackendTarget.NATIVE_EE_JNI);
-        // alternative for debug*/ config = new LocalCluster("IPC-onesite.jar", 1, 1, 0, BackendTarget.NATIVE_EE_IPC);
->>>>>>> 5316b91e
         success = config.compile(project);
         assertTrue(success);
         builder.addServerConfig(config);
