/* This file is part of VoltDB.
 * Copyright (C) 2008-2012 VoltDB Inc.
 *
 * VoltDB is free software: you can redistribute it and/or modify
 * it under the terms of the GNU General Public License as published by
 * the Free Software Foundation, either version 3 of the License, or
 * (at your option) any later version.
 *
 * VoltDB is distributed in the hope that it will be useful,
 * but WITHOUT ANY WARRANTY; without even the implied warranty of
 * MERCHANTABILITY or FITNESS FOR A PARTICULAR PURPOSE.  See the
 * GNU General Public License for more details.
 *
 * You should have received a copy of the GNU General Public License
 * along with VoltDB.  If not, see <http://www.gnu.org/licenses/>.
 */

package org.voltdb.plannodes;

import org.json_voltpatches.JSONException;
import org.json_voltpatches.JSONObject;
import org.json_voltpatches.JSONStringer;
import org.voltdb.catalog.Database;
import org.voltdb.types.PlanNodeType;

public class UpdatePlanNode extends AbstractOperationPlanNode {

    public enum Members {
        UPDATES_INDEXES;
    }

    boolean m_updatesIndexes = false;

    public UpdatePlanNode() {
        super();
    }

    public boolean doesUpdateIndexes() {
        return m_updatesIndexes;
    }

    public void setUpdateIndexes(boolean updateIndexes) {
        m_updatesIndexes = updateIndexes;
    }

    @Override
    public PlanNodeType getPlanNodeType() {
        return PlanNodeType.UPDATE;
    }

    @Override
    public void toJSONString(JSONStringer stringer) throws JSONException {
        super.toJSONString(stringer);
        stringer.key(Members.UPDATES_INDEXES.name()).value(m_updatesIndexes);
    }

    // TODO:Members not loaded
    @Override
<<<<<<< HEAD
    public void loadFromJSONObject( JSONObject jobj, Database db ) {
=======
    public void loadFromJSONObject( JSONObject jobj, Database db ) throws JSONException {
>>>>>>> ac8d8320
        super.loadFromJSONObject(jobj, db);
    }

    @Override
    protected String explainPlanForNode(String indent) {
        return "UPDATE";
    }
}<|MERGE_RESOLUTION|>--- conflicted
+++ resolved
@@ -56,11 +56,7 @@
 
     // TODO:Members not loaded
     @Override
-<<<<<<< HEAD
-    public void loadFromJSONObject( JSONObject jobj, Database db ) {
-=======
     public void loadFromJSONObject( JSONObject jobj, Database db ) throws JSONException {
->>>>>>> ac8d8320
         super.loadFromJSONObject(jobj, db);
     }
 
