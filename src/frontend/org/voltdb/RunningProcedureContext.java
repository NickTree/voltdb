--- conflicted
+++ resolved
@@ -19,18 +19,14 @@
 
 public class RunningProcedureContext {
     public String m_procedureName;
-<<<<<<< HEAD
-    public String[] m_batchSQLStmt;
-
-=======
     public short m_voltExecuteSQLIndex;
     public short m_batchIndexBase;
-    //public List<QueuedSQL> m_batch;
+    public String[] m_batchSQLStmt;
 
     public RunningProcedureContext() {
         m_procedureName = "";
         m_voltExecuteSQLIndex = 0;
         m_batchIndexBase = 0;
+        m_batchSQLStmt = null;
     }
->>>>>>> d7897131
 }