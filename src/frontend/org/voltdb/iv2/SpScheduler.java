--- conflicted
+++ resolved
@@ -32,12 +32,9 @@
 
 import org.voltcore.messaging.HostMessenger;
 import org.voltcore.messaging.VoltMessage;
-<<<<<<< HEAD
 import org.voltdb.messaging.BorrowTaskMessage;
 import org.voltdb.messaging.InitiateResponseMessage;
-=======
 import org.voltcore.utils.CoreUtils;
->>>>>>> fdc5803e
 import org.voltdb.CommandLog;
 import org.voltdb.CommandLog.DurabilityListener;
 import org.voltdb.messaging.Iv2LogFaultMessage;
@@ -382,11 +379,7 @@
             }
             Iv2Trace.logIv2InitiateTaskMessage(message, m_mailbox.getHSId(), msg.getTxnId(), newSpHandle);
             final SpProcedureTask task =
-<<<<<<< HEAD
                 new SpProcedureTask(m_mailbox, procedureName, m_pendingTasks, msg, m_drGateway);
-            m_pendingTasks.offer(task);
-=======
-                new SpProcedureTask(m_mailbox, procedureName, m_pendingTasks, msg);
             if (!msg.isReadOnly()) {
                 if (!m_cl.log(msg, newSpHandle, m_durabilityListener, task)) {
                     m_pendingTasks.offer(task);
@@ -394,7 +387,6 @@
             } else {
                 m_pendingTasks.offer(task);
             }
->>>>>>> fdc5803e
             return;
         }
         else {
