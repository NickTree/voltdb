/* This file is part of VoltDB.
 * Copyright (C) 2008-2012 VoltDB Inc.
 *
 * VoltDB is free software: you can redistribute it and/or modify
 * it under the terms of the GNU General Public License as published by
 * the Free Software Foundation, either version 3 of the License, or
 * (at your option) any later version.
 *
 * VoltDB is distributed in the hope that it will be useful,
 * but WITHOUT ANY WARRANTY; without even the implied warranty of
 * MERCHANTABILITY or FITNESS FOR A PARTICULAR PURPOSE.  See the
 * GNU General Public License for more details.
 *
 * You should have received a copy of the GNU General Public License
 * along with VoltDB.  If not, see <http://www.gnu.org/licenses/>.
 */

package org.voltdb.iv2;

import java.io.IOException;
import java.net.UnknownHostException;
import java.util.List;
import java.util.concurrent.ExecutorService;
import java.util.concurrent.Executors;
import java.util.concurrent.LinkedBlockingQueue;
import org.voltcore.logging.VoltLogger;
import org.voltcore.messaging.VoltMessage;
import org.voltcore.utils.CoreUtils;
import org.voltdb.ClientInterfaceHandleManager;
import org.voltdb.StoredProcedureInvocation;
import org.voltdb.client.Client;
import org.voltdb.client.ClientFactory;
import org.voltdb.client.ClientResponse;
import org.voltdb.dtxn.TransactionState;
import org.voltdb.messaging.BorrowTaskMessage;
import org.voltdb.messaging.FragmentResponseMessage;
import org.voltdb.messaging.FragmentTaskMessage;
import org.voltdb.messaging.InitiateResponseMessage;
import org.voltdb.messaging.Iv2InitiateTaskMessage;
import org.voltdb.messaging.MultiPartitionParticipantMessage;

public class Iv2Trace
{
    private static final VoltLogger iv2log = new VoltLogger("IV2TRACE");
    private static final VoltLogger iv2queuelog = new VoltLogger("IV2QUEUETRACE");

    // Log messages are passed to a separate thread through this queue
    private static final LinkedBlockingQueue<TaskMsg> msgQueue =
            new LinkedBlockingQueue<Iv2Trace.TaskMsg>();
    private static final ExecutorService es =
            Executors.newFixedThreadPool(1, CoreUtils.getThreadFactory("IV2TRACE"));
    private static final Runnable log4jWorker = new Runnable() {
        @Override
        public void run()
        {
            while (true) {
                TaskMsg msg;
                try {
                    msg = msgQueue.take();
                    if (msg.action.equals(ACTION.TXN_OFFER) || msg.action.equals(ACTION.TASK_OFFER)) {
                        iv2queuelog.trace(msg.toString());
                    } else {
                        iv2log.trace(msg.toString());
                    }
                } catch (InterruptedException e) {
                    e.printStackTrace();
                    iv2log.trace("Terminating IV2 trace log thread");
                    break;
                }
            }
        }
    };
    private static final Runnable dbWorker = new Runnable() {
        private final Client m_client = ClientFactory.createClient();

        private void connectToServers()
        {
            String servers = System.getenv().get("IV2TRACE_DB");
            String[] serverArray = servers.split(",");
            for (int i = 0; i < serverArray.length; i++) {
                try {
                    m_client.createConnection(serverArray[i]);
                } catch (UnknownHostException e) {
                    iv2log.error("Failed to connect to IV2 trace database: " + e.getMessage());
                } catch (IOException e) {
                    iv2log.trace("Unable to connect to IV2 trace database yet: " + e.getMessage());
                    try { Thread.sleep(1000); } catch (InterruptedException ignore) {}
                    i--; // retry this server
                }
            }
            iv2log.trace("Connected to IV2 trace database: " + servers);
        }

        @Override
        public void run() {
            connectToServers();

            while (true) {
                TaskMsg msg = null;
                try {
                    msg = msgQueue.take();

                    // Long.MIN will be treated as NULL in the DB,
                    // convert it to -1, maybe no valid txnId will be -1?
                    long txnId = -1;
                    if (msg.txnId != Long.MIN_VALUE) {
                        txnId = msg.txnId;
                    }
                    byte isMP = -1;
                    if (msg.isMP != null) {
                        isMP = msg.isMP ? 1 : (byte) 0;
                    }

                    m_client.callProcedure("AddMsg",
                                           txnId,
                                           msg.action.ordinal(),
                                           msg.type == null ? null : msg.type.ordinal(),
                                           msg.localHSId,
                                           msg.sourceHSId,
                                           msg.ciHandle,
                                           msg.coordHSId,
                                           msg.spHandle,
                                           msg.truncationHandle,
                                           isMP,
                                           msg.procName,
                                           msg.status);
                } catch (InterruptedException e) {
                    e.printStackTrace();
                    iv2log.trace("Terminating IV2 trace log thread");
                    break;
                } catch (IOException e) {
                    iv2log.trace("Connection to IV2 trace database lost, logging to log4j", e);
                    iv2log.trace(msg.toString());
                    es.execute(log4jWorker);
                    break;
                } catch (Exception e) {
                    iv2log.trace("Exception on IV2 trace database", e);
                    iv2log.trace(msg.toString());
                    es.execute(log4jWorker);
                    break;
                }
            }
        }
    };

    static
    {
        if (iv2log.isTraceEnabled() || iv2queuelog.isTraceEnabled()) {
            if (System.getenv().get("IV2TRACE_DB") == null) {
                es.execute(log4jWorker);
            } else {
                es.execute(dbWorker);
            }
        }
    }

    private enum ACTION {
        CREATE     ("createTxn"),
        FINISH     ("finishTxn"),
        RECEIVE    ("recvMsg"),
        TXN_OFFER  ("txnQOffer"),
        TASK_OFFER ("tskQOffer");

        private final String shortName;
        private ACTION(String shortName)
        {
            this.shortName = shortName;
        }

        @Override
        public String toString()
        {
            return shortName;
        }
    }

    private enum MSG_TYPE {
        Iv2InitiateTaskMessage           ("InitMsg"),
        InitiateResponseMessage          ("InitRsp"),
        FragmentTaskMessage              ("FragMsg"),
        FragmentResponseMessage          ("FragRsp"),
        MultiPartitionParticipantMessage ("SntlMsg"),
        BorrowTaskMessage                ("BrrwMsg");

        private final String shortName;
        private MSG_TYPE(String shortName)
        {
            this.shortName = shortName;
        }

        public static MSG_TYPE typeFromMsg(VoltMessage msg)
        {
            String simpleName = msg.getClass().getSimpleName();
            return MSG_TYPE.valueOf(simpleName);
        }

        @Override
        public String toString() {
            return shortName;
        }
    }

    private static class TaskMsg {
        public final ACTION action;
        public final MSG_TYPE type;

        public final long localHSId;
        public final long sourceHSId;
        public final long ciHandle;
        public final long coordHSId;
        public final long txnId;
        public final long spHandle;
        public final long truncationHandle;
        public final Boolean isMP;
        public final String procName;
        public final byte status;

        public TaskMsg(ACTION action,
                       MSG_TYPE type,
                       long localHSId,
                       long sourceHSId,
                       long ciHandle,
                       long coordHSId,
                       long txnId,
                       long spHandle,
                       long truncationHandle,
                       Boolean isMP,
                       String procName,
                       byte status)
        {
            this.action = action;
            this.type = type;
            this.localHSId = localHSId;
            this.sourceHSId = sourceHSId;
            this.ciHandle = ciHandle;
            this.coordHSId = coordHSId;
            this.txnId = txnId;
            this.spHandle = spHandle;
            this.truncationHandle = truncationHandle;
            this.isMP = isMP;
            this.procName = procName;
            this.status = status;
        }

        @Override
        public String toString()
        {
            String procType = "UNKNOWN";
            if (isMP != null) {
                if (isMP == true) {
                    procType = "MP";
                } else {
                    procType = "SP";
                }
            }

            return String.format("%s %s %s from %s ciHandle %s initHSId %s txnId %s " +
                                 "spHandle %s trunc %s type %s proc %s status %s",
                                 action.toString(),
                                 type == null ? "" : type.toString(),
                                 CoreUtils.hsIdToString(localHSId),
                                 CoreUtils.hsIdToString(sourceHSId),
                                 ClientInterfaceHandleManager.handleToString(ciHandle),
                                 CoreUtils.hsIdToString(coordHSId),
                                 txnIdToString(txnId),
                                 txnIdToString(spHandle),
                                 txnIdToString(truncationHandle),
                                 procType,
                                 procName,
                                 statusToString(status));
        }
    }

    public static void logTopology(long leaderHSId, List<Long> replicas, int partitionId)
    {
        if (iv2log.isTraceEnabled()) {
            String logmsg = "topology partition %d leader %s replicas (%s)";
            iv2log.trace(String.format(logmsg, partitionId, CoreUtils.hsIdToString(leaderHSId),
                    CoreUtils.hsIdCollectionToString(replicas)));
        }
    }

    public static void logCreateTransaction(Iv2InitiateTaskMessage msg)
    {
        if (iv2log.isTraceEnabled()) {
<<<<<<< HEAD
            TaskMsg logmsg = new TaskMsg(ACTION.CREATE,
                                         MSG_TYPE.typeFromMsg(msg),
                                         msg.getInitiatorHSId(),
                                         msg.m_sourceHSId,
                                         msg.getClientInterfaceHandle(),
                                         msg.getCoordinatorHSId(),
                                         msg.getTxnId(),
                                         msg.getSpHandle(),
                                         msg.getTruncationHandle(),
                                         msg.isSinglePartition() == false,
                                         msg.getStoredProcedureInvocation().getProcName(),
                                         (byte)0);
            msgQueue.offer(logmsg);
=======
            String logmsg = "createTxn %s ciHandle %s initHSId %s proc %s";
            iv2log.trace(String.format(logmsg, CoreUtils.hsIdToString(msg.getInitiatorHSId()),
                        ClientInterfaceHandleManager.handleToString(msg.getClientInterfaceHandle()),
                        CoreUtils.hsIdToString(msg.getCoordinatorHSId()),
                        msg.getStoredProcedureInvocation().getProcName()));
>>>>>>> b910f490
        }
    }

    public static void logFinishTransaction(InitiateResponseMessage msg, long localHSId)
    {
        if (iv2log.isTraceEnabled()) {
<<<<<<< HEAD
            TaskMsg logmsg = new TaskMsg(ACTION.FINISH,
                                         MSG_TYPE.typeFromMsg(msg),
                                         localHSId,
                                         msg.m_sourceHSId,
                                         msg.getClientInterfaceHandle(),
                                         msg.getCoordinatorHSId(),
                                         msg.getTxnId(),
                                         msg.getSpHandle(),
                                         0,
                                         null,
                                         "",
                                         msg.getClientResponseData().getStatus());
            msgQueue.offer(logmsg);
=======
            String logmsg = "finishTxn %s ciHandle %s initHSId %s status %s";
            iv2log.trace(String.format(logmsg, CoreUtils.hsIdToString(localHSId),
                        ClientInterfaceHandleManager.handleToString(msg.getClientInterfaceHandle()),
                        CoreUtils.hsIdToString(msg.getCoordinatorHSId()),
                        respStatusToString(msg.getClientResponseData().getStatus())));

>>>>>>> b910f490
        }
    }

    private static String txnIdToString(long txnId)
    {
        if (txnId == Long.MIN_VALUE) {
            return "UNUSED";
        }
        else {
            return TxnEgo.txnIdToString(txnId);
        }
    }

    private static String statusToString(byte status)
    {
        switch(status) {
            case ClientResponse.SUCCESS:
            // or FragmentResponseMessage.SUCCESS
                return "SUCCESS";
            case ClientResponse.USER_ABORT:
            case FragmentResponseMessage.USER_ERROR:
                return "USER_ABORT";
            case ClientResponse.GRACEFUL_FAILURE:
                return "GRACEFUL_FAILURE";
            case ClientResponse.UNEXPECTED_FAILURE:
            case FragmentResponseMessage.UNEXPECTED_ERROR:
                return "UNEXPECTED_FAILURE";
            case ClientResponse.CONNECTION_LOST:
                return "CONNECTION_LOST";
            case ClientResponse.SERVER_UNAVAILABLE:
                return "SERVER_UNAVAILABLE";
            case ClientResponse.CONNECTION_TIMEOUT:
                return "CONNECTION_TIMEOUT";
        }
        return "UNKNOWN_STATUS";
    }

    public static void logInitiatorRxMsg(VoltMessage msg, long localHSId)
    {
        if (iv2log.isTraceEnabled()) {
            if (msg instanceof InitiateResponseMessage) {
                InitiateResponseMessage iresp = (InitiateResponseMessage)msg;
<<<<<<< HEAD
                TaskMsg logmsg = new TaskMsg(ACTION.RECEIVE,
                                             MSG_TYPE.typeFromMsg(msg),
                                             localHSId,
                                             iresp.m_sourceHSId,
                                             iresp.getClientInterfaceHandle(),
                                             iresp.getCoordinatorHSId(),
                                             iresp.getTxnId(),
                                             iresp.getSpHandle(),
                                             Long.MIN_VALUE,
                                             null,
                                             "",
                                             iresp.getClientResponseData().getStatus());
                msgQueue.offer(logmsg);
            }
            else if (msg instanceof FragmentResponseMessage) {
                FragmentResponseMessage fresp = (FragmentResponseMessage)msg;
                TaskMsg logmsg = new TaskMsg(ACTION.RECEIVE,
                                             MSG_TYPE.typeFromMsg(msg),
                                             localHSId,
                                             fresp.m_sourceHSId,
                                             0,
                                             -1,
                                             fresp.getTxnId(),
                                             fresp.getSpHandle(),
                                             Long.MIN_VALUE,
                                             null,
                                             "",
                                             fresp.getStatusCode());
                msgQueue.offer(logmsg);
=======
                String logmsg = "rxInitRsp %s from %s ciHandle %s txnId %s spHandle %s status %s";
                iv2log.trace(String.format(logmsg, CoreUtils.hsIdToString(localHSId),
                            CoreUtils.hsIdToString(iresp.m_sourceHSId),
                            ClientInterfaceHandleManager.handleToString(iresp.getClientInterfaceHandle()),
                            txnIdToString(iresp.getTxnId()),
                            txnIdToString(iresp.getSpHandle()),
                            respStatusToString(iresp.getClientResponseData().getStatus())));
            }
            else if (msg instanceof FragmentResponseMessage) {
                FragmentResponseMessage fresp = (FragmentResponseMessage)msg;
                String logmsg = "rxFragRsp %s from %s txnId %s spHandle %s status %s";
                iv2log.trace(String.format(logmsg, CoreUtils.hsIdToString(localHSId),
                            CoreUtils.hsIdToString(fresp.m_sourceHSId),
                            txnIdToString(fresp.getTxnId()),
                            txnIdToString(fresp.getSpHandle()),
                            fragStatusToString(fresp.getStatusCode())));
>>>>>>> b910f490
            }
        }
    }

    public static void logIv2InitiateTaskMessage(Iv2InitiateTaskMessage itask, long localHSId, long txnid,
            long spHandle)
    {
        if (iv2log.isTraceEnabled()) {
<<<<<<< HEAD
=======
            String logmsg = "rxInitMsg %s from %s ciHandle %s txnId %s spHandle %s trunc %s";
>>>>>>> b910f490
            if (itask.getTxnId() != Long.MIN_VALUE && itask.getTxnId() != txnid) {
                iv2log.error("Iv2InitiateTaskMessage TXN ID conflict.  Message: " + itask.getTxnId() +
                        ", locally held: " + txnid);
            }
            if (itask.getSpHandle() != Long.MIN_VALUE && itask.getSpHandle() != spHandle) {
                iv2log.error("Iv2InitiateTaskMessage SP HANDLE conflict.  Message: " + itask.getSpHandle() +
                        ", locally held: " + spHandle);
            }

            TaskMsg logmsg = new TaskMsg(ACTION.RECEIVE,
                                         MSG_TYPE.typeFromMsg(itask),
                                         localHSId,
                                         itask.m_sourceHSId,
                                         itask.getClientInterfaceHandle(),
                                         itask.getCoordinatorHSId(),
                                         itask.getTxnId(),
                                         itask.getSpHandle(),
                                         itask.getTruncationHandle(),
                                         itask.isSinglePartition() == false,
                                         itask.getStoredProcedureInvocation().getProcName(),
                                         (byte)0);
            msgQueue.offer(logmsg);
        }
    }

    public static void logIv2MultipartSentinel(MultiPartitionParticipantMessage message, long localHSId,
            long txnId)
    {
        if (iv2log.isTraceEnabled()) {
<<<<<<< HEAD
            TaskMsg logmsg = new TaskMsg(ACTION.RECEIVE,
                                         MSG_TYPE.typeFromMsg(message),
                                         localHSId,
                                         message.m_sourceHSId,
                                         0,
                                         message.getCoordinatorHSId(),
                                         message.getTxnId(),
                                         message.getSpHandle(),
                                         message.getTruncationHandle(),
                                         message.isSinglePartition() == false,
                                         "",
                                         (byte)0);
            msgQueue.offer(logmsg);
=======
            String logmsg = "rxSntlMsg %s from %s txnId %s";
            iv2log.trace(String.format(logmsg, CoreUtils.hsIdToString(localHSId),
                        CoreUtils.hsIdToString(message.m_sourceHSId),
                        txnIdToString(txnId)));
>>>>>>> b910f490
        }
    }

    public static void logFragmentTaskMessage(FragmentTaskMessage ftask, long localHSId)
    {
        if (iv2log.isTraceEnabled()) {
            TaskMsg logmsg = new TaskMsg(ACTION.RECEIVE,
                                         MSG_TYPE.typeFromMsg(ftask),
                                         localHSId,
                                         ftask.m_sourceHSId,
                                         0,
                                         ftask.getCoordinatorHSId(),
                                         ftask.getTxnId(),
                                         ftask.getSpHandle(),
                                         ftask.getTruncationHandle(),
                                         ftask.isSinglePartition() == false,
                                         "",
                                         (byte)0);
            msgQueue.offer(logmsg);
        }
    }

    public static void logBorrowTaskMessage(BorrowTaskMessage msg, long localHSId, long spHandle)
    {
        if (iv2log.isTraceEnabled()) {
            FragmentTaskMessage ftask = msg.getFragmentTaskMessage();
            if (ftask.getSpHandle() != Long.MIN_VALUE && ftask.getSpHandle() != spHandle) {
                iv2log.error("FragmentTaskMessage SP HANDLE conflict.  Message: " + ftask.getSpHandle() +
                             ", locally held: " + spHandle);
            }
<<<<<<< HEAD

            TaskMsg logmsg = new TaskMsg(ACTION.RECEIVE,
                                         MSG_TYPE.typeFromMsg(msg),
                                         localHSId,
                                         ftask.m_sourceHSId,
                                         0,
                                         ftask.getCoordinatorHSId(),
                                         ftask.getTxnId(),
                                         ftask.getSpHandle(),
                                         ftask.getTruncationHandle(),
                                         ftask.isSinglePartition() == false,
                                         "",
                                         (byte)0);
            msgQueue.offer(logmsg);
=======
            String logmsg = "%s %s from %s txnId %s spHandle %s trunc %s";
            iv2log.trace(String.format(logmsg, label, CoreUtils.hsIdToString(localHSId),
                        CoreUtils.hsIdToString(ftask.m_sourceHSId),
                        txnIdToString(ftask.getTxnId()),
                        txnIdToString(spHandle),
                        txnIdToString(ftask.getTruncationHandle())));
>>>>>>> b910f490
        }
    }

    public static void logTransactionTaskQueueOffer(TransactionTask task)
    {
        if (iv2queuelog.isTraceEnabled()) {
<<<<<<< HEAD
            TransactionState txn = task.m_txn;
            StoredProcedureInvocation invocation = txn.getInvocation();
            TaskMsg logmsg = new TaskMsg(ACTION.TXN_OFFER,
                                         null,
                                         -1,
                                         -1,
                                         0,
                                         txn.coordinatorSiteId,
                                         task.getTxnId(),
                                         task.getSpHandle(),
                                         Long.MIN_VALUE,
                                         txn.isSinglePartition() == false,
                                         invocation == null ? "" : invocation.getProcName(),
                                         (byte)0);
            msgQueue.offer(logmsg);
=======
            String logmsg = "txnQOffer txnId %s spHandle %s type %s";
            iv2queuelog.trace(String.format(logmsg, txnIdToString(task.getTxnId()),
                        txnIdToString(task.getSpHandle()),
                    task.m_txn.isSinglePartition() ? "SP" : "MP"));
>>>>>>> b910f490
        }
    }

    public static void logSiteTaskerQueueOffer(TransactionTask task)
    {
        if (iv2queuelog.isTraceEnabled()) {
<<<<<<< HEAD
            TransactionState txn = task.m_txn;
            StoredProcedureInvocation invocation = txn.getInvocation();
            TaskMsg logmsg = new TaskMsg(ACTION.TASK_OFFER,
                                         null,
                                         -1,
                                         -1,
                                         0,
                                         txn.coordinatorSiteId,
                                         task.getTxnId(),
                                         task.getSpHandle(),
                                         Long.MIN_VALUE,
                                         txn.isSinglePartition() == false,
                                         invocation == null ? "" : invocation.getProcName(),
                                         (byte)0);
            msgQueue.offer(logmsg);
=======
            String logmsg = "tskQOffer txnId %s spHandle %s type %s";
            iv2queuelog.trace(String.format(logmsg, txnIdToString(task.getTxnId()),
                            txnIdToString(task.getSpHandle()),
                    task.m_txn.isSinglePartition() ? "SP" : "MP"));
>>>>>>> b910f490
        }
    }
}<|MERGE_RESOLUTION|>--- conflicted
+++ resolved
@@ -283,7 +283,6 @@
     public static void logCreateTransaction(Iv2InitiateTaskMessage msg)
     {
         if (iv2log.isTraceEnabled()) {
-<<<<<<< HEAD
             TaskMsg logmsg = new TaskMsg(ACTION.CREATE,
                                          MSG_TYPE.typeFromMsg(msg),
                                          msg.getInitiatorHSId(),
@@ -297,20 +296,12 @@
                                          msg.getStoredProcedureInvocation().getProcName(),
                                          (byte)0);
             msgQueue.offer(logmsg);
-=======
-            String logmsg = "createTxn %s ciHandle %s initHSId %s proc %s";
-            iv2log.trace(String.format(logmsg, CoreUtils.hsIdToString(msg.getInitiatorHSId()),
-                        ClientInterfaceHandleManager.handleToString(msg.getClientInterfaceHandle()),
-                        CoreUtils.hsIdToString(msg.getCoordinatorHSId()),
-                        msg.getStoredProcedureInvocation().getProcName()));
->>>>>>> b910f490
         }
     }
 
     public static void logFinishTransaction(InitiateResponseMessage msg, long localHSId)
     {
         if (iv2log.isTraceEnabled()) {
-<<<<<<< HEAD
             TaskMsg logmsg = new TaskMsg(ACTION.FINISH,
                                          MSG_TYPE.typeFromMsg(msg),
                                          localHSId,
@@ -324,14 +315,6 @@
                                          "",
                                          msg.getClientResponseData().getStatus());
             msgQueue.offer(logmsg);
-=======
-            String logmsg = "finishTxn %s ciHandle %s initHSId %s status %s";
-            iv2log.trace(String.format(logmsg, CoreUtils.hsIdToString(localHSId),
-                        ClientInterfaceHandleManager.handleToString(msg.getClientInterfaceHandle()),
-                        CoreUtils.hsIdToString(msg.getCoordinatorHSId()),
-                        respStatusToString(msg.getClientResponseData().getStatus())));
-
->>>>>>> b910f490
         }
     }
 
@@ -374,7 +357,6 @@
         if (iv2log.isTraceEnabled()) {
             if (msg instanceof InitiateResponseMessage) {
                 InitiateResponseMessage iresp = (InitiateResponseMessage)msg;
-<<<<<<< HEAD
                 TaskMsg logmsg = new TaskMsg(ACTION.RECEIVE,
                                              MSG_TYPE.typeFromMsg(msg),
                                              localHSId,
@@ -404,24 +386,6 @@
                                              "",
                                              fresp.getStatusCode());
                 msgQueue.offer(logmsg);
-=======
-                String logmsg = "rxInitRsp %s from %s ciHandle %s txnId %s spHandle %s status %s";
-                iv2log.trace(String.format(logmsg, CoreUtils.hsIdToString(localHSId),
-                            CoreUtils.hsIdToString(iresp.m_sourceHSId),
-                            ClientInterfaceHandleManager.handleToString(iresp.getClientInterfaceHandle()),
-                            txnIdToString(iresp.getTxnId()),
-                            txnIdToString(iresp.getSpHandle()),
-                            respStatusToString(iresp.getClientResponseData().getStatus())));
-            }
-            else if (msg instanceof FragmentResponseMessage) {
-                FragmentResponseMessage fresp = (FragmentResponseMessage)msg;
-                String logmsg = "rxFragRsp %s from %s txnId %s spHandle %s status %s";
-                iv2log.trace(String.format(logmsg, CoreUtils.hsIdToString(localHSId),
-                            CoreUtils.hsIdToString(fresp.m_sourceHSId),
-                            txnIdToString(fresp.getTxnId()),
-                            txnIdToString(fresp.getSpHandle()),
-                            fragStatusToString(fresp.getStatusCode())));
->>>>>>> b910f490
             }
         }
     }
@@ -430,10 +394,6 @@
             long spHandle)
     {
         if (iv2log.isTraceEnabled()) {
-<<<<<<< HEAD
-=======
-            String logmsg = "rxInitMsg %s from %s ciHandle %s txnId %s spHandle %s trunc %s";
->>>>>>> b910f490
             if (itask.getTxnId() != Long.MIN_VALUE && itask.getTxnId() != txnid) {
                 iv2log.error("Iv2InitiateTaskMessage TXN ID conflict.  Message: " + itask.getTxnId() +
                         ", locally held: " + txnid);
@@ -463,7 +423,6 @@
             long txnId)
     {
         if (iv2log.isTraceEnabled()) {
-<<<<<<< HEAD
             TaskMsg logmsg = new TaskMsg(ACTION.RECEIVE,
                                          MSG_TYPE.typeFromMsg(message),
                                          localHSId,
@@ -477,12 +436,6 @@
                                          "",
                                          (byte)0);
             msgQueue.offer(logmsg);
-=======
-            String logmsg = "rxSntlMsg %s from %s txnId %s";
-            iv2log.trace(String.format(logmsg, CoreUtils.hsIdToString(localHSId),
-                        CoreUtils.hsIdToString(message.m_sourceHSId),
-                        txnIdToString(txnId)));
->>>>>>> b910f490
         }
     }
 
@@ -513,7 +466,6 @@
                 iv2log.error("FragmentTaskMessage SP HANDLE conflict.  Message: " + ftask.getSpHandle() +
                              ", locally held: " + spHandle);
             }
-<<<<<<< HEAD
 
             TaskMsg logmsg = new TaskMsg(ACTION.RECEIVE,
                                          MSG_TYPE.typeFromMsg(msg),
@@ -528,21 +480,12 @@
                                          "",
                                          (byte)0);
             msgQueue.offer(logmsg);
-=======
-            String logmsg = "%s %s from %s txnId %s spHandle %s trunc %s";
-            iv2log.trace(String.format(logmsg, label, CoreUtils.hsIdToString(localHSId),
-                        CoreUtils.hsIdToString(ftask.m_sourceHSId),
-                        txnIdToString(ftask.getTxnId()),
-                        txnIdToString(spHandle),
-                        txnIdToString(ftask.getTruncationHandle())));
->>>>>>> b910f490
         }
     }
 
     public static void logTransactionTaskQueueOffer(TransactionTask task)
     {
         if (iv2queuelog.isTraceEnabled()) {
-<<<<<<< HEAD
             TransactionState txn = task.m_txn;
             StoredProcedureInvocation invocation = txn.getInvocation();
             TaskMsg logmsg = new TaskMsg(ACTION.TXN_OFFER,
@@ -558,19 +501,12 @@
                                          invocation == null ? "" : invocation.getProcName(),
                                          (byte)0);
             msgQueue.offer(logmsg);
-=======
-            String logmsg = "txnQOffer txnId %s spHandle %s type %s";
-            iv2queuelog.trace(String.format(logmsg, txnIdToString(task.getTxnId()),
-                        txnIdToString(task.getSpHandle()),
-                    task.m_txn.isSinglePartition() ? "SP" : "MP"));
->>>>>>> b910f490
         }
     }
 
     public static void logSiteTaskerQueueOffer(TransactionTask task)
     {
         if (iv2queuelog.isTraceEnabled()) {
-<<<<<<< HEAD
             TransactionState txn = task.m_txn;
             StoredProcedureInvocation invocation = txn.getInvocation();
             TaskMsg logmsg = new TaskMsg(ACTION.TASK_OFFER,
@@ -586,12 +522,6 @@
                                          invocation == null ? "" : invocation.getProcName(),
                                          (byte)0);
             msgQueue.offer(logmsg);
-=======
-            String logmsg = "tskQOffer txnId %s spHandle %s type %s";
-            iv2queuelog.trace(String.format(logmsg, txnIdToString(task.getTxnId()),
-                            txnIdToString(task.getSpHandle()),
-                    task.m_txn.isSinglePartition() ? "SP" : "MP"));
->>>>>>> b910f490
         }
     }
 }