<?xml version="1.0" encoding="UTF-8"?>

<!--

    WORTH READING:

    This schema describes the Volt deployment file,
    deployment.xml. org.voltdb.VoltDB processes deployment.xml file using
    the jaxb XML to Java bindings.

    If you modify this schema, the jaxb bindings must be regenerated.
    It is normally handled by the ant build.

    It's also easy to do manually:

    cd src/frontend
    xjc -p org.voltdb.compiler.deploymentfile org/voltdb/compiler/DeploymentFileSchema.xsd

    Binding objects are created in the org.voltdb.compiler.deploymentfile
    package. These generated files are checked in to svn.

    You can check that changes to this file produce a valid schema using
    the public tool at http://www.w3.org/2001/03/webdata/xsv.

    For more information about jaxb, see:
    http://java.sun.com/developer/technicalArticles/WebServices/jaxb/

  -->

<xs:schema xmlns:xs="http://www.w3.org/2001/XMLSchema"
            elementFormDefault="unqualified">

  <!-- <deployment> -->
  <xs:element name="deployment" type="deploymentType"/>
  <xs:complexType name="deploymentType">
    <xs:all>
      <xs:element name="cluster" minOccurs="1" maxOccurs="1" type="clusterType"/>
      <xs:element name="paths" minOccurs="0" maxOccurs="1" type="pathsType" />
      <xs:element name="partition-detection" minOccurs="0" type="partitionDetectionType"/>
      <xs:element name="admin-mode" minOccurs="0" type="adminModeType"/>
      <xs:element name="heartbeat" minOccurs="0" maxOccurs="1" type="heartbeatType"/>
      <xs:element name="httpd" minOccurs="0" maxOccurs="1" type="httpdType"/>
      <xs:element name="snapshot" type="snapshotType" minOccurs="0" maxOccurs="1" />
      <xs:element name="export" minOccurs="0" maxOccurs="1" type="exportType"/>
      <xs:element name="users" minOccurs="0" maxOccurs="1" type="usersType"/>
      <xs:element name="commandlog" minOccurs="0" maxOccurs="1" type="commandLogType" />
      <xs:element name="systemsettings" minOccurs="0" maxOccurs="1"
                  type="systemSettingsType" />
      <xs:element name="security" minOccurs='0' maxOccurs='1' type="securityType"/>
      <xs:element name="dr" minOccurs='0' maxOccurs='1' type="drType" />
      <xs:element name="import" minOccurs="0" maxOccurs="1" type="importType"/>
    </xs:all>
  </xs:complexType>

  <xs:simpleType name="schemaType">
      <xs:restriction base="xs:string">
          <xs:enumeration value="catalog"/>
          <xs:enumeration value="ddl"/>
      </xs:restriction>
  </xs:simpleType>

  <!-- <cluster> -->
  <xs:complexType name="clusterType">
    <xs:attribute name="hostcount" type="xs:int" default="1"/>
    <xs:attribute name="sitesperhost" type="xs:int" default="8"/>
    <xs:attribute name="kfactor" type="xs:int" default="0"/>
    <xs:attribute name="elastic" type="xs:string" default="enabled"/>
    <xs:attribute name="schema" type="schemaType" default="ddl"/>
  </xs:complexType>

  <!-- <paths> -->
  <xs:complexType name="pathEntry">
      <xs:attribute name="path" type="xs:string" use="required"/>
  </xs:complexType>

  <xs:complexType name="pathsType">
    <xs:all>
        <xs:element name="voltdbroot" minOccurs="0" maxOccurs="1">
            <xs:complexType>
              <xs:attribute name="path" type="xs:string" default="voltdbroot"/>
            </xs:complexType>
        </xs:element>
        <xs:element name="snapshots" minOccurs="0" maxOccurs="1">
            <xs:complexType>
              <xs:attribute name="path" type="xs:string" default="snapshots"/>
            </xs:complexType>
        </xs:element>
        <xs:element name="exportoverflow" minOccurs="0" maxOccurs="1">
            <xs:complexType>
              <xs:attribute name="path" type="xs:string" default="export_overflow"/>
            </xs:complexType>
        </xs:element>
        <xs:element name="droverflow" minOccurs="0" maxOccurs="1">
            <xs:complexType>
              <xs:attribute name="path" type="xs:string" default="dr_overflow"/>
            </xs:complexType>
        </xs:element>
        <xs:element name="commandlog" minOccurs="0" maxOccurs="1">
            <xs:complexType>
              <xs:attribute name="path" type="xs:string" default="command_log"/>
            </xs:complexType>
        </xs:element>
        <xs:element name="commandlogsnapshot" minOccurs="0" maxOccurs="1">
            <xs:complexType>
              <xs:attribute name="path" type="xs:string" default="command_log_snapshot"/>
            </xs:complexType>
        </xs:element>
    </xs:all>
  </xs:complexType>

  <xs:simpleType name="memorySizeType">
    <xs:restriction base="xs:int">
      <xs:minInclusive value="1"/>
    </xs:restriction>
  </xs:simpleType>

  <xs:simpleType name="elasticDurationType">
    <xs:restriction base="xs:int">
      <xs:minInclusive value="1"/>
    </xs:restriction>
  </xs:simpleType>

  <xs:simpleType name="elasticThroughputType">
    <xs:restriction base="xs:int">
      <xs:minInclusive value="1"/>
    </xs:restriction>
  </xs:simpleType>

  <xs:simpleType name="latencyType">
    <xs:restriction base="xs:int">
      <xs:minInclusive value="0"/>
    </xs:restriction>
  </xs:simpleType>

  <xs:simpleType name="memoryLimitType">
    <xs:restriction base="xs:decimal">
      <xs:minInclusive value="0"/>
      <xs:maxInclusive value="1000"/>
    </xs:restriction>
  </xs:simpleType>
<<<<<<< HEAD
  
  <xs:simpleType name="featureNameType">
    <xs:restriction base="xs:string">
      <xs:enumeration value="snapshots"/>
      <xs:enumeration value="exportoverflow"/>
      <xs:enumeration value="droverflow"/>
      <xs:enumeration value="commandlog"/>
      <xs:enumeration value="commandlogsnapshot"/>
    </xs:restriction>
  </xs:simpleType>
  
  <xs:complexType name="diskLimitType">
      <xs:sequence>
          <xs:element name="feature" minOccurs="0" maxOccurs="unbounded">
             <xs:complexType>
                <xs:attribute name="name" type="featureNameType"/>
                <xs:attribute name="size" type="xs:string"/>
             </xs:complexType>
          </xs:element>
      </xs:sequence>
      <xs:attribute name="size" type="xs:string"/>
  </xs:complexType>
  
=======

>>>>>>> 24edb447
  <xs:complexType name="resourceMonitorType">
      <xs:all>
        <xs:element name="memorylimit" minOccurs="0" maxOccurs="1">
            <xs:complexType>
                <xs:attribute name="size" type="memoryLimitType" default="0"/>
            </xs:complexType>
        </xs:element>
        <xs:element name="disklimit" type="diskLimitType"
                    minOccurs="0" maxOccurs="1"/>
      </xs:all>
      <xs:attribute name="frequency" type="xs:int" default="60"/>
  </xs:complexType>

  <!-- <systemsettings> -->
  <xs:complexType name="systemSettingsType">
    <xs:all>
        <xs:element name="temptables" minOccurs="0" maxOccurs="1">
            <xs:complexType>
                <xs:attribute name="maxsize" type="memorySizeType" default="100"/>
            </xs:complexType>
        </xs:element>
        <xs:element name="snapshot" minOccurs="0" maxOccurs="1">
            <xs:complexType>
                <xs:attribute name="priority" type="snapshotPriorityType" default="6"/>
            </xs:complexType>
        </xs:element>
        <xs:element name="elastic" minOccurs="0" maxOccurs="1">
            <xs:complexType>
                <xs:attribute name="duration" type="elasticDurationType" default="50"/>
                <xs:attribute name="throughput" type="elasticThroughputType" default="2"/>
            </xs:complexType>
        </xs:element>
        <xs:element name="query" minOccurs="0" maxOccurs="1">
            <xs:complexType>
                <xs:attribute name="timeout" type="latencyType" default="0"/>
            </xs:complexType>
        </xs:element>
        <xs:element name="resourcemonitor" minOccurs="0" maxOccurs="1" type="resourceMonitorType"/>
    </xs:all>
  </xs:complexType>

  <!-- <security> -->
  <xs:complexType name="securityType">
    <xs:attribute name="enabled" type="xs:boolean" default="false"/>
    <xs:attribute name="provider" type="SecurityProviderString" default="hash"/>
  </xs:complexType>

  <!-- <admin-mode> (always enabled.) -->
  <xs:complexType name="adminModeType">
    <xs:attribute name="port" type="xs:int" default="21211"/>
    <xs:attribute name="adminstartup" type="xs:boolean" default="false"/>
  </xs:complexType>

  <!-- <command log> -->
  <xs:complexType name="commandLogType">
    <xs:all>
        <xs:element name="frequency" minOccurs="0" maxOccurs="1">
            <xs:complexType>
                <xs:attribute name="time" type="logFrequencyTimeType" default="200"/>
                <xs:attribute name="transactions" type="logFrequencyTxnsType" default="2147483647"/>
            </xs:complexType>
        </xs:element>
    </xs:all>
    <xs:attribute name="synchronous" type="xs:boolean" default="false"/>
    <xs:attribute name="enabled" type="xs:boolean" default="true"/>
    <xs:attribute name="logsize" type="logSizeType" default="1024" />
  </xs:complexType>

  <!-- <partition-detection>/<snapshot> -->
  <xs:complexType name="partitionDetectionType">
      <xs:all>
          <xs:element name="snapshot" minOccurs="0" maxOccurs="1">
             <xs:complexType>
                 <xs:attribute name="prefix" type="xs:string" use="optional" default="partition_detection" />
             </xs:complexType>
          </xs:element>
      </xs:all>
      <xs:attribute name="enabled" type="xs:boolean" default="true"/>
   </xs:complexType>

  <!-- <heartbeat-config> -->
  <xs:complexType name="heartbeatType">
    <xs:attribute name="timeout" type="timeoutType" use="optional" default="90"/>
  </xs:complexType>

  <xs:simpleType name="timeoutType">
    <xs:restriction base="xs:int">
      <xs:minInclusive value="1"/>
    </xs:restriction>
  </xs:simpleType>

  <!-- restriction on frequency of snapshot work.
       0-10 where 0 means no priority control and 1
       means high priority and 10 means lowest priority -->
  <xs:simpleType name="snapshotPriorityType">
    <xs:restriction base="xs:int">
      <xs:minInclusive value="0"/>
    </xs:restriction>
  </xs:simpleType>

  <!-- restriction on command log size in megabytes -->
  <xs:simpleType name="logSizeType">
    <xs:restriction base="xs:int">
      <xs:minInclusive value="3"/>
      <xs:maxInclusive value="102400"/>
    </xs:restriction>
  </xs:simpleType>

  <!-- restriction on command log fsync frequency -->
  <xs:simpleType name="logFrequencyTimeType">
    <xs:restriction base="xs:int">
      <xs:minInclusive value="1"/>
      <xs:maxInclusive value="5000"/>
    </xs:restriction>
  </xs:simpleType>

  <!-- restriction on command log fsync txns -->
  <xs:simpleType name="logFrequencyTxnsType">
    <xs:restriction base="xs:int">
      <xs:minInclusive value="1"/>
      <xs:maxInclusive value="2147483647"/>
    </xs:restriction>
  </xs:simpleType>

  <!-- restriction on snapshot retention knob -->
  <xs:simpleType name="snapshotRetainType">
    <xs:restriction base="xs:int">
      <xs:minInclusive value="1"/>
      <xs:maxInclusive value="5000"/>
    </xs:restriction>
  </xs:simpleType>

  <!-- <httpd> -->
  <xs:complexType name="httpdType">
    <xs:sequence>
      <xs:element name="jsonapi" minOccurs="0" maxOccurs="1">
        <xs:complexType>
          <xs:attribute name="enabled" type="xs:boolean" default="true"/>
        </xs:complexType>
      </xs:element>
    </xs:sequence>
    <xs:attribute name="port" type="xs:int" default="8080"/>
    <xs:attribute name="enabled" type="xs:boolean" default="true"/>
  </xs:complexType>

  <!-- <snapshot> -->
  <xs:complexType name="snapshotType">
    <xs:attribute name="frequency" type="xs:string" use="optional" default="24h" />
    <xs:attribute name="retain" type="snapshotRetainType" use="optional" default="2" />
    <xs:attribute name="prefix" type="xs:string" use="optional" default="AUTOSNAP" />
    <xs:attribute name="enabled" type="xs:boolean" default="true"/>
  </xs:complexType>

  <!-- <export> -->
  <xs:complexType name="exportType">
    <xs:sequence>
      <xs:element name="configuration" type="ExportConfigurationType" minOccurs="0" maxOccurs="unbounded"/>
    </xs:sequence>
    <xs:attribute name="enabled" type="xs:boolean"/>
    <xs:attribute name="target" type="ServerExportEnum"/>
    <xs:attribute name="exportconnectorclass" type="xs:string"/>
  </xs:complexType>

  <xs:complexType name="ExportConfigurationType">
    <xs:sequence>
      <xs:element name="property" type="PropertyType" minOccurs="0" maxOccurs="unbounded"/>
    </xs:sequence>
    <xs:attribute name="stream" type="xs:string" />
    <xs:attribute name="enabled" type="xs:boolean" default="true"/>
    <xs:attribute name="type" type="ServerExportEnum" default="file"/>
    <xs:attribute name="exportconnectorclass" type="xs:string" default=""/>
  </xs:complexType>

  <!-- <import> -->
  <xs:complexType name="importType">
    <xs:sequence>
      <xs:element name="configuration" type="ImportConfigurationType" minOccurs="0" maxOccurs="unbounded"/>
    </xs:sequence>
  </xs:complexType>

  <xs:complexType name="ImportConfigurationType">
    <xs:sequence>
      <xs:element name="property" type="PropertyType" minOccurs="0" maxOccurs="unbounded"/>
    </xs:sequence>
    <xs:attribute name="module" type="xs:string" />
    <xs:attribute name="type" type="ServerImportEnum" use="required" />
    <xs:attribute name="enabled" type="xs:boolean" default="true"/>
  </xs:complexType>

  <xs:complexType name="PropertyType">
    <xs:simpleContent>
      <xs:extension base="xs:string">
        <xs:attribute name="name" type="PropertyNameString" use="required"/>
      </xs:extension>
    </xs:simpleContent>
  </xs:complexType>

  <xs:simpleType name="PropertyNameString">
    <xs:restriction base="xs:normalizedString">
      <xs:maxLength value="256"/>
      <xs:minLength value="1"/>
      <xs:pattern value="\??\p{L}[\p{L}\d_-]*(\.[\p{L}\d_-]+)*"/>
    </xs:restriction>
  </xs:simpleType>

  <xs:simpleType name="ServerExportEnum">
    <xs:restriction base="xs:token">
      <xs:enumeration value="file"/>
      <xs:enumeration value="jdbc"/>
      <xs:enumeration value="kafka"/>
      <xs:enumeration value="http"/>
      <xs:enumeration value="rabbitmq"/>
      <xs:enumeration value="elasticsearch"/>
      <xs:enumeration value="custom"/>
    </xs:restriction>
  </xs:simpleType>

  <xs:simpleType name="ServerImportEnum">
    <xs:restriction base="xs:token">
      <xs:enumeration value="kafka"/>
      <xs:enumeration value="custom"/>
    </xs:restriction>
  </xs:simpleType>

  <!-- <users> -->
  <xs:complexType name="usersType">
    <xs:sequence>
      <xs:element name="user" minOccurs="1" maxOccurs="unbounded">
        <xs:complexType>
          <xs:attribute name="name" type="xs:string" use="required"/>
          <xs:attribute name="roles" type="xs:string"/>
          <xs:attribute name="password" type="xs:string" use="required"/>
          <xs:attribute name="plaintext" type="xs:boolean" default="true"/>
        </xs:complexType>
      </xs:element>
    </xs:sequence>
  </xs:complexType>

  <!--  Security provider enumeration -->
  <xs:simpleType name="SecurityProviderString">
    <xs:restriction base="xs:string">
        <xs:enumeration value="hash"/>
        <xs:enumeration value="kerberos"/>
    </xs:restriction>
  </xs:simpleType>

  <!-- DR -->
  <xs:complexType name="drType">
    <xs:sequence>
        <!-- Currently, only one DR data source is allowed -->
        <xs:element name="connection" type="connectionType" minOccurs="0" maxOccurs="1"/>
    </xs:sequence>
    <xs:attribute name="id" type="clusterIdType" use="required"/>
    <xs:attribute name="listen" type="xs:boolean" default="true" />
    <xs:attribute name="port" type="xs:int" default="5555"/>
  </xs:complexType>

  <xs:complexType name="connectionType">
    <xs:attribute name="source" use="required">
      <xs:simpleType>
        <xs:restriction base="xs:string">
          <!-- Only the most basic validation that this could possibly be a hostname -->
          <xs:minLength value="0"/>
          <xs:pattern value="[a-zA-Z0-9\-\.]*(:[0-9]*)?"/>
        </xs:restriction>
      </xs:simpleType>
    </xs:attribute>
    <xs:attribute name="enabled" type="xs:boolean" default="true" />
  </xs:complexType>

  <!-- restriction on id -->
  <xs:simpleType name="clusterIdType">
    <xs:restriction base="xs:int">
      <xs:minInclusive value="0"/>
      <xs:maxInclusive value="127"/>
    </xs:restriction>
  </xs:simpleType>

</xs:schema><|MERGE_RESOLUTION|>--- conflicted
+++ resolved
@@ -138,7 +138,6 @@
       <xs:maxInclusive value="1000"/>
     </xs:restriction>
   </xs:simpleType>
-<<<<<<< HEAD
   
   <xs:simpleType name="featureNameType">
     <xs:restriction base="xs:string">
@@ -162,9 +161,6 @@
       <xs:attribute name="size" type="xs:string"/>
   </xs:complexType>
   
-=======
-
->>>>>>> 24edb447
   <xs:complexType name="resourceMonitorType">
       <xs:all>
         <xs:element name="memorylimit" minOccurs="0" maxOccurs="1">
