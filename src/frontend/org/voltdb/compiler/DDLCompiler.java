/* This file is part of VoltDB.
 * Copyright (C) 2008-2015 VoltDB Inc.
 *
 * This program is free software: you can redistribute it and/or modify
 * it under the terms of the GNU Affero General Public License as
 * published by the Free Software Foundation, either version 3 of the
 * License, or (at your option) any later version.
 *
 * This program is distributed in the hope that it will be useful,
 * but WITHOUT ANY WARRANTY; without even the implied warranty of
 * MERCHANTABILITY or FITNESS FOR A PARTICULAR PURPOSE.  See the
 * GNU Affero General Public License for more details.
 *
 * You should have received a copy of the GNU Affero General Public License
 * along with VoltDB.  If not, see <http://www.gnu.org/licenses/>.
 */

package org.voltdb.compiler;

import java.io.FileReader;
import java.io.IOException;
import java.io.LineNumberReader;
import java.io.Reader;
import java.math.BigDecimal;
import java.util.ArrayList;
import java.util.Arrays;
import java.util.Collection;
import java.util.Collections;
import java.util.EnumSet;
import java.util.HashMap;
import java.util.HashSet;
import java.util.List;
import java.util.Map;
import java.util.Map.Entry;
import java.util.Set;
import java.util.SortedMap;
import java.util.TreeMap;
import java.util.regex.Matcher;

import org.apache.commons.lang3.StringUtils;
import org.hsqldb_voltpatches.HSQLDDLInfo;
import org.hsqldb_voltpatches.HSQLInterface;
import org.hsqldb_voltpatches.HSQLInterface.HSQLParseException;
import org.hsqldb_voltpatches.VoltXMLElement;
import org.hsqldb_voltpatches.VoltXMLElement.VoltXMLDiff;
import org.json_voltpatches.JSONException;
import org.json_voltpatches.JSONStringer;
import org.voltcore.utils.CoreUtils;
import org.voltdb.VoltType;
import org.voltdb.catalog.CatalogMap;
import org.voltdb.catalog.Column;
import org.voltdb.catalog.ColumnRef;
import org.voltdb.catalog.IndexRef;
import org.voltdb.catalog.Constraint;
import org.voltdb.catalog.Database;
import org.voltdb.catalog.Group;
import org.voltdb.catalog.Index;
import org.voltdb.catalog.MaterializedViewInfo;
import org.voltdb.catalog.Statement;
import org.voltdb.catalog.Table;
import org.voltdb.catalog.DatabaseConfiguration;
import org.voltdb.common.Constants;
import org.voltdb.common.Permission;
import org.voltdb.compiler.ClassMatcher.ClassNameMatchStatus;
import org.voltdb.compiler.VoltCompiler.DdlProceduresToLoad;
import org.voltdb.compiler.VoltCompiler.ProcedureDescriptor;
import org.voltdb.compiler.VoltCompiler.VoltCompilerException;
import org.voltdb.compilereport.TableAnnotation;
import org.voltdb.expressions.AbstractExpression;
import org.voltdb.expressions.AbstractSubqueryExpression;
import org.voltdb.expressions.AggregateExpression;
import org.voltdb.expressions.ExpressionUtil;
import org.voltdb.expressions.TupleValueExpression;
import org.voltdb.groovy.GroovyCodeBlockCompiler;
import org.voltdb.parser.HSQLLexer;
import org.voltdb.parser.SQLLexer;
import org.voltdb.parser.SQLParser;
import org.voltdb.planner.AbstractParsedStmt;
import org.voltdb.planner.ParsedColInfo;
import org.voltdb.planner.ParsedSelectStmt;
import org.voltdb.planner.SubPlanAssembler;
import org.voltdb.planner.parseinfo.StmtTableScan;
import org.voltdb.planner.parseinfo.StmtTargetTableScan;
import org.voltdb.types.ConstraintType;
import org.voltdb.types.ExpressionType;
import org.voltdb.types.IndexType;
import org.voltdb.utils.BuildDirectoryUtils;
import org.voltdb.utils.CatalogSchemaTools;
import org.voltdb.utils.CatalogUtil;
import org.voltdb.utils.Encoder;
import org.voltdb.utils.InMemoryJarfile;


/**
 * Compiles schema (SQL DDL) text files and stores the results in a given catalog.
 *
 */
public class DDLCompiler {

    static final int MAX_COLUMNS = 1024; // KEEP THIS < MAX_PARAM_COUNT to enable default CRUD update.
    static final int MAX_ROW_SIZE = 1024 * 1024 * 2;
    static final int MAX_BYTES_PER_UTF8_CHARACTER = 4;

    static final String TABLE = "TABLE";
    static final String PROCEDURE = "PROCEDURE";
    static final String PARTITION = "PARTITION";
    static final String REPLICATE = "REPLICATE";
    static final String EXPORT = "EXPORT";
    static final String ROLE = "ROLE";
    static final String DR = "DR";

    HSQLInterface m_hsql;
    VoltCompiler m_compiler;
    String m_fullDDL = "";
    int m_currLineNo = 1;

    // Partition descriptors parsed from DDL PARTITION or REPLICATE statements.
    final VoltDDLElementTracker m_tracker;
    VoltXMLElement m_schema = new VoltXMLElement(HSQLInterface.XML_SCHEMA_NAME);

    // used to match imported class with those in the classpath
    // For internal cluster compilation, this will point to the
    // InMemoryJarfile for the current catalog, so that we can
    // find classes provided as part of the application.
    ClassMatcher m_classMatcher = new ClassMatcher();

    HashMap<String, Column> columnMap = new HashMap<String, Column>();
    HashMap<String, Index> indexMap = new HashMap<String, Index>();
    HashMap<Table, String> matViewMap = new HashMap<Table, String>();

    /** A cache of the XML used to do validation on LIMIT DELETE statements
     * Preserved here to avoid having to re-parse for planning */
    private final Map<Statement, VoltXMLElement> m_limitDeleteStmtToXml = new HashMap<>();

    // Resolve classes using a custom loader. Needed for catalog version upgrade.
    final ClassLoader m_classLoader;

    private final Set<String> tableLimitConstraintCounter = new HashSet<>();

    private class DDLStatement {
        public DDLStatement() {
        }
        String statement = "";
        int lineNo;
    }

    public DDLCompiler(VoltCompiler compiler,
                       HSQLInterface hsql,
                       VoltDDLElementTracker tracker,
                       ClassLoader classLoader)  {
        assert(compiler != null);
        assert(hsql != null);
        assert(tracker != null);
        this.m_hsql = hsql;
        this.m_compiler = compiler;
        this.m_tracker = tracker;
        this.m_classLoader = classLoader;
        m_schema.attributes.put("name", HSQLInterface.XML_SCHEMA_NAME);
    }

    /**
     * Compile a DDL schema from an abstract reader
     * @param reader  abstract DDL reader
     * @param db  database
     * @param whichProcs  which type(s) of procedures to load
     * @throws VoltCompiler.VoltCompilerException
     */
    public void loadSchema(Reader reader, Database db, DdlProceduresToLoad whichProcs)
            throws VoltCompiler.VoltCompilerException {
        m_currLineNo = 1;

        DDLStatement stmt = getNextStatement(reader, m_compiler);
        while (stmt != null) {
            // Some statements are processed by VoltDB and the rest are handled by HSQL.
            boolean processed = false;
            try {
                processed = processVoltDBStatement(stmt, db, whichProcs);
            } catch (VoltCompilerException e) {
                // Reformat the message thrown by VoltDB DDL processing to have a line number.
                String msg = "VoltDB DDL Error: \"" + e.getMessage() + "\" in statement starting on lineno: " + stmt.lineNo;
                throw m_compiler.new VoltCompilerException(msg);
            }
            if (!processed) {
                try {
                    // kind of ugly.  We hex-encode each statement so we can
                    // avoid embedded newlines so we can delimit statements
                    // with newline.
                    m_fullDDL += Encoder.hexEncode(stmt.statement) + "\n";

                    // figure out what table this DDL might affect to minimize diff processing
                    HSQLDDLInfo ddlStmtInfo = HSQLLexer.preprocessHSQLDDL(stmt.statement);

                    // Get the diff that results from applying this statement and apply it
                    // to our local tree (with Volt-specific additions)
                    VoltXMLDiff thisStmtDiff = m_hsql.runDDLCommandAndDiff(ddlStmtInfo, stmt.statement);
                    // null diff means no change (usually drop if exists for non-existent thing)
                    if (thisStmtDiff != null) {
                        applyDiff(thisStmtDiff);
                    }
                } catch (HSQLParseException e) {
                    String msg = "DDL Error: \"" + e.getMessage() + "\" in statement starting on lineno: " + stmt.lineNo;
                    throw m_compiler.new VoltCompilerException(msg, stmt.lineNo);
                }
            }
            stmt = getNextStatement(reader, m_compiler);
        }

        try {
            reader.close();
        } catch (IOException e) {
            throw m_compiler.new VoltCompilerException("Error closing schema file");
        }

        // process extra classes
        m_tracker.addExtraClasses(m_classMatcher.getMatchedClassList());
        // possibly save some memory
        m_classMatcher.clear();
    }

    private void applyDiff(VoltXMLDiff stmtDiff)
    {
        // record which tables changed
        for (String tableName : stmtDiff.getChangedNodes().keySet()) {
            assert(tableName.startsWith("table"));
            tableName = tableName.substring("table".length());
            m_compiler.markTableAsDirty(tableName);
        }
        for (VoltXMLElement tableXML : stmtDiff.getRemovedNodes()) {
            String tableName = tableXML.attributes.get("name");
            assert(tableName != null);
            m_compiler.markTableAsDirty(tableName);
        }
        for (VoltXMLElement tableXML : stmtDiff.getAddedNodes()) {
            String tableName = tableXML.attributes.get("name");
            assert(tableName != null);
            m_compiler.markTableAsDirty(tableName);
        }

        m_schema.applyDiff(stmtDiff);
        // now go back and clean up anything that wasn't resolvable just by applying the diff
        // For now, this is:
        // - ensuring that the partition columns on tables are correct.  The hard
        // case is when the partition column is dropped from the table

        // Each statement can change at most one table. Check to see if the table is listed in
        // the changed nodes
        if (stmtDiff.getChangedNodes().isEmpty()) {
            return;
        }
        assert(stmtDiff.getChangedNodes().size() == 1);
        Entry<String, VoltXMLDiff> tableEntry = stmtDiff.getChangedNodes().entrySet().iterator().next();
        VoltXMLDiff tableDiff = tableEntry.getValue();
        // need columns to be changed
        if (tableDiff.getChangedNodes().isEmpty() ||
            !tableDiff.getChangedNodes().containsKey("columnscolumns"))
        {
            return;
        }
        VoltXMLDiff columnsDiff = tableDiff.getChangedNodes().get("columnscolumns");
        assert(columnsDiff != null);
        // Need to have deleted columns
        if (columnsDiff.getRemovedNodes().isEmpty()) {
            return;
        }
        // Okay, get a list of deleted column names
        Set<String> removedColumns = new HashSet<String>();
        for (VoltXMLElement e : columnsDiff.getRemovedNodes()) {
            assert(e.attributes.get("name") != null);
            removedColumns.add(e.attributes.get("name"));
        }
        // go back and get our table name.  Use the uniquename ("table" + name) to get the element
        // from the schema
        VoltXMLElement tableElement = m_schema.findChild(tableEntry.getKey());
        assert(tableElement != null);
        String partitionCol = tableElement.attributes.get("partitioncolumn");
        // if we removed the partition column, then remove the attribute from the schema
        if (partitionCol != null && removedColumns.contains(partitionCol)) {
            m_compiler.addWarn(String.format("Partition column %s was dropped from table %s.  Attempting to change table to replicated.", partitionCol, tableElement.attributes.get("name")));
            tableElement.attributes.remove("partitioncolumn");
        }
    }

    /**
     * Checks whether or not the start of the given identifier is java (and
     * thus DDL) compliant. An identifier may start with: _ [a-zA-Z] $
     * @param identifier the identifier to check
     * @param statement the statement where the identifier is
     * @return the given identifier unmodified
     * @throws VoltCompilerException when it is not compliant
     */
    private String checkIdentifierStart(
            final String identifier, final String statement
            ) throws VoltCompilerException {

        assert identifier != null && ! identifier.trim().isEmpty();
        assert statement != null && ! statement.trim().isEmpty();

        int loc = 0;
        do {
            if ( ! Character.isJavaIdentifierStart(identifier.charAt(loc))) {
                String msg = "Unknown indentifier in DDL: \"" +
                        statement.substring(0,statement.length()-1) +
                        "\" contains invalid identifier \"" + identifier + "\"";
                throw m_compiler.new VoltCompilerException(msg);
            }
            loc = identifier.indexOf('.', loc) + 1;
        }
        while( loc > 0 && loc < identifier.length());

        return identifier;
    }

    /**
     * Checks whether or not the start of the given identifier is java (and
     * thus DDL) compliant. An identifier may start with: _ [a-zA-Z] $ *
     * and contain subsequent characters including: _ [0-9a-zA-Z] $ *
     * @param identifier the identifier to check
     * @param statement the statement where the identifier is
     * @return the given identifier unmodified
     * @throws VoltCompilerException when it is not compliant
     */
    private String checkIdentifierWithWildcard(
            final String identifier, final String statement
            ) throws VoltCompilerException {

        assert identifier != null && ! identifier.trim().isEmpty();
        assert statement != null && ! statement.trim().isEmpty();

        int loc = 0;
        do {
            if ( ! Character.isJavaIdentifierStart(identifier.charAt(loc)) && identifier.charAt(loc)!= '*') {
                String msg = "Unknown indentifier in DDL: \"" +
                        statement.substring(0,statement.length()-1) +
                        "\" contains invalid identifier \"" + identifier + "\"";
                throw m_compiler.new VoltCompilerException(msg);
            }
            loc++;
            while (loc < identifier.length() && identifier.charAt(loc) != '.') {
                if (! Character.isJavaIdentifierPart(identifier.charAt(loc)) && identifier.charAt(loc)!= '*') {
                    String msg = "Unknown indentifier in DDL: \"" +
                            statement.substring(0,statement.length()-1) +
                            "\" contains invalid identifier \"" + identifier + "\"";
                    throw m_compiler.new VoltCompilerException(msg);
                }
                loc++;
            }
            if (loc < identifier.length() && identifier.charAt(loc) == '.') {
                loc++;
                if (loc >= identifier.length()) {
                    String msg = "Unknown indentifier in DDL: \"" +
                            statement.substring(0,statement.length()-1) +
                            "\" contains invalid identifier \"" + identifier + "\"";
                    throw m_compiler.new VoltCompilerException(msg);
                }
            }
        }
        while( loc > 0 && loc < identifier.length());

        return identifier;
    }

    /**
     * Check whether or not a procedure name is acceptible.
     * @param identifier the identifier to check
     * @param statement the statement where the identifier is
     * @return the given identifier unmodified
     * @throws VoltCompilerException
     */
    private String checkProcedureIdentifier(
            final String identifier, final String statement
            ) throws VoltCompilerException {
        String retIdent = checkIdentifierStart(identifier, statement);
        if (retIdent.contains(".")) {
            String msg = String.format(
                "Invalid procedure name containing dots \"%s\" in DDL: \"%s\"",
                identifier, statement.substring(0,statement.length()-1));
            throw m_compiler.new VoltCompilerException(msg);
        }
        return retIdent;
    }

   /**
     * Process a VoltDB-specific DDL statement, like PARTITION, REPLICATE,
     * CREATE PROCEDURE, and CREATE ROLE.
     * @param statement  DDL statement string
     * @param db
     * @param whichProcs
     * @return true if statement was handled, otherwise it should be passed to HSQL
     * @throws VoltCompilerException
     */
    private boolean processVoltDBStatement(DDLStatement ddlStatement, Database db,
                                           DdlProceduresToLoad whichProcs)
            throws VoltCompilerException
    {
        String statement = ddlStatement.statement;
        if (statement == null || statement.trim().isEmpty()) {
            return false;
        }

        statement = statement.trim();

        // matches if it is the beginning of a voltDB statement
        Matcher statementMatcher = SQLParser.matchAllVoltDBStatementPreambles(statement);
        if ( ! statementMatcher.find()) {
            return false;
        }

        // either PROCEDURE, REPLICATE, PARTITION, ROLE, EXPORT or DR
        String commandPrefix = statementMatcher.group(1).toUpperCase();

        // matches if it is CREATE PROCEDURE [ALLOW <role> ...] [PARTITION ON ...] FROM CLASS <class-name>;
        statementMatcher = SQLParser.matchCreateProcedureFromClass(statement);
        if (statementMatcher.matches()) {
            if (whichProcs != DdlProceduresToLoad.ALL_DDL_PROCEDURES) {
                return true;
            }
            String className = checkIdentifierStart(statementMatcher.group(2), statement);
            Class<?> clazz;
            try {
                clazz = Class.forName(className, true, m_classLoader);
            }
            catch (Throwable cause) {
                // We are here because either the class was not found or the class was found and
                // the initializer of the class threw an error we can't anticipate. So we will
                // wrap the error with a runtime exception that we can trap in our code.
                if (CoreUtils.isStoredProcThrowableFatalToServer(cause)) {
                    throw (Error)cause;
                }
                else {
                    throw m_compiler.new VoltCompilerException(String.format(
                            "Cannot load class for procedure: %s",
                            className), cause);
                }
            }

            ProcedureDescriptor descriptor = m_compiler.new ProcedureDescriptor(
                    new ArrayList<String>(), Language.JAVA, null, clazz);

            // Parse the ALLOW and PARTITION clauses.
            // Populate descriptor roles and returned partition data as needed.
            CreateProcedurePartitionData partitionData =
                    parseCreateProcedureClauses(descriptor, statementMatcher.group(1));

            // track the defined procedure
            String procName = m_tracker.add(descriptor);

            // add partitioning if specified
            addProcedurePartitionInfo(procName, partitionData, statement);

            return true;
        }

        // matches  if it is CREATE PROCEDURE <proc-name> [ALLOW <role> ...] [PARTITION ON ...] AS
        // ### <code-block> ### LANGUAGE <language-name>
        statementMatcher = SQLParser.matchCreateProcedureAsScript(statement);
        if (statementMatcher.matches()) {

            // Dots are okay in script procedures because they are a class name
            String className = checkIdentifierStart(statementMatcher.group(1), statement);
            String codeBlock = statementMatcher.group(3);
            String languageToken = statementMatcher.group(4);
            if (languageToken == null) {
                throw m_compiler.new VoltCompilerException("LANGUAGE clause is bad or missing.");
            }
            languageToken = languageToken.toUpperCase();

            Language language;
            try {
                language = Language.valueOf(languageToken);
            }
            catch (IllegalArgumentException e) {
                throw m_compiler.new VoltCompilerException(String.format(
                        "Language \"%s\" is not a supported", languageToken));
            }

            Class<?> scriptClass = null;

            if (language == Language.GROOVY) {
                try {
                    scriptClass = GroovyCodeBlockCompiler.instance().parseCodeBlock(codeBlock, className);
                } catch (CodeBlockCompilerException ex) {
                    throw m_compiler.new VoltCompilerException(String.format(
                            "Procedure \"%s\" code block has syntax errors:\n%s",
                            className, ex.getMessage()));
                } catch (Exception ex) {
                    throw m_compiler.new VoltCompilerException(ex);
                }
            } else {
                // Not sure how to get here with exception handling above, but help yourself
                // to a belt with those suspenders!
                throw m_compiler.new VoltCompilerException(String.format(
                        "Language \"%s\" is not a supported", language.name()));
            }

            ProcedureDescriptor descriptor = m_compiler.new ProcedureDescriptor(
                    new ArrayList<String>(), language, codeBlock, scriptClass);

            // Parse the ALLOW and PARTITION clauses.
            // Populate descriptor roles and returned partition data as needed.
            CreateProcedurePartitionData partitionData =
                    parseCreateProcedureClauses(descriptor, statementMatcher.group(2));

            // track the defined procedure
            String procName = m_tracker.add(descriptor);

            // add partitioning if specified
            addProcedurePartitionInfo(procName, partitionData, statement);

            return true;
        }

        // matches if it is CREATE PROCEDURE <proc-name> [ALLOW <role> ...] [PARTITION ON ...] AS <select-or-dml-statement>
        statementMatcher = SQLParser.matchCreateProcedureAsSQL(statement);
        if (statementMatcher.matches()) {
            String clazz = checkProcedureIdentifier(statementMatcher.group(1), statement);
            String sqlStatement = statementMatcher.group(3) + ";";

            ProcedureDescriptor descriptor = m_compiler.new ProcedureDescriptor(
                    new ArrayList<String>(), clazz, sqlStatement, null, null, false, null, null, null);

            // Parse the ALLOW and PARTITION clauses.
            // Populate descriptor roles and returned partition data as needed.
            CreateProcedurePartitionData partitionData =
                    parseCreateProcedureClauses(descriptor, statementMatcher.group(2));

            m_tracker.add(descriptor);

            // add partitioning if specified
            addProcedurePartitionInfo(clazz, partitionData, statement);

            return true;
        }

        // Matches if it is DROP PROCEDURE <proc-name or classname>
        statementMatcher = SQLParser.matchDropProcedure(statement);
        if (statementMatcher.matches()) {
            String classOrProcName = checkIdentifierStart(statementMatcher.group(1), statement);
            // Extract the ifExists bool from group 2
            m_tracker.removeProcedure(classOrProcName, (statementMatcher.group(2) != null));

            return true;
        }

        // matches if it is the beginning of a partition statement
        statementMatcher = SQLParser.matchPartitionStatementPreamble(statement);
        if (statementMatcher.matches()) {

            // either TABLE or PROCEDURE
            String partitionee = statementMatcher.group(1).toUpperCase();
            if (TABLE.equals(partitionee)) {

                // matches if it is PARTITION TABLE <table> ON COLUMN <column>
                statementMatcher = SQLParser.matchPartitionTable(statement);

                if ( ! statementMatcher.matches()) {
                    throw m_compiler.new VoltCompilerException(String.format(
                            "Invalid PARTITION statement: \"%s\", " +
                            "expected syntax: PARTITION TABLE <table> ON COLUMN <column>",
                            statement.substring(0,statement.length()-1))); // remove trailing semicolon
                }
                // group(1) -> table, group(2) -> column
                String tableName = checkIdentifierStart(statementMatcher.group(1), statement);
                String columnName = checkIdentifierStart(statementMatcher.group(2), statement);
                VoltXMLElement tableXML = m_schema.findChild("table", tableName.toUpperCase());
                if (tableXML != null) {
                    tableXML.attributes.put("partitioncolumn", columnName.toUpperCase());
                    // Column validity check done by VoltCompiler in post-processing

                    // mark the table as dirty for the purposes of caching sql statements
                    m_compiler.markTableAsDirty(tableName);
                }
                else {
                    throw m_compiler.new VoltCompilerException(String.format(
                                "Invalid PARTITION statement: table %s does not exist", tableName));
                }
                return true;
            }
            else if (PROCEDURE.equals(partitionee)) {
                if (whichProcs != DdlProceduresToLoad.ALL_DDL_PROCEDURES) {
                    return true;
                }
                // matches if it is
                //   PARTITION PROCEDURE <procedure>
                //      ON  TABLE <table> COLUMN <column> [PARAMETER <parameter-index-no>]
                statementMatcher = SQLParser.matchPartitionProcedure(statement);

                if ( ! statementMatcher.matches()) {
                    throw m_compiler.new VoltCompilerException(String.format(
                            "Invalid PARTITION statement: \"%s\", " +
                            "expected syntax: PARTITION PROCEDURE <procedure> ON "+
                            "TABLE <table> COLUMN <column> [PARAMETER <parameter-index-no>]",
                            statement.substring(0,statement.length()-1))); // remove trailing semicolon
                }

                // check the table portion of the partition info
                String tableName = checkIdentifierStart(statementMatcher.group(2), statement);

                // check the column portion of the partition info
                String columnName = checkIdentifierStart(statementMatcher.group(3), statement);

                // if not specified default parameter index to 0
                String parameterNo = statementMatcher.group(4);
                if (parameterNo == null) {
                    parameterNo = "0";
                }

                String partitionInfo = String.format("%s.%s: %s", tableName, columnName, parameterNo);

                // procedureName -> group(1), partitionInfo -> group(2)
                m_tracker.addProcedurePartitionInfoTo(
                        checkIdentifierStart(statementMatcher.group(1), statement),
                        partitionInfo
                        );

                return true;
            }
            // can't get here as regex only matches for PROCEDURE or TABLE
        }

        // matches if it is REPLICATE TABLE <table-name>
        statementMatcher = SQLParser.matchReplicateTable(statement);
        if (statementMatcher.matches()) {
            // group(1) -> table
            String tableName = checkIdentifierStart(statementMatcher.group(1), statement);
            VoltXMLElement tableXML = m_schema.findChild("table", tableName.toUpperCase());
            if (tableXML != null) {
                tableXML.attributes.remove("partitioncolumn");

                // mark the table as dirty for the purposes of caching sql statements
                m_compiler.markTableAsDirty(tableName);
            }
            else {
                throw m_compiler.new VoltCompilerException(String.format(
                            "Invalid REPLICATE statement: table %s does not exist", tableName));
            }
            return true;
        }

        // match IMPORT CLASS statements
        statementMatcher = SQLParser.matchImportClass(statement);
        if (statementMatcher.matches()) {
            if (whichProcs == DdlProceduresToLoad.ALL_DDL_PROCEDURES) {
                // Semi-hacky way of determining if we're doing a cluster-internal compilation.
                // Command-line compilation will never have an InMemoryJarfile.
                if (!(m_classLoader instanceof InMemoryJarfile.JarLoader)) {
                    // Only process the statement if this is not for the StatementPlanner
                    String classNameStr = statementMatcher.group(1);

                    // check that the match pattern is a valid match pattern
                    checkIdentifierWithWildcard(classNameStr, statement);

                    ClassNameMatchStatus matchStatus = m_classMatcher.addPattern(classNameStr);
                    if (matchStatus == ClassNameMatchStatus.NO_EXACT_MATCH) {
                        throw m_compiler.new VoltCompilerException(String.format(
                                    "IMPORT CLASS not found: '%s'",
                                    classNameStr)); // remove trailing semicolon
                    }
                    else if (matchStatus == ClassNameMatchStatus.NO_WILDCARD_MATCH) {
                        m_compiler.addWarn(String.format(
                                    "IMPORT CLASS no match for wildcarded class: '%s'",
                                    classNameStr), ddlStatement.lineNo);
                    }
                }
                else {
                    m_compiler.addInfo("Internal cluster recompilation ignoring IMPORT CLASS line: " +
                            statement);
                }
                // Need to track the IMPORT CLASS lines even on internal compiles so that
                // we don't lose them from the DDL source.  When the @UAC path goes away,
                // we could change this.
                m_tracker.addImportLine(statement);
            }

            return true;
        }

        // matches if it is CREATE ROLE [WITH <permission> [, <permission> ...]]
        // group 1 is role name
        // group 2 is comma-separated permission list or null if there is no WITH clause
        statementMatcher = SQLParser.matchCreateRole(statement);
        if (statementMatcher.matches()) {
            String roleName = statementMatcher.group(1).toLowerCase();
            CatalogMap<Group> groupMap = db.getGroups();
            if (groupMap.get(roleName) != null) {
                throw m_compiler.new VoltCompilerException(String.format(
                        "Role name \"%s\" in CREATE ROLE statement already exists.",
                        roleName));
            }
            org.voltdb.catalog.Group catGroup = groupMap.add(roleName);
            if (statementMatcher.group(2) != null) {
                try {
                    EnumSet<Permission> permset =
                            Permission.getPermissionsFromAliases(Arrays.asList(StringUtils.split(statementMatcher.group(2), ',')));
                    Permission.setPermissionsInGroup(catGroup, permset);
                } catch (IllegalArgumentException iaex) {
                    throw m_compiler.new VoltCompilerException(String.format(
                            "Invalid permission \"%s\" in CREATE ROLE statement: \"%s\", " +
                                    "available permissions: %s", iaex.getMessage(),
                            statement.substring(0,statement.length()-1), // remove trailing semicolon
                            Permission.toListString()));
                }
            }
            return true;
        }

        // matches if it is DROP ROLE
        // group 1 is role name
        statementMatcher = SQLParser.matchDropRole(statement);
        if (statementMatcher.matches()) {
            String roleName = statementMatcher.group(1).toUpperCase();
            boolean ifExists = (statementMatcher.group(2) != null);
            CatalogMap<Group> groupMap = db.getGroups();
            if (groupMap.get(roleName) == null) {
                if (!ifExists) {
                    throw m_compiler.new VoltCompilerException(String.format(
                                "Role name \"%s\" in DROP ROLE statement does not exist.",
                                roleName));
                }
                else {
                    return true;
                }
            }
            else {
                // Hand-check against the two default roles which shall not be
                // dropped.
                if (roleName.equals("ADMINISTRATOR") || roleName.equals("USER")) {
                    throw m_compiler.new VoltCompilerException(String.format(
                                "You may not drop the built-in role \"%s\".",
                                roleName));
                }
                // The constraint that there be no users with this role gets
                // checked by the deployment validation.  *HOWEVER*, right now
                // this ends up giving a confusing error message.
                groupMap.delete(roleName);
            }
            return true;
        }

        statementMatcher = SQLParser.matchExportTable(statement);
        if (statementMatcher.matches()) {

            // check the table portion
            String tableName = checkIdentifierStart(statementMatcher.group(1), statement);

            // group names should be the third group captured
            String targetName = ((statementMatcher.groupCount() > 1) && (statementMatcher.group(2) != null)) ?
                    checkIdentifierStart(statementMatcher.group(2), statement) :
                    Constants.DEFAULT_EXPORT_CONNECTOR_NAME;

            VoltXMLElement tableXML = m_schema.findChild("table", tableName.toUpperCase());
            if (tableXML != null) {
                if (tableXML.attributes.containsKey("drTable") && tableXML.attributes.get("drTable").equals("ENABLE")) {
                    throw m_compiler.new VoltCompilerException(String.format(
                            "Invalid EXPORT statement: table %s is a DR table.", tableName));
                }
                else {
                    tableXML.attributes.put("export", targetName);
                }
            }
            else {
                throw m_compiler.new VoltCompilerException(String.format(
                            "Invalid EXPORT statement: table %s was not present in the catalog.",
                            tableName));
            }

            return true;
        }

        // matches if it is DR TABLE <table-name> [DISABLE]
        // group 1 -- table name
        // group 2 -- NULL: enable dr
        //            NOT NULL: disable dr
        // TODO: maybe I should write one fit all regex for this.
        statementMatcher = SQLParser.matchDRTable(statement);
        if (statementMatcher.matches()) {
            String tableName;
            if (statementMatcher.group(1).equalsIgnoreCase("*")) {
                tableName = "*";
            } else {
                tableName = checkIdentifierStart(statementMatcher.group(1), statement);
            }

            VoltXMLElement tableXML = m_schema.findChild("table", tableName.toUpperCase());
            if (tableXML != null) {
                if (tableXML.attributes.containsKey("export")) {
                    throw m_compiler.new VoltCompilerException(String.format(
                        "Invalid DR statement: table %s is an export table", tableName));
                }
                else {
                    if ((statementMatcher.group(2) != null)) {
                        tableXML.attributes.put("drTable", "DISABLE");
                    }
                    else {
                        tableXML.attributes.put("drTable", "ENABLE");
                    }
                }
            }
            else {
                throw m_compiler.new VoltCompilerException(String.format(
                        "While configuring dr, table %s was not present in the catalog.", tableName));
            }
            return true;
        }

        statementMatcher = SQLParser.matchSetGlobalParam(statement);
        if (statementMatcher.matches()) {
            String name = statementMatcher.group(1).toUpperCase();
            String value = statementMatcher.group(2).toUpperCase();
            switch (name) {
                case DatabaseConfiguration.DR_MODE_NAME:
                    switch (value) {
                        case DatabaseConfiguration.ACTIVE_ACTIVE: {
                            db.setIsactiveactivedred(true);
                        }
                        break;
                        case DatabaseConfiguration.ACTIVE_PASSIVE:
                        case "DEFAULT": {
                            db.setIsactiveactivedred(false);
                        }
                        break;
                        default: {
                            throw m_compiler.new VoltCompilerException(String.format(
                                    "Invalid parameter value for %s. Candidate values are %s, %s/DEFAULT",
                                    name, DatabaseConfiguration.ACTIVE_ACTIVE, DatabaseConfiguration.ACTIVE_PASSIVE));
                        }
                    }
                    break;
                default:
                    throw m_compiler.new VoltCompilerException(String.format(
                        "Unknown global parameter: %s. Candidate parameters are %s", name, DatabaseConfiguration.allNames));
            }
            return true;
        }

        /*
         * if no correct syntax regex matched above then at this juncture
         * the statement is syntax incorrect
         */

        if (PARTITION.equals(commandPrefix)) {
            throw m_compiler.new VoltCompilerException(String.format(
                    "Invalid PARTITION statement: \"%s\", " +
                    "expected syntax: \"PARTITION TABLE <table> ON COLUMN <column>\" or " +
                    "\"PARTITION PROCEDURE <procedure> ON " +
                    "TABLE <table> COLUMN <column> [PARAMETER <parameter-index-no>]\"",
                    statement.substring(0,statement.length()-1))); // remove trailing semicolon
        }

        if (REPLICATE.equals(commandPrefix)) {
            throw m_compiler.new VoltCompilerException(String.format(
                    "Invalid REPLICATE statement: \"%s\", " +
                    "expected syntax: REPLICATE TABLE <table>",
                    statement.substring(0,statement.length()-1))); // remove trailing semicolon
        }

        if (PROCEDURE.equals(commandPrefix)) {
            throw m_compiler.new VoltCompilerException(String.format(
                    "Invalid CREATE PROCEDURE statement: \"%s\", " +
                    "expected syntax: \"CREATE PROCEDURE [ALLOW <role> [, <role> ...] FROM CLASS <class-name>\" " +
                    "or: \"CREATE PROCEDURE <name> [ALLOW <role> [, <role> ...] AS <single-select-or-dml-statement>\" " +
                    "or: \"CREATE PROCEDURE <proc-name> [ALLOW <role> ...] AS ### <code-block> ### LANGUAGE GROOVY\"",
                    statement.substring(0,statement.length()-1))); // remove trailing semicolon
        }

        if (ROLE.equals(commandPrefix)) {
            throw m_compiler.new VoltCompilerException(String.format(
                    "Invalid CREATE ROLE statement: \"%s\", " +
                    "expected syntax: CREATE ROLE <role>",
                    statement.substring(0,statement.length()-1))); // remove trailing semicolon
        }

        if (EXPORT.equals(commandPrefix)) {
            throw m_compiler.new VoltCompilerException(String.format(
                    "Invalid EXPORT TABLE statement: \"%s\", " +
                    "expected syntax: EXPORT TABLE <table>",
                    statement.substring(0,statement.length()-1))); // remove trailing semicolon
        }

        if (DR.equals(commandPrefix)) {
            throw m_compiler.new VoltCompilerException(String.format(
                    "Invalid DR TABLE statement: \"%s\", " +
                    "expected syntax: DR TABLE <table> [DISABLE]",
                    statement.substring(0,statement.length()-1))); // remove trailing semicolon
        }

        // Not a VoltDB-specific DDL statement.
        return false;
    }

    private class CreateProcedurePartitionData {
        String tableName = null;
        String columnName = null;
        String parameterNo = null;
    }

    /**
     * Parse and validate the substring containing ALLOW and PARTITION
     * clauses for CREATE PROCEDURE.
     * @param clauses  the substring to parse
     * @param descriptor  procedure descriptor populated with role names from ALLOW clause
     * @return  parsed and validated partition data or null if there was no PARTITION clause
     * @throws VoltCompilerException
     */
    private CreateProcedurePartitionData parseCreateProcedureClauses(
            ProcedureDescriptor descriptor,
            String clauses) throws VoltCompilerException {

        // Nothing to do if there were no clauses.
        // Null means there's no partition data to return.
        // There's also no roles to add.
        if (clauses == null || clauses.isEmpty()) {
            return null;
        }
        CreateProcedurePartitionData data = null;

        Matcher matcher = SQLParser.matchAnyCreateProcedureStatementClause(clauses);
        int start = 0;
        while (matcher.find(start)) {
            start = matcher.end();

            if (matcher.group(1) != null) {
                // Add roles if it's an ALLOW clause. More that one ALLOW clause is okay.
                for (String roleName : StringUtils.split(matcher.group(1), ',')) {
                    // Don't put the same role in the list more than once.
                   String roleNameFixed = roleName.trim().toLowerCase();
                    if (!descriptor.m_authGroups.contains(roleNameFixed)) {
                        descriptor.m_authGroups.add(roleNameFixed);
                    }
                }
            }
            else {
                // Add partition info if it's a PARTITION clause. Only one is allowed.
                if (data != null) {
                    throw m_compiler.new VoltCompilerException(
                        "Only one PARTITION clause is allowed for CREATE PROCEDURE.");
                }
                data = new CreateProcedurePartitionData();
                data.tableName = matcher.group(2);
                data.columnName = matcher.group(3);
                data.parameterNo = matcher.group(4);
            }
        }

        return data;
    }

    private void addProcedurePartitionInfo(
            String procName,
            CreateProcedurePartitionData data,
            String statement) throws VoltCompilerException {

        assert(procName != null);

        // Will be null when there is no optional partition clause.
        if (data == null) {
            return;
        }

        assert(data.tableName != null);
        assert(data.columnName != null);

        // Check the identifiers.
        checkIdentifierStart(procName, statement);
        checkIdentifierStart(data.tableName, statement);
        checkIdentifierStart(data.columnName, statement);

        // if not specified default parameter index to 0
        if (data.parameterNo == null) {
            data.parameterNo = "0";
        }

        String partitionInfo = String.format("%s.%s: %s", data.tableName, data.columnName, data.parameterNo);

        m_tracker.addProcedurePartitionInfoTo(procName, partitionInfo);
    }

    public void compileToCatalog(Database db) throws VoltCompilerException {
        // note this will need to be decompressed to be used
        String binDDL = Encoder.compressAndBase64Encode(m_fullDDL);
        db.setSchema(binDDL);

        // output the xml catalog to disk
        BuildDirectoryUtils.writeFile("schema-xml", "hsql-catalog-output.xml", m_schema.toString(), true);

        // build the local catalog from the xml catalog
        fillCatalogFromXML(db, m_schema);
        fillTrackerFromXML();
    }

    // Fill the table stuff in VoltDDLElementTracker from the VoltXMLElement tree at the end when
    // requested from the compiler
    private void fillTrackerFromXML()
    {
        for (VoltXMLElement e : m_schema.children) {
            if (e.name.equals("table")) {
                String tableName = e.attributes.get("name");
                String partitionCol = e.attributes.get("partitioncolumn");
                String export = e.attributes.get("export");
                String drTable = e.attributes.get("drTable");
                if (partitionCol != null) {
                    m_tracker.addPartition(tableName, partitionCol);
                }
                else {
                    m_tracker.removePartition(tableName);
                }
                if (export != null) {
                    m_tracker.addExportedTable(tableName, export);
                }
                else {
                    m_tracker.removeExportedTable(tableName);
                }
                if (drTable != null) {
                    m_tracker.addDRedTable(tableName, drTable);
                }
            }
        }
    }

    /**
     * Read until the next newline
     * @throws IOException
     */
    String readToEndOfLine(FileReader reader) throws IOException {
        LineNumberReader lnr = new LineNumberReader(reader);
        String retval = lnr.readLine();
        m_currLineNo++;
        return retval;
    }



    // Parsing states. Start in kStateInvalid
    private static int kStateInvalid = 0;                         // have not yet found start of statement
    private static int kStateReading = 1;                         // normal reading state
    private static int kStateReadingCommentDelim = 2;             // dealing with first -
    private static int kStateReadingComment = 3;                  // parsing after -- for a newline
    private static int kStateReadingStringLiteralSpecialChar = 4; // dealing with one or more single quotes
    private static int kStateReadingStringLiteral = 5;            // in the middle of a string literal
    private static int kStateCompleteStatement = 6;               // found end of statement
    private static int kStateReadingCodeBlockDelim = 7 ;          // dealing with code block delimiter ###
    private static int kStateReadingCodeBlockNextDelim = 8;       // dealing with code block delimiter ###
    private static int kStateReadingCodeBlock = 9;                // reading code block
    private static int kStateReadingEndCodeBlockDelim = 10 ;      // dealing with ending code block delimiter ###
    private static int kStateReadingEndCodeBlockNextDelim = 11;   // dealing with ending code block delimiter ###


    private int readingState(char[] nchar, DDLStatement retval) {
        if (nchar[0] == '-') {
            // remember that a possible '--' is being examined
            return kStateReadingCommentDelim;
        }
        else if (nchar[0] == '\n') {
            // normalize newlines to spaces
            m_currLineNo += 1;
            retval.statement += " ";
        }
        else if (nchar[0] == '\r') {
            // ignore carriage returns
        }
        else if (nchar[0] == ';') {
            // end of the statement
            retval.statement += nchar[0];
            return kStateCompleteStatement;
        }
        else if (nchar[0] == '\'') {
            retval.statement += nchar[0];
            return kStateReadingStringLiteral;
        }
        else if (SQLLexer.isBlockDelimiter(nchar[0])) {
            // we may be examining ### code block delimiters
            retval.statement += nchar[0];
            return kStateReadingCodeBlockDelim;
        }
        else {
            // accumulate and continue
            retval.statement += nchar[0];
        }

        return kStateReading;
    }

    private int readingCodeBlockStateDelim(char [] nchar, DDLStatement retval) {
        retval.statement += nchar[0];
        if (SQLLexer.isBlockDelimiter(nchar[0])) {
            return kStateReadingCodeBlockNextDelim;
        } else {
            return readingState(nchar, retval);
        }
    }

    private int readingEndCodeBlockStateDelim(char [] nchar, DDLStatement retval) {
        retval.statement += nchar[0];
        if (SQLLexer.isBlockDelimiter(nchar[0])) {
            return kStateReadingEndCodeBlockNextDelim;
        } else {
            return kStateReadingCodeBlock;
        }
    }

    private int readingCodeBlockStateNextDelim(char [] nchar, DDLStatement retval) {
        if (SQLLexer.isBlockDelimiter(nchar[0])) {
            retval.statement += nchar[0];
            return kStateReadingCodeBlock;
        }
        return readingState(nchar, retval);
    }

    private int readingEndCodeBlockStateNextDelim(char [] nchar, DDLStatement retval) {
        retval.statement += nchar[0];
        if (SQLLexer.isBlockDelimiter(nchar[0])) {
            return kStateReading;
        }
        return kStateReadingCodeBlock;
    }

    private int readingCodeBlock(char [] nchar, DDLStatement retval) {
        // all characters in the literal are accumulated. keep track of
        // newlines for error messages.
        retval.statement += nchar[0];
        if (SQLLexer.isBlockDelimiter(nchar[0])) {
            return kStateReadingEndCodeBlockDelim;
        }

        if (nchar[0] == '\n') {
            m_currLineNo += 1;
        }
        return kStateReadingCodeBlock;
    }

    private int readingStringLiteralState(char[] nchar, DDLStatement retval) {
        // all characters in the literal are accumulated. keep track of
        // newlines for error messages.
        retval.statement += nchar[0];
        if (nchar[0] == '\n') {
            m_currLineNo += 1;
        }

        // if we see a SINGLE_QUOTE, change states to check for terminating literal
        if (nchar[0] != '\'') {
            return kStateReadingStringLiteral;
        }
        else {
            return kStateReadingStringLiteralSpecialChar;
        }
    }


    private int readingStringLiteralSpecialChar(char[] nchar, DDLStatement retval) {

        // if this is an escaped quote, return kReadingStringLiteral.
        // otherwise, the string is complete. Parse nchar as a non-literal
        if (nchar[0] == '\'') {
            retval.statement += nchar[0];
            return kStateReadingStringLiteral;
        }
        else {
            return readingState(nchar, retval);
        }
    }

    private int readingCommentDelimState(char[] nchar, DDLStatement retval) {
        if (nchar[0] == '-') {
            // confirmed that a comment is being read
            return kStateReadingComment;
        }
        else {
            // need to append the previously skipped '-' to the statement
            // and process the current character
            retval.statement += '-';
            return readingState(nchar, retval);
        }
    }

    private int readingCommentState(char[] nchar, DDLStatement retval) {
        if (nchar[0] == '\n') {
            // a comment is continued until a newline is found.
            m_currLineNo += 1;
            return kStateReading;
        }
        return kStateReadingComment;
    }

    DDLStatement getNextStatement(Reader reader, VoltCompiler compiler)
            throws VoltCompiler.VoltCompilerException {

        int state = kStateInvalid;

        char[] nchar = new char[1];
        @SuppressWarnings("synthetic-access")
        DDLStatement retval = new DDLStatement();
        retval.lineNo = m_currLineNo;

        try {

            // find the start of a statement and break out of the loop
            // or return null if there is no next statement to be found
            do {
                if (reader.read(nchar) == -1) {
                    return null;
                }

                // trim leading whitespace outside of a statement
                if (nchar[0] == '\n') {
                    m_currLineNo++;
                }
                else if (nchar[0] == '\r') {
                }
                else if (nchar[0] == ' ') {
                }

                // trim leading comments outside of a statement
                else if (nchar[0] == '-') {
                    // The next character must be a comment because no valid
                    // statement will start with "-<foo>". If a comment was
                    // found, read until the next newline.
                    if (reader.read(nchar) == -1) {
                        // garbage at the end of a file but easy to tolerable?
                        return null;
                    }
                    if (nchar[0] != '-') {
                        String msg = "Invalid content before or between DDL statements.";
                        throw compiler.new VoltCompilerException(msg, m_currLineNo);
                    }
                    else {
                        do {
                            if (reader.read(nchar) == -1) {
                                // a comment extending to EOF means no statement
                                return null;
                            }
                        } while (nchar[0] != '\n');

                        // process the newline and loop
                        m_currLineNo++;
                    }
                }

                // not whitespace or comment: start of a statement.
                else {
                    retval.statement += nchar[0];
                    state = kStateReading;
                    // Set the line number to the start of the real statement.
                    retval.lineNo = m_currLineNo;
                    break;
                }
            } while (true);

            while (state != kStateCompleteStatement) {
                if (reader.read(nchar) == -1) {
                    String msg = "Schema file ended mid-statement (no semicolon found).";
                    throw compiler.new VoltCompilerException(msg, retval.lineNo);
                }

                if (state == kStateReading) {
                    state = readingState(nchar, retval);
                }
                else if (state == kStateReadingCommentDelim) {
                    state = readingCommentDelimState(nchar, retval);
                }
                else if (state == kStateReadingComment) {
                    state = readingCommentState(nchar, retval);
                }
                else if (state == kStateReadingStringLiteral) {
                    state = readingStringLiteralState(nchar, retval);
                }
                else if (state == kStateReadingStringLiteralSpecialChar) {
                    state = readingStringLiteralSpecialChar(nchar, retval);
                }
                else if (state == kStateReadingCodeBlockDelim) {
                    state = readingCodeBlockStateDelim(nchar, retval);
                }
                else if (state == kStateReadingCodeBlockNextDelim) {
                    state = readingCodeBlockStateNextDelim(nchar, retval);
                }
                else if (state == kStateReadingCodeBlock) {
                    state = readingCodeBlock(nchar, retval);
                }
                else if (state == kStateReadingEndCodeBlockDelim) {
                    state = readingEndCodeBlockStateDelim(nchar, retval);
                }
                else if (state == kStateReadingEndCodeBlockNextDelim) {
                    state = readingEndCodeBlockStateNextDelim(nchar, retval);
                }
                else {
                    throw compiler.new VoltCompilerException("Unrecoverable error parsing DDL.");
                }
            }

            return retval;
        }
        catch (IOException e) {
            throw compiler.new VoltCompilerException("Unable to read from file");
        }
    }

    public void fillCatalogFromXML(Database db, VoltXMLElement xml)
    throws VoltCompiler.VoltCompilerException {

        if (xml == null)
            throw m_compiler.new VoltCompilerException("Unable to parse catalog xml file from hsqldb");

        assert xml.name.equals("databaseschema");

        for (VoltXMLElement node : xml.children) {
            if (node.name.equals("table"))
                addTableToCatalog(db, node);
        }

        processMaterializedViews(db);
    }

    void addTableToCatalog(Database db, VoltXMLElement node) throws VoltCompilerException {
        assert node.name.equals("table");

        // clear these maps, as they're table specific
        columnMap.clear();
        indexMap.clear();

        String name = node.attributes.get("name");

        // create a table node in the catalog
        Table table = db.getTables().add(name);
        // set max value before return for view table
        table.setTuplelimit(Integer.MAX_VALUE);

        // add the original DDL to the table (or null if it's not there)
        TableAnnotation annotation = new TableAnnotation();
        table.setAnnotation(annotation);

        // handle the case where this is a materialized view
        String query = node.attributes.get("query");
        if (query != null) {
            assert(query.length() > 0);
            matViewMap.put(table, query);
        }

        // all tables start replicated
        // if a partition is found in the project file later,
        //  then this is reversed
        table.setIsreplicated(true);

        // map of index replacements for later constraint fixup
        Map<String, String> indexReplacementMap = new TreeMap<String, String>();

        // Need the columnTypes sorted by column index.
        SortedMap<Integer, VoltType> columnTypes = new TreeMap<Integer, VoltType>();
        for (VoltXMLElement subNode : node.children) {

            if (subNode.name.equals("columns")) {
                int colIndex = 0;
                for (VoltXMLElement columnNode : subNode.children) {
                    if (columnNode.name.equals("column")) {
                        addColumnToCatalog(table, columnNode, columnTypes);
                        colIndex++;
                    }
                }
                // limit the total number of columns in a table
                if (colIndex > MAX_COLUMNS) {
                    String msg = "Table " + name + " has " +
                        colIndex + " columns (max is " + MAX_COLUMNS + ")";
                    throw m_compiler.new VoltCompilerException(msg);
                }
            }

            if (subNode.name.equals("indexes")) {
                // do non-system indexes first so they get priority when the compiler
                // starts throwing out duplicate indexes
                for (VoltXMLElement indexNode : subNode.children) {
                    if (indexNode.name.equals("index") == false) continue;
                    String indexName = indexNode.attributes.get("name");
                    if (indexName.startsWith(HSQLInterface.AUTO_GEN_IDX_PREFIX) == false) {
                        addIndexToCatalog(db, table, indexNode, indexReplacementMap);
                    }
                }

                // now do system indexes
                for (VoltXMLElement indexNode : subNode.children) {
                    if (indexNode.name.equals("index") == false) continue;
                    String indexName = indexNode.attributes.get("name");
                    if (indexName.startsWith(HSQLInterface.AUTO_GEN_IDX_PREFIX) == true) {
                        addIndexToCatalog(db, table, indexNode, indexReplacementMap);
                    }
                }
            }

            if (subNode.name.equals("constraints")) {
                for (VoltXMLElement constraintNode : subNode.children) {
                    if (constraintNode.name.equals("constraint")) {
                        addConstraintToCatalog(table, constraintNode, indexReplacementMap);
                    }
                }
            }
        }

        table.setSignature(CatalogUtil.getSignatureForTable(name, columnTypes));

        /*
         * Validate that the total size
         */
        int maxRowSize = 0;
        for (Column c : columnMap.values()) {
            VoltType t = VoltType.get((byte)c.getType());
            if ((t == VoltType.STRING && c.getInbytes()) || (t == VoltType.VARBINARY)) {
                if (c.getSize() > VoltType.MAX_VALUE_LENGTH) {
                    throw m_compiler.new VoltCompilerException("Column " + name + "." + c.getName() +
                            " specifies a maximum size of " + c.getSize() + " bytes" +
                            " but the maximum supported size is " + VoltType.humanReadableSize(VoltType.MAX_VALUE_LENGTH));
                }
                maxRowSize += 4 + c.getSize();
            }
            else if (t == VoltType.STRING) {
                if (c.getSize() * MAX_BYTES_PER_UTF8_CHARACTER > VoltType.MAX_VALUE_LENGTH) {
                    throw m_compiler.new VoltCompilerException("Column " + name + "." + c.getName() +
                            " specifies a maximum size of " + c.getSize() + " characters" +
                            " but the maximum supported size is " +
                            VoltType.humanReadableSize(VoltType.MAX_VALUE_LENGTH / MAX_BYTES_PER_UTF8_CHARACTER) +
                            " characters or " + VoltType.humanReadableSize(VoltType.MAX_VALUE_LENGTH) + " bytes");
                }
                maxRowSize += 4 + c.getSize() * MAX_BYTES_PER_UTF8_CHARACTER;
            } else {
                maxRowSize += t.getLengthInBytesForFixedTypes();
            }
        }
        // Temporarily assign the view Query to the annotation so we can use when we build
        // the DDL statement for the VIEW
        if (query != null) {
            annotation.ddl = query;
        } else {
            // Get the final DDL for the table rebuilt from the catalog object
            // Don't need a real StringBuilder or export state to get the CREATE for a table
            annotation.ddl = CatalogSchemaTools.toSchema(new StringBuilder(),
                    table, query, null);
        }

        if (maxRowSize > MAX_ROW_SIZE) {
            throw m_compiler.new VoltCompilerException("Table name " + name + " has a maximum row size of " + maxRowSize +
                    " but the maximum supported row size is " + MAX_ROW_SIZE);
        }
    }

    void addColumnToCatalog(Table table, VoltXMLElement node,
                            SortedMap<Integer, VoltType> columnTypes) throws VoltCompilerException
    {
        assert node.name.equals("column");

        String name = node.attributes.get("name");
        String typename = node.attributes.get("valuetype");
        String nullable = node.attributes.get("nullable");
        String sizeString = node.attributes.get("size");
        int index = Integer.valueOf(node.attributes.get("index"));
        String defaultvalue = null;
        String defaulttype = null;

        int defaultFuncID = -1;

        // Default Value
        for (VoltXMLElement child : node.children) {
            if (child.name.equals("default")) {
                for (VoltXMLElement inner_child : child.children) {
                    // Value
                    if (inner_child.name.equals("value")) {
                        assert(defaulttype == null); // There should be only one default value/type.
                        defaultvalue = inner_child.attributes.get("value");
                        defaulttype = inner_child.attributes.get("valuetype");
                        assert(defaulttype != null);
                    } else if (inner_child.name.equals("function")) {
                        assert(defaulttype == null); // There should be only one default value/type.
                        defaultFuncID = Integer.parseInt(inner_child.attributes.get("function_id"));
                        defaultvalue = inner_child.attributes.get("name");
                        defaulttype = inner_child.attributes.get("valuetype");
                        assert(defaulttype != null);
                    }
                }
            }
        }
        if (defaulttype != null) {
            // fyi: Historically, VoltType class initialization errors get reported on this line (?).
            defaulttype = Integer.toString(VoltType.typeFromString(defaulttype).getValue());
        }

        // replace newlines in default values
        if (defaultvalue != null) {
            defaultvalue = defaultvalue.replace('\n', ' ');
            defaultvalue = defaultvalue.replace('\r', ' ');
        }

        // fyi: Historically, VoltType class initialization errors get reported on this line (?).
        VoltType type = VoltType.typeFromString(typename);
        columnTypes.put(index, type);
        if (defaultFuncID == -1) {
            if (defaultvalue != null && (type == VoltType.DECIMAL || type == VoltType.NUMERIC)) {
                // Until we support deserializing scientific notation in the EE, we'll
                // coerce default values to plain notation here.  See ENG-952 for more info.
                BigDecimal temp = new BigDecimal(defaultvalue);
                defaultvalue = temp.toPlainString();
            }
        } else {
            // Concat function name and function id, format: NAME:ID
            // Used by PlanAssembler:getNextInsertPlan().
            defaultvalue = defaultvalue + ":" + String.valueOf(defaultFuncID);
        }

        Column column = table.getColumns().add(name);
        // need to set other column data here (default, nullable, etc)
        column.setName(name);
        column.setIndex(index);
        column.setType(type.getValue());
        column.setNullable(Boolean.valueOf(nullable));
        int size = type.getMaxLengthInBytes();

        boolean inBytes = false;
        if (node.attributes.containsKey("bytes")) {
            inBytes = Boolean.valueOf(node.attributes.get("bytes"));
        }

        // Require a valid length if variable length is supported for a type
        if (type == VoltType.STRING || type == VoltType.VARBINARY) {
            if (sizeString == null) {
                // An unspecified size for a VARCHAR/VARBINARY column should be
                // for a materialized view column whose type is derived from a
                // function or expression of variable-length type.
                // Defaulting these to MAX_VALUE_LENGTH tends to cause them to overflow the
                // allowed MAX_ROW_SIZE when there are more than one in a view.
                // It's not clear what benefit, if any, we derive from limiting MAX_ROW_SIZE
                // based on worst-case length for variable fields, but we comply for now by
                // arbitrarily limiting these matview column sizes such that
                // the max number of columns of this size would still fit.
                size = MAX_ROW_SIZE / MAX_COLUMNS;
            } else {
                int userSpecifiedSize = Integer.parseInt(sizeString);
                if (userSpecifiedSize < 0 || (inBytes && userSpecifiedSize > VoltType.MAX_VALUE_LENGTH)) {
                    String msg = type.toSQLString() + " column " + name +
                        " in table " + table.getTypeName() + " has unsupported length " + sizeString;
                    throw m_compiler.new VoltCompilerException(msg);
                }
                if (!inBytes && type == VoltType.STRING) {
                    if (userSpecifiedSize > VoltType.MAX_VALUE_LENGTH_IN_CHARACTERS) {
                        String msg = String.format("The size of VARCHAR column %s in table %s greater than %d " +
                                "will be enforced as byte counts rather than UTF8 character counts. " +
                                "To eliminate this warning, specify \"VARCHAR(%d BYTES)\"",
                                name, table.getTypeName(),
                                VoltType.MAX_VALUE_LENGTH_IN_CHARACTERS, userSpecifiedSize);
                        m_compiler.addWarn(msg);
                        inBytes = true;
                    }
                }

                if (userSpecifiedSize > 0) {
                    size = userSpecifiedSize;
                } else {
                    // A 0 from the user was already caught
                    // -- so any 0 at this point was NOT user-specified.
                    // It must have been generated by mistake.
                    // We should just stop doing that. It's just noise.
                    // Treating it as a synonym for sizeString == null.
                    size = MAX_ROW_SIZE / MAX_COLUMNS;
                }
            }
        }
        column.setInbytes(inBytes);
        column.setSize(size);


        column.setDefaultvalue(defaultvalue);
        if (defaulttype != null)
            column.setDefaulttype(Integer.parseInt(defaulttype));

        columnMap.put(name, column);
    }

    /**
     * Return true if the two indexes are identical with a different name.
     */
    boolean indexesAreDups(Index idx1, Index idx2) {
        // same attributes?
        if (idx1.getType() != idx2.getType()) {
            return false;
        }
        if (idx1.getCountable() != idx2.getCountable()) {
            return false;
        }
        if (idx1.getUnique() != idx2.getUnique()) {
            return false;
        }
        if (idx1.getAssumeunique() != idx2.getAssumeunique()) {
            return false;
        }

        // same column count?
        if (idx1.getColumns().size() != idx2.getColumns().size()) {
            return false;
        }

        //TODO: For index types like HASH that support only random access vs. scanned ranges, indexes on different
        // permutations of the same list of columns/expressions could be considered dupes. This code skips that edge
        // case optimization in favor of using a simpler more exact permutation-sensitive algorithm for all indexes.

        if ( ! (idx1.getExpressionsjson().equals(idx2.getExpressionsjson()))) {
            return false;
        }

        // Simple column indexes have identical empty expression strings so need to be distinguished other ways.
        // More complex expression indexes that have the same expression strings always have the same set of (base)
        // columns referenced in the same order, but we fall through and check them, anyway.

        // sort in index order the columns of idx1, each identified by its index in the base table
        int[] idx1baseTableOrder = new int[idx1.getColumns().size()];
        for (ColumnRef cref : idx1.getColumns()) {
            int index = cref.getIndex();
            int baseTableIndex = cref.getColumn().getIndex();
            idx1baseTableOrder[index] = baseTableIndex;
        }

        // sort in index order the columns of idx2, each identified by its index in the base table
        int[] idx2baseTableOrder = new int[idx2.getColumns().size()];
        for (ColumnRef cref : idx2.getColumns()) {
            int index = cref.getIndex();
            int baseTableIndex = cref.getColumn().getIndex();
            idx2baseTableOrder[index] = baseTableIndex;
        }

        // Duplicate indexes have identical columns in identical order.
        if ( ! Arrays.equals(idx1baseTableOrder, idx2baseTableOrder) ) {
            return false;
        }

        // Check the predicates
        if (idx1.getPredicatejson().length() > 0) {
            return idx1.getPredicatejson().equals(idx2.getPredicatejson());
        } else if (idx2.getPredicatejson().length() > 0) {
            return idx2.getPredicatejson().equals(idx1.getPredicatejson());
        }
        return true;
    }

    void addIndexToCatalog(Database db, Table table, VoltXMLElement node, Map<String, String> indexReplacementMap)
            throws VoltCompilerException
    {
        assert node.name.equals("index");

        String name = node.attributes.get("name");
        boolean unique = Boolean.parseBoolean(node.attributes.get("unique"));
        boolean assumeUnique = Boolean.parseBoolean(node.attributes.get("assumeunique"));

        AbstractParsedStmt dummy = new ParsedSelectStmt(null, db);
        dummy.setTable(table);
<<<<<<< HEAD
        StringBuffer msgsb = new StringBuffer(String.format("Index \"%s\" ", name));
=======
        StringBuffer msg = new StringBuffer(String.format("Index \"%s\" ", name));
>>>>>>> 02120def
        // "parse" the expression trees for an expression-based index (vs. a simple column value index)
        List<AbstractExpression> exprs = null;
        // "parse" the WHERE expression for partial index if any
        AbstractExpression predicate = null;
        // Some expressions have special validation in indices.  We
        // gather all these up into the list checkExpressions.  We
        // will check them all at once.
        List<AbstractExpression> checkExpressions = new ArrayList<AbstractExpression>();
        for (VoltXMLElement subNode : node.children) {
            if (subNode.name.equals("exprs")) {
                exprs = new ArrayList<AbstractExpression>();
                for (VoltXMLElement exprNode : subNode.children) {
                    AbstractExpression expr = dummy.parseExpressionTree(exprNode);
                    expr.resolveForTable(table);
                    expr.finalizeValueTypes();
                    // We will check this for validity later.
                    checkExpressions.add(expr);
                    exprs.add(expr);
                }
            } else if (subNode.name.equals("predicate")) {
                assert(subNode.children.size() == 1);
                predicate = buildPartialIndexPredicate(dummy, name, subNode.children.get(0), table);
            }
        }

        // Check all the subexpressions we gathered up.
<<<<<<< HEAD
        if (!AbstractExpression.areIndexableExpressions(checkExpressions, msgsb)) {
            // The error message will be in the StringBuffer msg.
            throw m_compiler.new VoltCompilerException(msgsb.toString());
=======
        if (!AbstractExpression.areIndexableExpressions(checkExpressions, msg)) {
            // The error message will be in the StringBuffer msg.
            throw m_compiler.new VoltCompilerException(msg.toString());
>>>>>>> 02120def
        }
        String colList = node.attributes.get("columns");
        String[] colNames = colList.split(",");
        Column[] columns = new Column[colNames.length];
        boolean has_nonint_col = false;
        String nonint_col_name = null;

        for (int i = 0; i < colNames.length; i++) {
            columns[i] = columnMap.get(colNames[i]);
            if (columns[i] == null) {
                return;
            }
        }

        if (exprs == null) {
            for (int i = 0; i < colNames.length; i++) {
                VoltType colType = VoltType.get((byte)columns[i].getType());
                if (colType == VoltType.DECIMAL || colType == VoltType.FLOAT || colType == VoltType.STRING) {
                    has_nonint_col = true;
                    nonint_col_name = colNames[i];
                }
                // disallow columns from VARBINARYs
                if (colType == VoltType.VARBINARY) {
                    String emsg = "VARBINARY values are not currently supported as index keys: '" + colNames[i] + "'";
                    throw this.m_compiler.new VoltCompilerException(emsg);
                }
            }
        } else {
            for (AbstractExpression expression : exprs) {
                VoltType colType = expression.getValueType();
                if (colType == VoltType.DECIMAL || colType == VoltType.FLOAT || colType == VoltType.STRING) {
                    has_nonint_col = true;
                    nonint_col_name = "<expression>";
                }
                // disallow expressions of type VARBINARY
                if (colType == VoltType.VARBINARY) {
                    String emsg = "VARBINARY expressions are not currently supported as index keys.";
                    throw this.m_compiler.new VoltCompilerException(emsg);
                }
            }
        }

        Index index = table.getIndexes().add(name);
        index.setCountable(false);

        String indexNameNoCase = name.toLowerCase();
        // The index is a hash iff:
        //   1. it does not have "tree" in the name, and
        //   2. it does have "hash" in the name, and
        //   3. it does not have an autogenerated name.
        // We don't think about the column type here, but see
        // below.
        boolean makeHashable = ( ! indexNameNoCase.contains("tree") ) && indexNameNoCase.contains("hash") &&
                 ! indexNameNoCase.startsWith(HSQLInterface.AUTO_GEN_PRIMARY_KEY_PREFIX.toLowerCase());

        if (makeHashable) {
            // If the column type is not an integer, we cannot
            // make the index a hash.
            if (has_nonint_col) {
<<<<<<< HEAD
                msgsb.append("in table " + table.getTypeName() + " uses a non-hashable column " + nonint_col_name);
                throw m_compiler.new VoltCompilerException(msgsb.toString());
=======
                String emsg = "Index " + name + " in table " + table.getTypeName() +
                             " uses a non-hashable column " + nonint_col_name;
                throw m_compiler.new VoltCompilerException(emsg);
>>>>>>> 02120def
            }
            index.setType(IndexType.HASH_TABLE.getValue());
        }
        else
        {
            index.setType(IndexType.BALANCED_TREE.getValue());
                index.setCountable(true);
        }

        // Countable is always on right now. Fix it when VoltDB can pack memory for TreeNode.
//        if (indexNameNoCase.contains("NoCounter")) {
//            index.setType(IndexType.BALANCED_TREE.getValue());
//            index.setCountable(false);
//        }

        // need to set other index data here (column, etc)
        // For expression indexes, the columns listed in the catalog do not correspond to the values in the index,
        // but they still represent the columns that will trigger an index update when their values change.
        for (int i = 0; i < columns.length; i++) {
            ColumnRef cref = index.getColumns().add(columns[i].getTypeName());
            cref.setColumn(columns[i]);
            cref.setIndex(i);
        }

        if (exprs != null) {
            try {
                index.setExpressionsjson(convertToJSONArray(exprs));
            } catch (JSONException e) {
                throw m_compiler.new VoltCompilerException("Unexpected error serializing non-column expressions for index '" +
                                                           name + "' on type '" + table.getTypeName() + "': " + e.toString());
            }
        }

        index.setUnique(unique);
        if (assumeUnique) {
            index.setUnique(true);
        }
        index.setAssumeunique(assumeUnique);

        if (predicate != null) {
            try {
                index.setPredicatejson(convertToJSONObject(predicate));
            } catch (JSONException e) {
                throw m_compiler.new VoltCompilerException("Unexpected error serializing predicate for partial index '" +
                        name + "' on type '" + table.getTypeName() + "': " + e.toString());
            }
        }

        // check if an existing index duplicates another index (if so, drop it)
        // note that this is an exact dup... uniqueness, counting-ness and type
        // will make two indexes different
        for (Index existingIndex : table.getIndexes()) {
            // skip thineself
            if (existingIndex == index) {
                 continue;
            }

            if (indexesAreDups(existingIndex, index)) {
                // replace any constraints using one index with the other
                //for () TODO
                // get ready for replacements from constraints created later
                indexReplacementMap.put(index.getTypeName(), existingIndex.getTypeName());

                // if the index is a user-named index...
                if (index.getTypeName().startsWith(HSQLInterface.AUTO_GEN_PREFIX) == false) {
                    // on dup-detection, add a warning but don't fail
<<<<<<< HEAD
                    String msg = String.format("Dropping index %s on table %s because it duplicates index %s.",
                                             index.getTypeName(), table.getTypeName(), existingIndex.getTypeName());
                    m_compiler.addWarn(msg);
=======
                    String emsg = String.format("Dropping index %s on table %s because it duplicates index %s.",
                            index.getTypeName(), table.getTypeName(), existingIndex.getTypeName());
                    m_compiler.addWarn(emsg);
>>>>>>> 02120def
                }

                // drop the index and GTFO
                table.getIndexes().delete(index.getTypeName());
                return;
            }
        }

<<<<<<< HEAD
        String msg = "Created index: " + name + " on table: " +
=======
        String smsg = "Created index: " + name + " on table: " +
>>>>>>> 02120def
                   table.getTypeName() + " of type: " + IndexType.get(index.getType()).name();

        m_compiler.addInfo(smsg);

        indexMap.put(name, index);
    }

    private static String convertToJSONArray(List<AbstractExpression> exprs) throws JSONException {
        JSONStringer stringer = new JSONStringer();
        stringer.array();
        for (AbstractExpression abstractExpression : exprs) {
            stringer.object();
            abstractExpression.toJSONString(stringer);
            stringer.endObject();
        }
        stringer.endArray();
        return stringer.toString();
    }

    private static String convertToJSONObject(AbstractExpression expr) throws JSONException {
        JSONStringer stringer = new JSONStringer();
        stringer.object();
        expr.toJSONString(stringer);
        stringer.endObject();
        return stringer.toString();
    }

    /** Makes sure that the DELETE statement on a LIMIT PARTITION ROWS EXECUTE (DELETE ...)
     * - Contains no parse errors
     * - Is actually a DELETE statement
     * - Targets the table being constrained
     * Throws VoltCompilerException if any of these does not hold
     * @param catStmt     The catalog statement whose sql text field is the DELETE to be validated
     **/
    private void validateTupleLimitDeleteStmt(Statement catStmt) throws VoltCompilerException {
        String tableName = catStmt.getParent().getTypeName();
        String msgPrefix = "Error: Table " + tableName + " has invalid DELETE statement for LIMIT PARTITION ROWS constraint: ";
        VoltXMLElement deleteXml = null;
        try {
            // We parse the statement here and cache the XML below if the statement passes
            // validation.
            deleteXml = m_hsql.getXMLCompiledStatement(catStmt.getSqltext());
        }
        catch (HSQLInterface.HSQLParseException e) {
            throw m_compiler.new VoltCompilerException(msgPrefix + "parse error: " + e.getMessage());
        }

        if (! deleteXml.name.equals("delete")) {
            // Could in theory allow TRUNCATE TABLE here too.
            throw m_compiler.new VoltCompilerException(msgPrefix + "not a DELETE statement");
        }

        String deleteTarget = deleteXml.attributes.get("table");
        if (! deleteTarget.equals(tableName)) {
            throw m_compiler.new VoltCompilerException(msgPrefix + "target of DELETE must be " + tableName);
        }

        m_limitDeleteStmtToXml.put(catStmt, deleteXml);
    }

    /** Accessor */
    public Collection<Map.Entry<Statement, VoltXMLElement>> getLimitDeleteStmtToXmlEntries() {
        return Collections.unmodifiableCollection(m_limitDeleteStmtToXml.entrySet());
    }

    /**
     * Add a constraint on a given table to the catalog
     * @param table                The table on which the constraint will be enforced
     * @param node                 The XML node representing the constraint
     * @param indexReplacementMap
     * @throws VoltCompilerException
     */
    void addConstraintToCatalog(Table table, VoltXMLElement node, Map<String, String> indexReplacementMap)
            throws VoltCompilerException
    {
        assert node.name.equals("constraint");

        String name = node.attributes.get("name");
        String typeName = node.attributes.get("constrainttype");
        ConstraintType type = ConstraintType.valueOf(typeName);
        String tableName = table.getTypeName();

        if (type == ConstraintType.LIMIT) {
            int tupleLimit = Integer.parseInt(node.attributes.get("rowslimit"));
            if (tupleLimit < 0) {
                throw m_compiler.new VoltCompilerException("Invalid constraint limit number '" + tupleLimit + "'");
            }
            if (tableLimitConstraintCounter.contains(tableName)) {
                throw m_compiler.new VoltCompilerException("Too many table limit constraints for table " + tableName);
            } else {
                tableLimitConstraintCounter.add(tableName);
            }

            table.setTuplelimit(tupleLimit);
            String deleteStmt = node.attributes.get("rowslimitdeletestmt");
            if (deleteStmt != null) {
                Statement catStmt = table.getTuplelimitdeletestmt().add("limit_delete");
                catStmt.setSqltext(deleteStmt);
                validateTupleLimitDeleteStmt(catStmt);
            }
            return;
        }

        if (type == ConstraintType.CHECK) {
            String msg = "VoltDB does not enforce check constraints. ";
            msg += "Constraint on table " + tableName + " will be ignored.";
            m_compiler.addWarn(msg);
            return;
        }
        else if (type == ConstraintType.FOREIGN_KEY) {
            String msg = "VoltDB does not enforce foreign key references and constraints. ";
            msg += "Constraint on table " + tableName + " will be ignored.";
            m_compiler.addWarn(msg);
            return;
        }
        else if (type == ConstraintType.MAIN) {
            // should never see these
            assert(false);
        }
        else if (type == ConstraintType.NOT_NULL) {
            // these get handled by table metadata inspection
            return;
        }
        else if (type != ConstraintType.PRIMARY_KEY &&  type != ConstraintType.UNIQUE) {
            throw m_compiler.new VoltCompilerException("Invalid constraint type '" + typeName + "'");
        }

        // else, create the unique index below
        // primary key code is in other places as well

        // The constraint is backed by an index, therefore we need to create it
        // TODO: We need to be able to use indexes for foreign keys. I am purposely
        //       leaving those out right now because HSQLDB just makes too many of them.
        Constraint catalog_const = table.getConstraints().add(name);
        String indexName = node.attributes.get("index");
        assert(indexName != null);
        // handle replacements from duplicate index pruning
        if (indexReplacementMap.containsKey(indexName)) {
            indexName = indexReplacementMap.get(indexName);
        }

        Index catalog_index = indexMap.get(indexName);

        // Attach the index to the catalog constraint (catalog_const).
        if (catalog_index != null) {
            catalog_const.setIndex(catalog_index);
            // This may be redundant.
            catalog_index.setUnique(true);

            boolean assumeUnique = Boolean.parseBoolean(node.attributes.get("assumeunique"));
            catalog_index.setAssumeunique(assumeUnique);
        }
        catalog_const.setType(type.getValue());
    }

    /**
     * Add materialized view info to the catalog for the tables that are
     * materialized views.
     */
    void processMaterializedViews(Database db) throws VoltCompiler.VoltCompilerException {
        HashSet <String> viewTableNames = new HashSet<>();
        for (Entry<Table, String> entry : matViewMap.entrySet()) {
            viewTableNames.add(entry.getKey().getTypeName());
        }


        for (Entry<Table, String> entry : matViewMap.entrySet()) {
            Table destTable = entry.getKey();
            String query = entry.getValue();

            // get the xml for the query
            VoltXMLElement xmlquery = null;
            try {
                xmlquery = m_hsql.getXMLCompiledStatement(query);
            } catch (HSQLParseException ex) {
                ex.printStackTrace();
                m_compiler.addErr(ex.getMessage());
                throw m_compiler.new VoltCompilerException(ex);
            }
            assert(xmlquery != null);

            // parse the xml like any other sql statement
            ParsedSelectStmt stmt = null;
            try {
                stmt = (ParsedSelectStmt) AbstractParsedStmt.parse(query, xmlquery, null, db, null);
            }
            catch (Exception e) {
                throw m_compiler.new VoltCompilerException(e.getMessage());
            }
            assert(stmt != null);

            String viewName = destTable.getTypeName();
            // throw an error if the view isn't within voltdb's limited worldview
            checkViewMeetsSpec(viewName, stmt);

            // Allow only non-unique indexes other than the primary key index.
            // The primary key index is yet to be defined (below).
            for (Index destIndex : destTable.getIndexes()) {
                if (destIndex.getUnique() || destIndex.getAssumeunique()) {
                    String msg = "A UNIQUE or ASSUMEUNIQUE index is not allowed on a materialized view. " +
                            "Remove the qualifier from the index " + destIndex.getTypeName() +
                            "defined on the materialized view \"" + viewName + "\".";
                    throw m_compiler.new VoltCompilerException(msg);
                }
            }

            // create the materializedviewinfo catalog node for the source table
            Table srcTable = stmt.m_tableList.get(0);
            if (viewTableNames.contains(srcTable.getTypeName())) {
                String msg = String.format("A materialized view (%s) can not be defined on another view (%s).",
                        viewName, srcTable.getTypeName());
                throw m_compiler.new VoltCompilerException(msg);
            }

            MaterializedViewInfo matviewinfo = srcTable.getViews().add(viewName);
            matviewinfo.setDest(destTable);
            AbstractExpression where = stmt.getSingleTableFilterExpression();
            if (where != null) {
                String hex = Encoder.hexEncode(where.toJSONString());
                matviewinfo.setPredicate(hex);
            } else {
                matviewinfo.setPredicate("");
            }
            destTable.setMaterializer(srcTable);

            List<Column> srcColumnArray = CatalogUtil.getSortedCatalogItems(srcTable.getColumns(), "index");
            List<Column> destColumnArray = CatalogUtil.getSortedCatalogItems(destTable.getColumns(), "index");
            List<AbstractExpression> groupbyExprs = null;

            if (stmt.hasComplexGroupby()) {
                groupbyExprs = new ArrayList<AbstractExpression>();
                for (ParsedColInfo col: stmt.m_groupByColumns) {
                    groupbyExprs.add(col.expression);
                }
                // Parse group by expressions to json string
                String groupbyExprsJson = null;
                try {
                    groupbyExprsJson = convertToJSONArray(groupbyExprs);
                } catch (JSONException e) {
                    throw m_compiler.new VoltCompilerException ("Unexpected error serializing non-column " +
                            "expressions for group by expressions: " + e.toString());
                }
                matviewinfo.setGroupbyexpressionsjson(groupbyExprsJson);

            } else {
                // add the group by columns from the src table
                for (int i = 0; i < stmt.m_groupByColumns.size(); i++) {
                    ParsedColInfo gbcol = stmt.m_groupByColumns.get(i);
                    Column srcCol = srcColumnArray.get(gbcol.index);
                    ColumnRef cref = matviewinfo.getGroupbycols().add(srcCol.getTypeName());
                    // groupByColumns is iterating in order of groups. Store that grouping order
                    // in the column ref index. When the catalog is serialized, it will, naturally,
                    // scramble this order like a two year playing dominos, presenting the data
                    // in a meaningless sequence.
                    cref.setIndex(i);           // the column offset in the view's grouping order
                    cref.setColumn(srcCol);     // the source column from the base (non-view) table
                }

                // parse out the group by columns into the dest table
                for (int i = 0; i < stmt.m_groupByColumns.size(); i++) {
                    ParsedColInfo col = stmt.m_displayColumns.get(i);
                    Column destColumn = destColumnArray.get(i);
                    processMaterializedViewColumn(matviewinfo, srcTable, destColumn,
                            ExpressionType.VALUE_TUPLE, (TupleValueExpression)col.expression);
                }
            }

            // Set up COUNT(*) column
            ParsedColInfo countCol = stmt.m_displayColumns.get(stmt.m_groupByColumns.size());
            assert(countCol.expression.getExpressionType() == ExpressionType.AGGREGATE_COUNT_STAR);
            assert(countCol.expression.getLeft() == null);
            processMaterializedViewColumn(matviewinfo, srcTable,
                    destColumnArray.get(stmt.m_groupByColumns.size()),
                    ExpressionType.AGGREGATE_COUNT_STAR, null);

            // create an index and constraint for the table
            // After ENG-7872 is fixed if there is no group by column then we will not create any
            // index or constraint in order to avoid error and crash.
            if (stmt.m_groupByColumns.size() != 0) {
                Index pkIndex = destTable.getIndexes().add(HSQLInterface.AUTO_GEN_MATVIEW_IDX);
                pkIndex.setType(IndexType.BALANCED_TREE.getValue());
                pkIndex.setUnique(true);
                // add the group by columns from the src table
                // assume index 1 throuh #grpByCols + 1 are the cols
                for (int i = 0; i < stmt.m_groupByColumns.size(); i++) {
                    ColumnRef c = pkIndex.getColumns().add(String.valueOf(i));
                    c.setColumn(destColumnArray.get(i));
                    c.setIndex(i);
                }
                Constraint pkConstraint = destTable.getConstraints().add(HSQLInterface.AUTO_GEN_MATVIEW_CONST);
                pkConstraint.setType(ConstraintType.PRIMARY_KEY.getValue());
                pkConstraint.setIndex(pkIndex);
            }

            // prepare info for aggregation columns.
            List<AbstractExpression> aggregationExprs = new ArrayList<AbstractExpression>();
            boolean hasAggregationExprs = false;
            boolean hasMinOrMaxAgg = false;
            ArrayList<AbstractExpression> minMaxAggs = new ArrayList<AbstractExpression>();
            for (int i = stmt.m_groupByColumns.size() + 1; i < stmt.m_displayColumns.size(); i++) {
                ParsedColInfo col = stmt.m_displayColumns.get(i);
                AbstractExpression aggExpr = col.expression.getLeft();
                if (aggExpr.getExpressionType() != ExpressionType.VALUE_TUPLE) {
                    hasAggregationExprs = true;
                }
                aggregationExprs.add(aggExpr);
                if (col.expression.getExpressionType() ==  ExpressionType.AGGREGATE_MIN ||
                        col.expression.getExpressionType() == ExpressionType.AGGREGATE_MAX) {
                    hasMinOrMaxAgg = true;
                    minMaxAggs.add(aggExpr);
                }
            }

            // set Aggregation Expressions.
            if (hasAggregationExprs) {
                String aggregationExprsJson = null;
                try {
                    aggregationExprsJson = convertToJSONArray(aggregationExprs);
                } catch (JSONException e) {
                    throw m_compiler.new VoltCompilerException ("Unexpected error serializing non-column " +
                            "expressions for aggregation expressions: " + e.toString());
                }
                matviewinfo.setAggregationexpressionsjson(aggregationExprsJson);
            }

            if (hasMinOrMaxAgg) {
                // Find index for each min/max aggCol/aggExpr (ENG-6511 and ENG-8512)
                boolean needsWarning = false;
                for (Integer i=0; i<minMaxAggs.size(); ++i) {
                    Index found = findBestMatchIndexForMatviewMinOrMax(matviewinfo, srcTable, groupbyExprs, minMaxAggs.get(i));
                    IndexRef refFound = matviewinfo.getIndexforminmax().add(i.toString());
                    if (found != null) {
                        refFound.setName(found.getTypeName());
                    } else {
                        refFound.setName("");
                        needsWarning = true;
                    }
                }
                if (needsWarning) {
                    m_compiler.addWarn("No index found to support UPDATE and DELETE on some of the min() / max() columns in the Materialized View " +
                            matviewinfo.getTypeName() +
                            ", and a sequential scan might be issued when current min / max value is updated / deleted.");
                }
            }

            // parse out the aggregation columns into the dest table
            for (int i = stmt.m_groupByColumns.size() + 1; i < stmt.m_displayColumns.size(); i++) {
                ParsedColInfo col = stmt.m_displayColumns.get(i);
                Column destColumn = destColumnArray.get(i);

                AbstractExpression colExpr = col.expression.getLeft();
                TupleValueExpression tve = null;
                if (colExpr.getExpressionType() == ExpressionType.VALUE_TUPLE) {
                    tve = (TupleValueExpression)colExpr;
                }
                processMaterializedViewColumn(matviewinfo, srcTable, destColumn,
                        col.expression.getExpressionType(), tve);

                // Correctly set the type of the column so that it's consistent.
                // Otherwise HSQLDB might promote types differently than Volt.
                destColumn.setType(col.expression.getValueType().getValue());
            }
        }
    }

    private enum MatViewIndexMatchingGroupby {GB_COL_IDX_COL, GB_COL_IDX_EXP,  GB_EXP_IDX_EXP}

    // if the materialized view has MIN / MAX, try to find an index defined on the source table
    // covering all group by cols / exprs to avoid expensive tablescan.
    // For now, the only acceptable index is defined exactly on the group by columns IN ORDER.
    // This allows the same key to be used to do lookups on the grouped table index and the
    // base table index.
    // TODO: More flexible (but usually less optimal*) indexes may be allowed here and supported
    // in the EE in the future including:
    //   -- *indexes on the group keys listed out of order
    //   -- *indexes on the group keys as a prefix before other indexed values.
    //   -- (ENG-6511) indexes on the group keys PLUS the MIN/MAX argument value (to eliminate post-filtering)
    // This function is mostly re-written for the fix of ENG-6511. --yzhang
    private static Index findBestMatchIndexForMatviewMinOrMax(MaterializedViewInfo matviewinfo,
            Table srcTable, List<AbstractExpression> groupbyExprs, AbstractExpression minMaxAggExpr)
    {
        CatalogMap<Index> allIndexes = srcTable.getIndexes();
        StmtTableScan tableScan = new StmtTargetTableScan(srcTable, srcTable.getTypeName());

        // Candidate index. If we can find an index covering both group-by columns and aggExpr (optimal) then we will
        // return immediately.
        // If the index found covers only group-by columns (sub-optimal), we will first cache it here.
        Index candidate = null;
        for (Index index : allIndexes) {
            // indexOptimalForMinMax == true if the index covered both the group-by columns and the min/max aggExpr.
            boolean indexOptimalForMinMax = false;
            // If minMaxAggExpr is not null, the diff can be zero or one.
            // Otherwise, for a usable index, its number of columns must agree with that of the group-by columns.
            final int diffAllowance = minMaxAggExpr == null ? 0 : 1;

            // Get all indexed exprs if there is any.
            String expressionjson = index.getExpressionsjson();
            List<AbstractExpression> indexedExprs = null;
            if ( ! expressionjson.isEmpty() ) {
                try {
                    indexedExprs = AbstractExpression.fromJSONArrayString(expressionjson, tableScan);
                } catch (JSONException e) {
                    e.printStackTrace();
                    assert(false);
                    return null;
                }
            }
            // Get source table columns.
            List<Column> srcColumnArray = CatalogUtil.getSortedCatalogItems(srcTable.getColumns(), "index");
            MatViewIndexMatchingGroupby matchingCase = null;

            if (groupbyExprs == null) {
                // This means group-by columns are all simple columns.
                // It also means we can only access the group-by columns by colref.
                List<ColumnRef> groupbyColRefs =
                    CatalogUtil.getSortedCatalogItems(matviewinfo.getGroupbycols(), "index");
                if (indexedExprs == null) {
                    matchingCase = MatViewIndexMatchingGroupby.GB_COL_IDX_COL;

                    // All the columns in the index are also simple columns, EASY! colref vs. colref
                    List<ColumnRef> indexedColRefs =
                        CatalogUtil.getSortedCatalogItems(index.getColumns(), "index");
                    // The number of columns in index can never be less than that in the group-by column list.
                    // If minMaxAggExpr == null, they must be equal (diffAllowance == 0)
                    // Otherwise they may be equal (sub-optimal) or
                    // indexedColRefs.size() == groupbyColRefs.size() + 1 (optimal, diffAllowance == 1)
                    if (isInvalidIndexCandidate(indexedColRefs.size(), groupbyColRefs.size(), diffAllowance)) {
                        continue;
                    }

                    if (! isGroupbyMatchingIndex(matchingCase, groupbyColRefs, null, indexedColRefs, null, null)) {
                        continue;
                    }
                    if (isValidIndexCandidateForMinMax(indexedColRefs.size(), groupbyColRefs.size(), diffAllowance)) {
                        if(! isIndexOptimalForMinMax(matchingCase, minMaxAggExpr, indexedColRefs, null, srcColumnArray)) {
                            continue;
                        }
                        indexOptimalForMinMax = true;
                    }
                }
                else {
                    matchingCase = MatViewIndexMatchingGroupby.GB_COL_IDX_EXP;
                    // In this branch, group-by columns are simple columns, but the index contains complex columns.
                    // So it's only safe to access the index columns from indexedExprs.
                    // You can still get something from indexedColRefs, but they will be inaccurate.
                    // e.g.: ONE index column (a+b) will get you TWO separate entries {a, b} in indexedColRefs.
                    // In order to compare columns: for group-by columns: convert colref => col
                    //                              for    index columns: convert    tve => col
                    if (isInvalidIndexCandidate(indexedExprs.size(), groupbyColRefs.size(), diffAllowance)) {
                        continue;
                    }

                    if (! isGroupbyMatchingIndex(matchingCase, groupbyColRefs, null, null, indexedExprs, srcColumnArray)) {
                        continue;
                    }
                    if (isValidIndexCandidateForMinMax(indexedExprs.size(), groupbyColRefs.size(), diffAllowance)) {
                        if(! isIndexOptimalForMinMax(matchingCase, minMaxAggExpr, null, indexedExprs, null)) {
                            continue;
                        }
                        indexOptimalForMinMax = true;
                    }
                }
            }
            else {
                matchingCase = MatViewIndexMatchingGroupby.GB_EXP_IDX_EXP;
                // This means group-by columns have complex columns.
                // It's only safe to access the group-by columns from groupbyExprs.
                // AND, indexedExprs must not be null in this case. (yeah!)
                if ( indexedExprs == null ) {
                    continue;
                }
                if (isInvalidIndexCandidate(indexedExprs.size(), groupbyExprs.size(), diffAllowance)) {
                    continue;
                }

                if (! isGroupbyMatchingIndex(matchingCase, null, groupbyExprs, null, indexedExprs, null)) {
                    continue;
                }

                if (isValidIndexCandidateForMinMax(indexedExprs.size(), groupbyExprs.size(), diffAllowance)) {
                    if (! isIndexOptimalForMinMax(matchingCase, minMaxAggExpr, null, indexedExprs, null)) {
                        continue;
                    }
                    indexOptimalForMinMax = true;
                }
            }

            // NOW index at least covered all group-by columns (sub-optimal candidate)
            if (!index.getPredicatejson().isEmpty()) {
                // Additional check for partial indexes to make sure matview WHERE clause
                // covers the partial index predicate
                List<AbstractExpression> coveringExprs = new ArrayList<AbstractExpression>();
                List<AbstractExpression> exactMatchCoveringExprs = new ArrayList<AbstractExpression>();
                try {
                    String encodedPredicate = matviewinfo.getPredicate();
                    if (!encodedPredicate.isEmpty()) {
                        String predicate = Encoder.hexDecodeToString(encodedPredicate);
                        AbstractExpression matViewPredicate = AbstractExpression.fromJSONString(predicate, tableScan);
                        coveringExprs.addAll(ExpressionUtil.uncombineAny(matViewPredicate));
                    }
                } catch (JSONException e) {
                    e.printStackTrace();
                    assert(false);
                    return null;
                }
                if (! SubPlanAssembler.isPartialIndexPredicateIsCovered(tableScan, coveringExprs, index, exactMatchCoveringExprs)) {
                    // partial index does not match MatView where clause, give up this index
                    continue;
                }
            }
            // if the index already covered group by columns and the aggCol/aggExpr,
            // it is already the best index we can get, return immediately.
            if (indexOptimalForMinMax) {
                return index;
            }
            // otherwise wait to see if we can find something better!
            candidate = index;
        }
        return candidate;
    }

    private static boolean isInvalidIndexCandidate(int idxSize, int gbSize, int diffAllowance) {
        if ( idxSize < gbSize || idxSize > gbSize + diffAllowance ) {
            return true;
        }
        return false;
    }

    private static boolean isGroupbyMatchingIndex(
            MatViewIndexMatchingGroupby matchingCase,
            List<ColumnRef> groupbyColRefs, List<AbstractExpression> groupbyExprs,
            List<ColumnRef> indexedColRefs, List<AbstractExpression> indexedExprs,
            List<Column> srcColumnArray) {
        // Compare group-by columns/expressions for different cases
        switch(matchingCase) {
        case GB_COL_IDX_COL:
            for (int i = 0; i < groupbyColRefs.size(); ++i) {
                int groupbyColIndex = groupbyColRefs.get(i).getColumn().getIndex();
                int indexedColIndex = indexedColRefs.get(i).getColumn().getIndex();
                if (groupbyColIndex != indexedColIndex) {
                    return false;
                }
            }
            break;
        case GB_COL_IDX_EXP:
            for (int i = 0; i < groupbyColRefs.size(); ++i) {
                AbstractExpression indexedExpr = indexedExprs.get(i);
                if (! (indexedExpr instanceof TupleValueExpression)) {
                    // Group-by columns are all simple columns, so indexedExpr must be tve.
                    return false;
                }
                int indexedColIdx = ((TupleValueExpression)indexedExpr).getColumnIndex();
                Column indexedColumn = srcColumnArray.get(indexedColIdx);
                Column groupbyColumn = groupbyColRefs.get(i).getColumn();
                if ( ! indexedColumn.equals(groupbyColumn) ) {
                    return false;
                }
            }
            break;
        case GB_EXP_IDX_EXP:
            for (int i = 0; i < groupbyExprs.size(); ++i) {
                if (! indexedExprs.get(i).equals(groupbyExprs.get(i))) {
                   return false;
                }
            }
            break;
        default:
            assert(false);
            // invalid option
            return false;
        }

        // group-by columns/expressions are matched with the corresponding index
        return true;
    }

    private static boolean isValidIndexCandidateForMinMax(int idxSize, int gbSize, int diffAllowance) {
        return diffAllowance == 1 && idxSize == gbSize + 1;
    }

    private static boolean isIndexOptimalForMinMax(
            MatViewIndexMatchingGroupby matchingCase, AbstractExpression minMaxAggExpr,
            List<ColumnRef> indexedColRefs, List<AbstractExpression> indexedExprs,
            List<Column> srcColumnArray) {
        // We have minMaxAggExpr and the index also has one extra column
        switch(matchingCase) {
        case GB_COL_IDX_COL:
            if ( ! (minMaxAggExpr instanceof TupleValueExpression) ) {
                // Here because the index columns are all simple columns (indexedExprs == null)
                // so the minMaxAggExpr must be TupleValueExpression.
                return false;
            }
            int aggSrcColIdx = ((TupleValueExpression)minMaxAggExpr).getColumnIndex();
            Column aggSrcCol = srcColumnArray.get(aggSrcColIdx);
            Column lastIndexCol = indexedColRefs.get(indexedColRefs.size() - 1).getColumn();
            // Compare the two columns, if they are equal as well, then this is the optimal index! Congrats!
            if (aggSrcCol.equals(lastIndexCol)) {
                return true;
            }
            break;
        case GB_COL_IDX_EXP:
        case GB_EXP_IDX_EXP:
            if (indexedExprs.get(indexedExprs.size()-1).equals(minMaxAggExpr)) {
                return true;
            }
            break;
        default:
            assert(false);
        }

        // If the last part of the index does not match the MIN/MAX expression
        // this is not the optimal index candidate for now
        return false;
    }
    /**
     * Build the abstract expression representing the partial index predicate.
     * Verify it satisfies the rules. Throw error messages otherwise.
     *
     * @param dummy AbstractParsedStmt
     * @param indexName The name of the index being checked.
     * @param predicateXML The XML representing the predicate.
     * @param table Table
     * @throws VoltCompilerException
     * @return AbstractExpression
     */
    private AbstractExpression buildPartialIndexPredicate(
            AbstractParsedStmt dummy, String indexName, VoltXMLElement predicateXML, Table table) throws VoltCompilerException {

        if (predicateXML == null) {
            return null;
        }

        // Make sure all column expressions refer to the same index table before we can parse the XML
        // to avoid the AbstractParsedStmt exception/assertion
        String tableName = table.getTypeName();
        assert(tableName != null);
        String msg = "Partial index \"" + indexName + "\" ";

        // Make sure all column expressions refer the index table
        List<VoltXMLElement> columnRefs= predicateXML.findChildrenRecursively("columnref");
        for (VoltXMLElement columnRef : columnRefs) {
            String columnRefTableName = columnRef.attributes.get("table");
            if (columnRefTableName != null && !tableName.equals(columnRefTableName)) {
                msg += "with expression(s) involving other tables is not supported.";
                throw m_compiler.new VoltCompilerException(msg);
            }
        }
        // Now it safe to parse the expression tree
        AbstractExpression predicate = dummy.parseExpressionTree(predicateXML);

        // This case was already disqualified in the HSQL frontend because it
        // was causing an NPE.
        assert(predicate.findAllSubexpressionsOfClass(AbstractSubqueryExpression.class).isEmpty());
        // TODO: it would not be difficult to also disqualify the following
        // case in the HSQL frontend, and assert here.
        // See IndexAVL.java
        if (!predicate.findAllSubexpressionsOfClass(AggregateExpression.class).isEmpty()) {
            msg += "with aggregate expression(s) is not supported.";
            throw m_compiler.new VoltCompilerException(msg);
        }
        return predicate;
    }

    /**
     * Verify the materialized view meets our arcane rules about what can and can't
     * go in a materialized view. Throw hopefully helpful error messages when these
     * rules are inevitably borked.
     *
     * @param viewName The name of the view being checked.
     * @param stmt The output from the parser describing the select statement that creates the view.
     * @throws VoltCompilerException
     */
    private void checkViewMeetsSpec(String viewName, ParsedSelectStmt stmt) throws VoltCompilerException {
        int groupColCount = stmt.m_groupByColumns.size();
        int displayColCount = stmt.m_displayColumns.size();
<<<<<<< HEAD
        StringBuffer msgsb = new StringBuffer();
        msgsb.append("Materialized view \"" + viewName + "\" ");

        if (stmt.m_tableList.size() != 1) {
            msgsb.append("has " + String.valueOf(stmt.m_tableList.size()) + " sources. " +
                       "Only one source table is allowed.");
            throw m_compiler.new VoltCompilerException(msgsb.toString());
        }

        if (stmt.orderByColumns().size() != 0) {
            msgsb.append("with ORDER BY clause is not supported.");
            throw m_compiler.new VoltCompilerException(msgsb.toString());
        }

        if (stmt.hasLimitOrOffset()) {
            msgsb.append("with LIMIT or OFFSET clause is not supported.");
            throw m_compiler.new VoltCompilerException(msgsb.toString());
        }

        if (stmt.m_having != null) {
            msgsb.append("with HAVING clause is not supported.");
            throw m_compiler.new VoltCompilerException(msgsb.toString());
        }

        if (displayColCount <= groupColCount) {
            msgsb.append("has too few columns.");
            throw m_compiler.new VoltCompilerException(msgsb.toString());
        }
=======
        StringBuffer msg = new StringBuffer();
        msg.append("Materialized view \"" + viewName + "\" ");
>>>>>>> 02120def

        List <AbstractExpression> checkExpressions = new ArrayList<AbstractExpression>();

        int i;
        // First, check the group by columns.  They are at
        // the beginning of the display list.
        for (i = 0; i < groupColCount; i++) {
            ParsedColInfo gbcol = stmt.m_groupByColumns.get(i);
            ParsedColInfo outcol = stmt.m_displayColumns.get(i);
            // The columns must be equal.
            if (!outcol.expression.equals(gbcol.expression)) {
<<<<<<< HEAD
                msgsb.append("must exactly match the GROUP BY clause at index " + String.valueOf(i) + " of SELECT list.");
                throw m_compiler.new VoltCompilerException(msgsb.toString());
=======
                msg.append("must exactly match the GROUP BY clause at index " + String.valueOf(i) + " of SELECT list.");
                throw m_compiler.new VoltCompilerException(msg.toString());
>>>>>>> 02120def
            }
            // Gather up aggregate expressions for later legality check.
            // arguments.  If this display column is not an aggregate expression,
            // then check it all.
            checkExpressions.add(outcol.expression);
        }
        // Now, the display list must have a count(*).
        AbstractExpression coli = stmt.m_displayColumns.get(i).expression;
        if (coli.getExpressionType() != ExpressionType.AGGREGATE_COUNT_STAR) {
<<<<<<< HEAD
            msgsb.append("is missing count(*) as the column after the group by columns, a materialized view requirement.");
            throw m_compiler.new VoltCompilerException(msgsb.toString());
=======
            msg.append("must have count(*) after the GROUP BY columns (if any) but before the aggregate functions (if any).");
            throw m_compiler.new VoltCompilerException(msg.toString());
>>>>>>> 02120def
        }

        // Finally, the display columns must have aggregate
        // calls.  But these are not any aggregate calls. They
        // must be count(), min(), max() or sum().
        for (i++; i < displayColCount; i++) {
            ParsedColInfo outcol = stmt.m_displayColumns.get(i);
            // Note that this expression does not catch all aggregates.
            // An instance of count(*) here, or avg() would cause the
            // exception.  We just required count(*) above, but a
            // second one would fail.
            if ((outcol.expression.getExpressionType() != ExpressionType.AGGREGATE_COUNT) &&
                    (outcol.expression.getExpressionType() != ExpressionType.AGGREGATE_SUM) &&
                    (outcol.expression.getExpressionType() != ExpressionType.AGGREGATE_MIN) &&
                    (outcol.expression.getExpressionType() != ExpressionType.AGGREGATE_MAX)) {
<<<<<<< HEAD
                msgsb.append("must have non-group by columns aggregated by sum, count, min or max.");
                throw m_compiler.new VoltCompilerException(msgsb.toString());
            }
            checkExpressions.add(outcol.expression.getLeft());
=======
                msg.append("must have non-group by columns aggregated by sum, count, min or max.");
                throw m_compiler.new VoltCompilerException(msg.toString());
            }
            // Don't push the expression, though.  Push the argument.
            // We will check for aggregate calls and fail, and we don't
            // want to fail on legal aggregate expressions.
            if (outcol.expression.getLeft() != null) {
                checkExpressions.add(outcol.expression.getLeft());
            }
            assert(outcol.expression.getRight() == null);
            assert(outcol.expression.getArgs() == null || outcol.expression.getArgs().size() == 0);
>>>>>>> 02120def
        }

        AbstractExpression where = stmt.getSingleTableFilterExpression();
        if (where != null) {
            checkExpressions.add(where);
        }

        // Check all the subexpressions we gathered up.
<<<<<<< HEAD
        if (!AbstractExpression.areIndexableExpressions(checkExpressions, msgsb)) {
            // The error message will be in the StringBuffer msg.
            throw m_compiler.new VoltCompilerException(msgsb.toString());
=======
        if (!AbstractExpression.areIndexableExpressions(checkExpressions, msg)) {
            // The error message will be in the StringBuffer msg.
            throw m_compiler.new VoltCompilerException(msg.toString());
        }

        // Check some other materialized view specific things.
        if (stmt.hasSubquery()) {
            msg.append("with subquery sources is not supported.");
            throw m_compiler.new VoltCompilerException(msg.toString());
        }

        if (stmt.m_tableList.size() != 1) {
            msg.append("has " + String.valueOf(stmt.m_tableList.size()) + " sources. " +
                       "Only one source table is allowed.");
            throw m_compiler.new VoltCompilerException(msg.toString());
>>>>>>> 02120def
        }

        if (stmt.orderByColumns().size() != 0) {
            msg.append("with ORDER BY clause is not supported.");
            throw m_compiler.new VoltCompilerException(msg.toString());
        }

        if (stmt.hasLimitOrOffset()) {
            msg.append("with LIMIT or OFFSET clause is not supported.");
            throw m_compiler.new VoltCompilerException(msg.toString());
        }

        if (stmt.m_having != null) {
            msg.append("with HAVING clause is not supported.");
            throw m_compiler.new VoltCompilerException(msg.toString());
        }

        if (displayColCount <= groupColCount) {
            msg.append("has too few columns.");
            throw m_compiler.new VoltCompilerException(msg.toString());
        }

     }

    void processMaterializedViewColumn(MaterializedViewInfo info, Table srcTable,
            Column destColumn, ExpressionType type, TupleValueExpression colExpr)
            throws VoltCompiler.VoltCompilerException {

        if (colExpr != null) {
            assert(colExpr.getTableName().equalsIgnoreCase(srcTable.getTypeName()));
            String srcColName = colExpr.getColumnName();
            Column srcColumn = srcTable.getColumns().getIgnoreCase(srcColName);
            destColumn.setMatviewsource(srcColumn);
        }
        destColumn.setMatview(info);
        destColumn.setAggregatetype(type.getValue());
    }
}<|MERGE_RESOLUTION|>--- conflicted
+++ resolved
@@ -1643,11 +1643,7 @@
 
         AbstractParsedStmt dummy = new ParsedSelectStmt(null, db);
         dummy.setTable(table);
-<<<<<<< HEAD
         StringBuffer msgsb = new StringBuffer(String.format("Index \"%s\" ", name));
-=======
-        StringBuffer msg = new StringBuffer(String.format("Index \"%s\" ", name));
->>>>>>> 02120def
         // "parse" the expression trees for an expression-based index (vs. a simple column value index)
         List<AbstractExpression> exprs = null;
         // "parse" the WHERE expression for partial index if any
@@ -1674,15 +1670,9 @@
         }
 
         // Check all the subexpressions we gathered up.
-<<<<<<< HEAD
         if (!AbstractExpression.areIndexableExpressions(checkExpressions, msgsb)) {
-            // The error message will be in the StringBuffer msg.
+            // The error message will be in the StringBuffer msgsb.
             throw m_compiler.new VoltCompilerException(msgsb.toString());
-=======
-        if (!AbstractExpression.areIndexableExpressions(checkExpressions, msg)) {
-            // The error message will be in the StringBuffer msg.
-            throw m_compiler.new VoltCompilerException(msg.toString());
->>>>>>> 02120def
         }
         String colList = node.attributes.get("columns");
         String[] colNames = colList.split(",");
@@ -1742,14 +1732,8 @@
             // If the column type is not an integer, we cannot
             // make the index a hash.
             if (has_nonint_col) {
-<<<<<<< HEAD
                 msgsb.append("in table " + table.getTypeName() + " uses a non-hashable column " + nonint_col_name);
                 throw m_compiler.new VoltCompilerException(msgsb.toString());
-=======
-                String emsg = "Index " + name + " in table " + table.getTypeName() +
-                             " uses a non-hashable column " + nonint_col_name;
-                throw m_compiler.new VoltCompilerException(emsg);
->>>>>>> 02120def
             }
             index.setType(IndexType.HASH_TABLE.getValue());
         }
@@ -1816,15 +1800,9 @@
                 // if the index is a user-named index...
                 if (index.getTypeName().startsWith(HSQLInterface.AUTO_GEN_PREFIX) == false) {
                     // on dup-detection, add a warning but don't fail
-<<<<<<< HEAD
                     String msg = String.format("Dropping index %s on table %s because it duplicates index %s.",
                                              index.getTypeName(), table.getTypeName(), existingIndex.getTypeName());
                     m_compiler.addWarn(msg);
-=======
-                    String emsg = String.format("Dropping index %s on table %s because it duplicates index %s.",
-                            index.getTypeName(), table.getTypeName(), existingIndex.getTypeName());
-                    m_compiler.addWarn(emsg);
->>>>>>> 02120def
                 }
 
                 // drop the index and GTFO
@@ -1833,11 +1811,7 @@
             }
         }
 
-<<<<<<< HEAD
-        String msg = "Created index: " + name + " on table: " +
-=======
         String smsg = "Created index: " + name + " on table: " +
->>>>>>> 02120def
                    table.getTypeName() + " of type: " + IndexType.get(index.getType()).name();
 
         m_compiler.addInfo(smsg);
@@ -2513,7 +2487,6 @@
     private void checkViewMeetsSpec(String viewName, ParsedSelectStmt stmt) throws VoltCompilerException {
         int groupColCount = stmt.m_groupByColumns.size();
         int displayColCount = stmt.m_displayColumns.size();
-<<<<<<< HEAD
         StringBuffer msgsb = new StringBuffer();
         msgsb.append("Materialized view \"" + viewName + "\" ");
 
@@ -2542,10 +2515,12 @@
             msgsb.append("has too few columns.");
             throw m_compiler.new VoltCompilerException(msgsb.toString());
         }
-=======
-        StringBuffer msg = new StringBuffer();
-        msg.append("Materialized view \"" + viewName + "\" ");
->>>>>>> 02120def
+
+        // Check some other materialized view specific things.
+        if (stmt.hasSubquery()) {
+            msgsb.append("with subquery sources is not supported.");
+            throw m_compiler.new VoltCompilerException(msgsb.toString());
+        }
 
         List <AbstractExpression> checkExpressions = new ArrayList<AbstractExpression>();
 
@@ -2557,13 +2532,8 @@
             ParsedColInfo outcol = stmt.m_displayColumns.get(i);
             // The columns must be equal.
             if (!outcol.expression.equals(gbcol.expression)) {
-<<<<<<< HEAD
                 msgsb.append("must exactly match the GROUP BY clause at index " + String.valueOf(i) + " of SELECT list.");
                 throw m_compiler.new VoltCompilerException(msgsb.toString());
-=======
-                msg.append("must exactly match the GROUP BY clause at index " + String.valueOf(i) + " of SELECT list.");
-                throw m_compiler.new VoltCompilerException(msg.toString());
->>>>>>> 02120def
             }
             // Gather up aggregate expressions for later legality check.
             // arguments.  If this display column is not an aggregate expression,
@@ -2573,13 +2543,8 @@
         // Now, the display list must have a count(*).
         AbstractExpression coli = stmt.m_displayColumns.get(i).expression;
         if (coli.getExpressionType() != ExpressionType.AGGREGATE_COUNT_STAR) {
-<<<<<<< HEAD
-            msgsb.append("is missing count(*) as the column after the group by columns, a materialized view requirement.");
+            msgsb.append("must have count(*) after the GROUP BY columns (if any) but before the aggregate functions (if any).");
             throw m_compiler.new VoltCompilerException(msgsb.toString());
-=======
-            msg.append("must have count(*) after the GROUP BY columns (if any) but before the aggregate functions (if any).");
-            throw m_compiler.new VoltCompilerException(msg.toString());
->>>>>>> 02120def
         }
 
         // Finally, the display columns must have aggregate
@@ -2595,14 +2560,8 @@
                     (outcol.expression.getExpressionType() != ExpressionType.AGGREGATE_SUM) &&
                     (outcol.expression.getExpressionType() != ExpressionType.AGGREGATE_MIN) &&
                     (outcol.expression.getExpressionType() != ExpressionType.AGGREGATE_MAX)) {
-<<<<<<< HEAD
                 msgsb.append("must have non-group by columns aggregated by sum, count, min or max.");
                 throw m_compiler.new VoltCompilerException(msgsb.toString());
-            }
-            checkExpressions.add(outcol.expression.getLeft());
-=======
-                msg.append("must have non-group by columns aggregated by sum, count, min or max.");
-                throw m_compiler.new VoltCompilerException(msg.toString());
             }
             // Don't push the expression, though.  Push the argument.
             // We will check for aggregate calls and fail, and we don't
@@ -2612,7 +2571,6 @@
             }
             assert(outcol.expression.getRight() == null);
             assert(outcol.expression.getArgs() == null || outcol.expression.getArgs().size() == 0);
->>>>>>> 02120def
         }
 
         AbstractExpression where = stmt.getSingleTableFilterExpression();
@@ -2621,50 +2579,12 @@
         }
 
         // Check all the subexpressions we gathered up.
-<<<<<<< HEAD
         if (!AbstractExpression.areIndexableExpressions(checkExpressions, msgsb)) {
-            // The error message will be in the StringBuffer msg.
+            // The error message will be in the StringBuffer msgsb.
             throw m_compiler.new VoltCompilerException(msgsb.toString());
-=======
-        if (!AbstractExpression.areIndexableExpressions(checkExpressions, msg)) {
-            // The error message will be in the StringBuffer msg.
-            throw m_compiler.new VoltCompilerException(msg.toString());
-        }
-
-        // Check some other materialized view specific things.
-        if (stmt.hasSubquery()) {
-            msg.append("with subquery sources is not supported.");
-            throw m_compiler.new VoltCompilerException(msg.toString());
-        }
-
-        if (stmt.m_tableList.size() != 1) {
-            msg.append("has " + String.valueOf(stmt.m_tableList.size()) + " sources. " +
-                       "Only one source table is allowed.");
-            throw m_compiler.new VoltCompilerException(msg.toString());
->>>>>>> 02120def
-        }
-
-        if (stmt.orderByColumns().size() != 0) {
-            msg.append("with ORDER BY clause is not supported.");
-            throw m_compiler.new VoltCompilerException(msg.toString());
-        }
-
-        if (stmt.hasLimitOrOffset()) {
-            msg.append("with LIMIT or OFFSET clause is not supported.");
-            throw m_compiler.new VoltCompilerException(msg.toString());
-        }
-
-        if (stmt.m_having != null) {
-            msg.append("with HAVING clause is not supported.");
-            throw m_compiler.new VoltCompilerException(msg.toString());
-        }
-
-        if (displayColCount <= groupColCount) {
-            msg.append("has too few columns.");
-            throw m_compiler.new VoltCompilerException(msg.toString());
-        }
-
-     }
+        }
+
+    }
 
     void processMaterializedViewColumn(MaterializedViewInfo info, Table srcTable,
             Column destColumn, ExpressionType type, TupleValueExpression colExpr)
