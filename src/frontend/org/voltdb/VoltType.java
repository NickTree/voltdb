--- conflicted
+++ resolved
@@ -826,13 +826,17 @@
         }
     }
 
-<<<<<<< HEAD
     public boolean isVariableLength() {
         switch (this) {
         case GEOGRAPHY:
         case VARBINARY:
         case STRING:
-=======
+            return true;
+        default:
+            return false;
+        }
+    }
+
     /**
      * Is this type an integer type? True for <code>TINYINT</code>, <code>SMALLINT</code>,
      * <code>INTEGER</code>, <code>BIGINT</code>.
@@ -844,17 +848,13 @@
         case SMALLINT:
         case INTEGER:
         case BIGINT:
->>>>>>> c8846984
             return true;
         default:
             return false;
         }
     }
 
-<<<<<<< HEAD
-=======
-
->>>>>>> c8846984
+
     public boolean isMaxValuePaddable() {
         switch (this) {
         case TINYINT:
