--- conflicted
+++ resolved
@@ -100,20 +100,14 @@
                 config.m_heavyweight,
                 config.m_procedureCallTimeoutNanos,
                 config.m_connectionResponseTimeoutMS,
-<<<<<<< HEAD
-                config.m_useClientAffinity);
-        m_distributer.addClientStatusListener(m_listener);
-        m_username = config.m_username;
-=======
                 config.m_useClientAffinity,
                 config.m_subject);
-        m_distributer.addClientStatusListener(new CSL());
+        m_distributer.addClientStatusListener(m_listener);
         String username = config.m_username;
         if (config.m_subject != null) {
             username = config.m_subject.getPrincipals().iterator().next().getName();
         }
         m_username = username;
->>>>>>> 11803d36
 
         if (config.m_cleartext) {
             m_passwordHash = ConnectionUtil.getHashedPassword(config.m_password);
