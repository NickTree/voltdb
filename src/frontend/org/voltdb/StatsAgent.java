--- conflicted
+++ resolved
@@ -238,13 +238,8 @@
 
         JSONObject obj = new JSONObject();
         obj.put("requestId", requestId);
-<<<<<<< HEAD
         obj.put("returnAddress", m_mailbox.getHSId());
-        obj.put("selector", "WANNODE");
-=======
-        obj.put("returnAddress", m_mailbox.getSiteId());
         obj.put("selector", "DRNODE");
->>>>>>> e46b0780
         byte payloadBytes[] = CompressionService.compressBytes(obj.toString(4).getBytes("UTF-8"));
         final SiteTracker st = VoltDB.instance().getSiteTracker();
         for (long agent : st.getStatsAgents()) {
@@ -309,13 +304,8 @@
         }
     }
 
-<<<<<<< HEAD
-    private void collectWANStats(JSONObject obj) throws Exception {
+    private void collectDRStats(JSONObject obj) throws Exception {
         List<Long> catalogIds = Arrays.asList(new Long[] { 0L });
-=======
-    private void collectDRStats(JSONObject obj) throws Exception {
-        List<Integer> catalogIds = Arrays.asList(new Integer[] { 0 });
->>>>>>> e46b0780
         Long now = System.currentTimeMillis();
         long requestId = obj.getLong("requestId");
         long returnAddress = obj.getLong("returnAddress");
