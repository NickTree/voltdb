﻿<html xmlns="http://www.w3.org/1999/xhtml">
<head>
    <title>VoltDB Management Center</title>
    <meta http-equiv="Content-Type" content="text/html; charset=utf-8" />
    <meta http-equiv="X-UA-Compatible" content="IE=edge,chrome=1">
    <meta name="viewport" content="width=device-width, height=device-height, initial-scale=1">
    <meta name="description" content="">
    <meta name="author" content="">
    <link href="css/resources/layout.css" rel="stylesheet" />
    <link href="css/resources/aero.css" rel="stylesheet" />
    <link href="css/resources/nv.d3.css" rel="stylesheet" />
    <link href="css/resources/tablesorter.css" rel="stylesheet" />
    <link href="css/resources/schema/bootstrap.min.css" id="styleBootstrapMin" disabled rel="stylesheet">
    <link href="css/resources/schema/bootstrap-responsive.css" id="styleBootstrapResponsive" disabled rel="stylesheet">
    <link href="css/resources/schema/theme.bootstrap.css" id="styleThemeBootstrap" disabled rel="stylesheet">
    <script type="text/javascript" src="js/jquery-1.11.1.min.js"></script>
    <script type="text/javascript" src="js/d3/d3.v3.min.js"></script>
    <script type="text/javascript" src="js/d3/nv.d3.min.js"></script>
    <script type="text/javascript" src="js/jquery.slimscroll.min.js"></script>
    <script type="text/javascript" src="js/jquery.popup.js"></script>
    <script type="text/javascript" src="js/jquery.cookie.js"></script>
    <script type="text/javascript" src="js/voltdb.config.js"></script>
    <script type="application/javascript" src="js/jquery-ui.js"></script>
    <script type="text/javascript" src="js/voltdb.core.js"></script>
    <script type="text/javascript" src="js/voltdb.service.js"></script>
    <script type="text/javascript" src="js/voltdb.render.js"></script>
    <script type="text/javascript" src="js/voltdb.ui.js"></script>
    <script type="text/javascript" src="js/voltdb.graph.js"></script>
    <script type="text/javascript" src="js/jquery.tooltipster.js"></script>
    <script type="text/javascript" src="js/voltdb.sqlquery.ui.js"></script>
    <script type="text/javascript" src="js/voltdb.queryrender.js"></script>
    <script type="text/javascript" src="js/sorttable.js"></script>
    <script type="text/javascript" src="js/shortcut.js"></script>
    <script type="text/javascript" src="js/jquery.getSelectedText.min.js"></script>
    <script type="text/javascript" src="js/icheck.js"></script>
    <script type="text/javascript" src="js/voltdb.admin.ui.js"></script>
    <script type="text/javascript" src="js/jquery.validate.min.js"></script>
    <link href="css/resources/datatables/dataTables_page.css" rel="stylesheet" />
    <link href="css/resources/datatables/dataTables_table.css" rel="stylesheet" />
    <link href="css/resources/datatables/jquery.dataTables.css" rel="stylesheet" />
    <script src="js/bignumber.js"></script>
    <script src="js/jsonParse.js"></script>
    <!--<link href="css/resources/datatables/jquery.dataTables.min.css" rel="stylesheet" />-->
    <link href="css/resources/datatables/theme.default.min.css" rel="stylesheet" />
    <script src="js/jquery.dataTables.js"></script>
    <script src="js/jqueryDatatablePlugins.js"></script>
    <script src="js/sha256.js"></script>
</head>
<body>
    <iframe name="versioncheck" id="versioncheck" style="display: none;" width="1" height="1" frameborder="0" src="about:blank"></iframe>
    <div class="page-wrap">
        <div class="snapshotStatusBar" style="display: none" id="snapshotBar">Snapshot saved successfully.</div>
        <div id="wrapper">
            <div class="header" id="headerMain">
                <div class="headLeft">
                    <div class="logo">
                        <img src="css/resources/images/voltdb-logo.png" alt="VoltDB" />
                    </div>
                    <div class="menu" id="toggle">
                        <div class="toggleMenu" id="toggleMenu">Menu</div>
                        <nav id="nav">
                            <ul>
                                <li id="navDbmonitor" class="active"><a href="#" class="linkFirst">DB Monitor</a></li>
                                <li id="navAdmin" style="display: none;"><a href="#">Admin</a></li>
                                <li id="navSchema"><a href="#o">Schema</a></li>
                                <li id="navSqlQuery"><a href="#">SQL Query</a></li>
                            </ul>
                        </nav>
                    </div>
                    <div class="clear"></div>
                </div>
                <div class="headRight">
                    <ul class="topRightList" id="userSection">
                        <li>
                            <a href="#logoutPopup" id="btnlogOut">
                                <div class="userN" title=""></div>
                            </a>
                        </li>
                        <li>
                            <a href="#logoutPopup" id="logOut">
                                <div class="user" title="Log Out"></div>
                            </a>
                        </li>
                        <li class="line" id="userLine"></li>
                        <li>
                            <div class="menuHome">
                                <ul class="menuHomeList">
                                    <li>
                                        <a href="#" style="float:left">Help</a>
                                        <div class="helpDrop"></div>
                                        <div class="clear"></div>
                                        <ul>
                                            <li><a href="#help" id="showMyHelp">DB Monitor Help</a></li>
                                            <li><a href="#About" id="ShowAbout">About</a></li>
                                        </ul>
                                    </li>
                                </ul>
                            </div>
                        </li>
                        <li class="responsiveMenuPlaceHolder">&nbsp;</li>
                    </ul>
                </div>
                <div class="clear"></div>
            </div>
            <div class="contents">
                <!-- Loading -->
                <div id="overlay" style="display: none;">
                    <div class="loading"></div>
                </div>
                <!-- Loading -->
                <div class="container" id="containerMain">
                    <div class="clusterDetailsWrapper" id="clusterDetails">
                        <div class="clusterDetailsContLeft" id="clusterDetailsLeft">
                            <h1 class="headText clusterIcon">Cluster</h1>
                            <ul class="clusterStat" id="clusterHealth">
                                <li class="activeIcon">Active <span>()</span></li>
                                <li class="joiningIcon">Joining <span>()</span></li>
                                <li class="missingIcon">Missing <span>()</span></li>
                                <li style="display: none;" class="alertIcon"><a href="#memoryAlerts" id="showMemoryAlerts">Alert <span>()</span></a></li>
                            </ul>
                            <div class="clear"></div>
                        </div>
                        <div class="clusterDetailsContRight" id="clusterDetailsRight">
                            <ul class="serverStat" id="serverStatSection">
                                <li>Monitoring</li>
                                <li class="activeServerName" id="activeServerName" title=""></li>
                            </ul>
                            <div style="float: right; padding: 0 0 0 10px;"><a href="#" id="btnPopServerList" class="btn showServers">Server</a></div>
                            <div class="clear"></div>
                        </div>
                        <div class="clear"></div>
                        <!-- Server List popup-->
                        <div id="popServerList" style="display: none;">
                            <div class="slide-pop-wrapper">
                                <div class="slide-pop-title">
                                    <div class="icon-server searchLeft">Servers</div>
                                    <div class="searchRight">
                                        <div class="search">
                                            <input type="text" id="popServerSearch" class="icon-search" onclick="this.value = '';" onblur="this.value=!this.value?'Search Server':this.value;" value="Search Server" />
                                        </div>
                                        <div class="thresholdVal">
                                            Alert Threshold
                                            <input type="text" id="threshold" class="theVal" maxlength="3" />
                                            % <a href="#" id="saveThreshold" class="setVal">Set</a>
                                        </div>
                                        <div class="clear"></div>
                                    </div>
                                    <div class="clear"></div>
                                </div>
                                <div class="slide-pop-content">
                                    <div class="server-info-heading">
                                        <span class="server">Server Name</span> <span class="memory-use">Memory Usage</span>
                                        <div class="clear"></div>
                                    </div>
                                    <div id="serverListWrapper">
<<<<<<< HEAD
                                        <ul class="servers-list" id="serversList">
                                            
                                        </ul>
=======
                                        <ul class="servers-list" id="serversList"></ul>
>>>>>>> d52141d6
                                    </div>
                                </div>
                            </div>
                        </div>
                    </div>
                    <div class="content displayPre" id="contentServer">
                        <div class="leftShowhide">
                            <div id="GraphBlock" class="">
                                <h1 class="headText1"><a href="#" id="showHideGraphBlock" class="showhideIcon expanded arrowAdjust">Show/Hide Graph</a></h1>
                            </div>
                        </div>
                        <div class="rightShowhide">
                            <ul class="rightShowhideList" id="showHideRightlist">
                                <li class="viewSelect">
                                    <label>View</label>
                                    <select id="graphView">
                                        <option selected="selected">Seconds</option>
                                        <option>Minutes</option>
                                        <option>Days</option>
                                    </select>
                                </li>
                            </ul>
                            <div class="preBtn"><a href="#myPreference" class="btn" id="showMyPreference">Display Preference</a> </div>
                        </div>
                        <div class="clear"></div>
                    </div>
                    <div id="mainGraphBlock">
                        <div class="graphChart" id="graphChart">
                            <div id="chartServerCPU" class="chart">
                                <div class="chartHeader" id="chartHead">
                                    <h1>Server CPU <span class="activeServerName" title=""></span></h1>
                                </div>
                                <svg id="visualisationCpu" width="100%" height="350"></svg>
                            </div>
                            <div id="chartServerRAM" class="chart">
                                <div class="chartHeader" id="chartRamHeader">
                                    <h1>Server RAM<span class="activeServerName" title=""></span></h1>
                                </div>
                                <svg id="visualisationRam" width="100%" height="400"></svg>
                            </div>
                            <div id="chartClusterLatency" class="chart">
                                <div class="chartHeader">
                                    <h1>Cluster Latency (99th percentile, ms)</h1>
                                </div>
                                <svg id="visualisationLatency" width="100%" height="400"></svg>
                            </div>
                            <div id="chartClusterTransactions" class="chart">
                                <div class="chartHeader">
                                    <h1>Cluster Transactions (tps)</h1>
                                </div>
                                <svg id="visualisationTransaction" width="100%" height="400"></svg>
                            </div>
                            <div id="chartPartitionIdleTime" class="chart">
                                <div class="chartHeader">
                                    <h1>Partition Idle Time</h1>
                                </div>
                                <div class="legend" style="display:none;">
                                    <ul>
                                        <li><div class="dotGray"></div>Local partitions </li>
                                        <li><div class="dotBlue"></div>Cluster-wide Maximum / Minimum</li>
                                        <li><div class="dotOrange"></div>Multi-partition</li>
                                    </ul>
                                </div>
                                <svg id="visualisationPartitionIdleTime" class="partitionHeight"></svg>
                            </div>
                            <div id="ChartDrReplicationRate" class="chart" style="display: none">
                                <div class="chartHeader">
                                    <h1>Database Replication (DR)</h1>
                                </div>
                                <svg id="visualizationDrReplicationRate" width="100%" height="400"></svg>
                            </div>
                            <div id="chartCommandLogging" class="chart" style="display: none">
                                <div class="chartHeader">
                                    <h1>Command Log Statistics</h1>
                                </div>
                                <div class="cmdLogLegend" style="display:none;">
                                    <ul>
                                        <li><div class="dotLightBlue"></div>Command Log Statistics</li>
                                        <li><div class="dotRed"></div>Snapshots</li>
                                    </ul>
                                </div>
                                <svg id="visualisationCommandLog" class="logHeight"></svg>
                            </div>
                            <div class="clear"></div>
                        </div>
                    </div>
                    <div class="data">
                        <div id="firstpane" class="menu_list">
                            <!--Code for menu starts here-->
                            <div class="menu_head expanded">
                                <h1 id="ShowHideBlock">Show/Hide Data</h1>
                            </div>
                            <div class="menu_body" style="display: block;">
                                <div id="tblStoredProcedures" class="storedProcWrapper">
                                    <div class="tabs-filter-wrapper">
                                        <div class="tableTitle icon-procedures">Stored Procedures (Cluster)</div>
                                        <div class="filter">
                                            <input name="filter" id="filterStoredProc" type="text" class="search-box" onblur="this.value=!this.value?'Search Stored Procedures':this.value;" value="Search Stored Procedures" placeholder="Search Stored Procedures" />
                                            <a id="searchStoredProc" href="javascript:void(0)" class="icon-search" title="Search">search</a>
                                        </div>
                                        <div class="pagination">
                                            <a id="previousProcedures" href="javascript:void(0)" class="prev" title="Previous Page">Prev</a>Page
                                            <label id="lblPrevious"></label>
                                            of
                                            <label id="lblTotalPages"></label>
                                            <a id="nextProcedures" href="javascript:void(0)" class="next" title="Next Page">Next</a>
                                        </div>
                                        <div class="clear"></div>
                                    </div>
                                    <div class="tblScroll">
                                        <table width="100%" border="0" cellspacing="0" cellpadding="0" class="storeTbl">
                                            <thead>
                                                <tr>
                                                    <th id="PROCEDURE" width="30%" data-name="ascending" class="sorttable_sorted">Stored Procedure</th>
                                                    <th id="INVOCATIONS" width="10%" data-name="none">Invocations</th>
                                                    <th id="MIN_LATENCY" width="15%" data-name="none">Min Latency (ms)</th>
                                                    <th id="MAX_LATENCY" width="15%" data-name="none">Max Latency (ms)</th>
                                                    <th id="AVG_LATENCY" width="15%" data-name="none">Avg Latency (ms)</th>
                                                    <th id="PERC_EXECUTION" width="15%" data-name="none">% Time of Execution</th>
                                                </tr>
                                            </thead>
                                            <tbody id="storeProcedureBody"></tbody>
                                        </table>
                                    </div>
                                </div>
                                <div id="tblDataTables" class="dataTablesWrapper">
                                    <div class="tabs-filter-wrapper">
                                        <div class="tableTitle icon-tables">Database Tables</div>
                                        <div class="filter">
                                            <input name="filter" id="filterDatabaseTable" type="text" class="search-box" onblur="this.value=!this.value?'Search Database Tables':this.value;" value="Search Database Tables" placeholder="Search Database Tables" />
                                            <a id="searchDataTable" href="javascript:void(0)" class="icon-search" title="Search">search</a>
                                        </div>
                                        <div class="pagination">
                                            <a id="previousTables" href="javascript:void(0)" class="prev" title="Previous Page">Prev</a>Page
                                            <label id="lblPreviousTable"></label>
                                            of
                                            <label id="lblTotalPagesofTables"></label>
                                            <a id="nextTables" href="javascript:void(0)" class="next" title="Next Page">Next</a>
                                        </div>
                                        <div class="clear"></div>
                                    </div>
                                    <div class="tblScroll">
                                        <table width="100%" border="0" cellspacing="0" cellpadding="0" class="storeTbl">
                                            <thead>
                                                <tr>
                                                    <th id="TABLE_NAME" width="30%" data-name="ascending" class="sorttable_sorted">Table</th>
                                                    <th id="TUPLE_COUNT" width="10%" data-name="none">Row Count</th>
                                                    <th id="MAX_ROWS" width="15%" data-name="none">Max Rows (per partition)</th>
                                                    <th id="MIN_ROWS" width="15%" data-name="none">Min Rows (per partition)</th>
                                                    <th id="AVG_ROWS" width="15%" data-name="none">Avg Rows (per partition)</th>
                                                    <th id="TABLE_TYPE" width="15%" data-name="none">Type</th>
                                                </tr>
                                            </thead>
                                            <tbody id="tablesBody"></tbody>
                                        </table>
                                    </div>
                                </div>
                            </div>
                        </div>
                    </div>
                    <div class="drWrapper" id="divDrReplication" style="display:none">
                        <div class="content drHeader" id="drHeader">
                            <div class="leftShowhide">
                                <div class="dr">
                                    <h1 class="headText1">
                                        <a href="javascript:void(0);" id="showHideDrBlock" class="showhideIcon collapsed arrowAdjust">Show/Hide Database Replication (DR)</a>
                                    </h1>
                                </div>
                            </div>
                            <div class="rightShowhide">
                                <ul class="drList">
                                    <li>Mode</li>
                                    <li id="dbDrMode" class="drArrow">Master</li>
                                </ul>
                                <ul class="drList">
                                    <!-- <li>State</li>
                                        <li class="drArrow">On</li>-->
                                    <li class="alertIcon warningDr" id="drAlertWarning" style="display: none">
                                        <a id="drWarning" href="#drPartitionWarning" class="drWarning">
                                            <span style="margin:0 0 0 24px">Warning</span>
                                        </a>
                                    </li>
                                </ul>
                                <div class="clear"></div>
                            </div>
                            <div class="clear"></div>
                        </div>
                        <div id="drSection" class="drShowHide" style="display:none;">
                            <div id="drMasterSection" class="masterWrapper" style="display:block;">
                                <div id="tblMAster_wrapper" class="dataTables_wrapper no-footer">
                                    <div class="tabs-filter-wrapperDR">
                                        <div class="drTitle icon-master" id="drMasterTitle">Master</div>
                                        <div class="filter"><input name="filter" id="filterPartitionId" type="text" class="search-box" onblur="" placeholder="Search Partition ID"><a id="searchDrMasterData" href="javascript:void(0)" class="icon-search drIcon" title="Search">search</a></div>
                                        <div class="clear"></div>
                                    </div>
                                    <div class="clear"></div>
                                    <div class="dataTables_paginate paging_extStyleLF paginationDefault" id="tblDrMAster_paginate">
                                        <span class="paginate_disabled_previous paginate_button" title="Previous Page">Prev</span>
                                        <div class="navigationLabel">Page <span class="pageIndex"> 0 </span> of <span class="totalPages">0</span></div>
                                        <span class="paginate_enabled_next paginate_button" title="Next Page">Next</span>
                                    </div>
                                    <div class="drMasterContainer">
                                        <table width="100%" border="0" cellspacing="0" id="tblDrMAster" cellpadding="0" class="storeTbl drTbl no-footer dataTable" aria-describedby="tblDrMAster_info" role="grid">
                                            <thead>
                                                <tr role="row">
                                                    <th id="Th1" width="25%" data-name="none" class="" tabindex="0" aria-controls="tblDrMAster" rowspan="1" colspan="1" aria-sort="ascending" aria-label="Partition ID: activate to sort column descending">Partition ID</th>
                                                    <th id="Th2" width="20%" data-name="none" class="sorting" tabindex="0" aria-controls="tblDrMAster" rowspan="1" colspan="1" aria-label="Status: activate to sort column ascending">Status</th>
                                                    <th id="Th3" width="10%" data-name="none" class="sorting" tabindex="0" aria-controls="tblDrMAster" rowspan="1" colspan="1" aria-label="Total Buffer: activate to sort column ascending">Total Buffer</th>
                                                    <th id="Th4" width="10%" data-name="none" class="sorting" tabindex="0" aria-controls="tblDrMAster" rowspan="1" colspan="1" aria-label="Buffer on disk: activate to sort column ascending">Buffer on disk</th>
                                                    <th id="Th5" width="15%" data-name="none" class="sorting" tabindex="0" aria-controls="tblDrMAster" rowspan="1" colspan="1" aria-label="Replica Latency (ms): activate to sort column ascending">Replica Latency (ms)</th>
                                                    <th id="Th6" width="20%" data-name="none" class="sorting" tabindex="0" aria-controls="tblDrMAster" rowspan="1" colspan="1" aria-label="Replica latency (in transactions): activate to sort column ascending">Replica latency (in transactions)</th>
                                                </tr>
                                            </thead>
                                            <tbody><tr><td colspan="6"> No data to be displayed</td></tr></tbody>
                                        </table>
                                    </div>
                                </div>
                            </div>
                            <div id="drReplicaSection" class="replicaWrapper" style="display:block">
                                <div id="tblReplica_wrapper" class="dataTables_wrapper no-footer">
                                    <div class="tabs-filter-wrapperDR">
                                        <div class="drTitle icon-replica" id="drReplicaTitle">Replica</div>
                                        <div class="filter"><input name="filter" id="filterHostID" type="text" class="search-box" onblur="" placeholder="Search Server"><a id="searchDrMasterData" href="javascript:void(0)" class="icon-search drIcon" title="Search">search</a></div>
                                        <div class="clear"></div>
                                    </div>
                                    <div class="clear"></div>
                                    <div class="dataTables_paginate paging_extStyleLF paginationDefault" id="tblDrReplica_paginate">
                                        <span class="paginate_disabled_previous paginate_button" title="Previous Page">Prev</span>
                                        <div class="navigationLabel">Page <span class="pageIndex"> 0 </span> of <span class="totalPages">0</span></div>
                                        <span class="paginate_enabled_next paginate_button" title="Next Page">Next</span>
                                    </div>
                                    <div class="drReplicaContainer">
                                        <table width="100%" border="0" cellspacing="0" id="tblDrReplica" cellpadding="0" class="storeTbl drTbl no-footer dataTable" aria-describedby="tblDrReplica_info" role="grid">
                                            <thead>
                                                <tr>
                                                    <th id="Th7" width="25%" data-name="none">Server</th>
                                                    <th id="Th8" width="25%" data-name="none">Status</th>
                                                    <th id="Th9" width="25%" data-name="none">Replication rate (last 1 minute)</th>
                                                    <th id="Th10" width="25%" data-name="none">Replication rate (last 5 minutes)</th>
                                                </tr>
                                            </thead>
                                            <tbody><tr><td colspan="6"> No data to be displayed</td></tr></tbody>
                                        </table>
                                    </div>
                                </div>
                            </div>
                        </div>
                    </div>
                    <div id="divCommandLog" class="clpWrapper" style="display:none">
                        <div class="content drHeader" id="clpHeader">
                            <div class="leftShowhide">
                                <div class="dr">
                                    <h1 class="headText1">
                                        <a href="javascript:void(0);" id="showHideCLPBlock" class="showhideIcon collapsed arrowAdjust">Show/Hide Command Log Performance</a>
                                    </h1>
                                </div>
                            </div>
                            <div class="clear"></div>
                        </div>
                        <div id="clpSection" class="clpShowHide" style="display:none;">
                            <!--<div id="drMasterSection" class="masterWrapper" style="display:block;">-->
                            <div id="tblCmdLog_wrapper" class="dataTables_wrapper no-footer">
                                <div class="tabs-filter-wrapperDR">
                                    <div class="drTitle icon-command" id="drCLPTitle">Command Log</div>
                                    <div class="filter"><input name="filter" id="filterServer" type="text" class="search-box" onblur="" placeholder="Search Server"><a id="searchServer" href="javascript:void(0)" class="icon-search drIcon" title="Search">search</a></div>
                                    <div class="clear"></div>
                                </div>
                                <div class="clear"></div>
                                <div class="dataTables_paginate paging_extStyleLF paginationDefault" id="tblCmdLog_paginate">
                                    <span class="paginate_disabled_previous paginate_button" title="Previous Page">Prev</span>
                                    <div class="navigationLabel">Page <span class="pageIndex"> 0 </span> of <span class="totalPages">0</span></div>
                                    <span class="paginate_enabled_next paginate_button" title="Next Page">Next</span>
                                </div>
                                <div class="cmdLogContainer">
                                    <table width="100%" border="0" cellspacing="0" id="tblCmdLog" cellpadding="0" class="storeTbl drTbl no-footer dataTable" aria-describedby="tblCmdLog_info" role="grid">
                                        <thead>
                                            <tr role="row">
                                                <th id="Th4" width="10%" data-name="none" class="sorting" tabindex="0" aria-controls="tblCLP" rowspan="1" colspan="1" aria-label="Server: activate to sort column ascending">Server</th>
                                                <th id="Th5" width="15%" data-name="none" class="sorting" tabindex="0" aria-controls="tblCLP" rowspan="1" colspan="1" aria-label="Pending (in bytes): activate to sort column ascending">Pending (in bytes)</th>
                                                <th id="Th5" width="15%" data-name="none" class="sorting" tabindex="0" aria-controls="tblCLP" rowspan="1" colspan="1" aria-label="Pending (in transactions): activate to sort column ascending">Pending (in transactions)</th>
                                                <th id="Th5" width="15%" data-name="none" class="sorting" tabindex="0" aria-controls="tblCLP" rowspan="1" colspan="1" aria-label="Total segments: activate to sort column ascending">Total segments</th>
                                                <th id="Th5" width="15%" data-name="none" class="sorting" tabindex="0" aria-controls="tblCLP" rowspan="1" colspan="1" aria-label="Segments in use: activate to sort column ascending">Segments in use</th>
                                                <th id="Th5" width="15%" data-name="none" class="sorting" tabindex="0" aria-controls="tblCLP" rowspan="1" colspan="1" aria-label="Fsyncinterval: activate to sort column ascending">Fsyncinterval</th>
                                            </tr>
                                        </thead>
                                        <tbody><tr><td colspan="6"> No data to be displayed</td></tr></tbody>
                                    </table>
                                </div>
                            </div>
                            <!--</div>-->
                        </div>
                    </div>
                </div>
            </div>
            <!--Admin-->
            <div id="admin" class="container contents">
                <!-- Loading -->
                <div id="adminActionOverlay" style="display: none;">
                    <div class="loading"></div>
                </div>
                <!-- Loading -->
                <div class="adminWrapper">
                    <div class="adminLeft">
                        <h1 class="headText clusterIcon">Cluster</h1>
                        <div class="adminClusterProperties">
                            <ul class="adminClusterList">
                                <li><a href="#pauseConfirmationPop" class="resume" id="pauseConfirmation">Pause</a> <a href="#resumeConfirmationPop" class="pause" id="resumeConfirmation" style="display: none;">Resume</a> </li>
                                <li><a href="#promoteConfirmationPop" class="promote-disabled" id="promoteConfirmation">Promote</a></li>
                                <li><a href="#savePop" id="saveConfirmation" class="saveme">Save</a></li>
                                <li><a href="#restorePop" id="restoreConfirmation" class="restoreConfirmationDisable">Restore</a></li>
                                <li><a href="#shutDownConfirmationPop" class="shutdown" id="shutDownConfirmation">Shutdown</a></li>
                            </ul>
                        </div>
                        <div class="clear"></div>
                    </div>
                    <div class="adminRight">
                        <div class="downloadConfig">
                            <a id="downloadAdminConfigurations" href="javascript:void(0)" download="deployment.xml" class="btnDown">Download Configuration</a>
                        </div>
                        <div class="adminServer">
                            <div class="serverName" id="serverName">Server<span class="setServer adminIcons"></span></div>
                            <!-- <div class="setServer adminIcons" id="btnServerConfigAdmin"></div>-->
                            <!-- server list -->
                            <div id="serverConfigAdmin" style="display: none;">
                                <div class="slide-pop-wrapper">
                                    <div class="slide-pop-title ">
                                        <div class="icon-server searchLeft searchLeftAdmin">Servers</div>
                                        <div class="searchRight">
                                            <div class="search">
                                                <!-- <input type="text" id="popServerSearchAdmin" class="icon-search icoSS" onclick="this.value='';" onblur="this.value=!this.value?'Search Server':this.value;" value="Search Server" placeholder="Search Server"> -->
                                            </div>
                                        </div>
                                        <div class="clear"></div>
                                    </div>
                                    <div class="slide-pop-content" style="padding: 0 0 15px 0;">
                                        <div id="serverListWrapperAdmin">
                                            <table width="100%" border="0" cellspacing="0" cellpadding="0" class="tblshutdown">
                                                <tbody></tbody>
                                            </table>
                                        </div>
                                    </div>
                                </div>
                            </div>
                            <!-- server list -->
                        </div>
                        <div class="clear"></div>
                    </div>
                    <div class="clear"></div>
                </div>
                <div class="adminContainer">
                    <div class="adminContentLeft">
                        <div class="headerAdminContent">
                            <h1>Overview</h1>
                        </div>
                        <div class="overviewTbl">
                            <table width="100%" border="0" cellspacing="0" cellpadding="0" class="adminTbl1">
                                <tr>
                                    <td width="62%" class="configLabel">Sites Per Host</td>
                                    <td id="sitePerHost" width="20%" align="right"></td>
                                    <td width="2%">&nbsp;</td>
                                    <td width="16%">&nbsp;</td>
                                </tr>
                                <tr>
                                    <td class="configLabel">K-Safety </td>
                                    <td id="kSafety" align="right"></td>
                                    <td>&nbsp;</td>
                                    <td>&nbsp;</td>
                                </tr>
                                <tr>
                                    <td class="configLabel">Partition Detection </td>
                                    <td align="right">
                                        <div id="partitionDetectionIcon" class="onIcon"></div>
                                    </td>
                                    <td id="partitionDetectionLabel"></td>
                                    <td>&nbsp;</td>
                                </tr>
                                <!--<tr class="security" id="securityRow">
                                    <td class="configLabel">Security</td>-->
                                <tr class="hasSubLabel parent security" id="row-6">
                                    <td class="configLabel"><a href="javascript:void(0)" class="labelCollapsed">Security</a></td>
                                    <td align="right" class="securitytd">
                                        <div id="securityOptionIcon" class="offIcon"></div>
                                        <input type="checkbox" id="chkSecurity" class="chkSecurity" />
                                        <div id="loadingSecurity" class="loading-small" style="display: none"></div>
                                    </td>
                                    <td><span id="spanSecurity" style="display: inline"></span></td>
                                    <td>
                                        <a id="btnEditSecurityOk" href="#securityPop" class="editOk" title="Save" style="">Ok</a>
                                        <a id="btnEditSecurityCancel" href="javascript:void(0)" class="editCancel" title="Cancel" style="">Cancel</a>
                                        <a href="#securityPop" id="securityEdit" class="edit" title="Edit">&nbsp;</a>
                                    </td>
                                </tr>
                                <tr class="child-row-6 subLabelRow">
                                    <td colspan="4">
                                        <div id="loadingUserList" class="userSecurity" style="display: none;">
                                            <div class="loading-small loadingSecurity"></div>
                                        </div>
                                        <div class="securWrapper" id="UsersList">
                                            <!--<table width="100%" cellpadding="0" cellspacing="0" class="secTbl">
                                                    <tr>
                                                        <th>Username</th>
                                                        <th>Password</th>
                                                        <th>Role</th>
                                                    </tr>
                                                    <tr>
                                                        <td>Test</td>
                                                        <td>Test</td>
                                                        <td>User</td>
                                                    </tr>
                                                </table>-->
                                        </div>
                                        <div class="securWrapper" id="UsersListEditable" style="display: none;">
                                            <div class="userName">Users</div>
                                            <div class="editBtn"><a href="javascript:void(0)" class="btnEd" id="addmorePOIbutton" onclick="insRow()"><span class="userPlus">+</span> Add User</a> </div>
                                            <div class="clear secLine"></div>
                                            <form id="frmUserList" method="get" action="">
                                                <div id="editUserList">
                                                </div>
                                            </form>
                                        </div>
                                    </td>
                                </tr>
                                <tr class="hasSubLabel parent" id="row-1">
                                    <td class="configLabel"><a href="javascript:void(0)" class="labelCollapsed">HTTP Access</a></td>
                                    <td align="right">
                                        <div id="httpAccessIcon" class="onIcon"></div>
                                    </td>
                                    <td id="httpAccessLabel"></td>
                                    <td>&nbsp;</td>
                                </tr>
                                <tr class="child-row-1 subLabelRow">
                                    <td class="configLabel">JSON API</td>
                                    <td align="right">
                                        <div id="jsonAPIIcon" class="onIcon"></div>
                                    </td>
                                    <td id="txtJsonAPI"></td>
                                    <td>&nbsp;</td>
                                </tr>
                                <tr class="hasSubLabel parent" id="row-2">
                                    <td class="configLabel"><a href="javascript:void(0)" class="labelCollapsed">Auto Snapshots</a></td>
                                    <td align="right" id="autoSnapshotOption" class="snapshottd">
                                        <div id="autoSnapshotIcon" class="onIcon"></div>
                                        <input style="display: none;" type="checkbox" id="chkAutoSnapshot" checked="checked" class="snapshot" />
                                        <div id="loadingSnapshot" class="loading-small" style="display: none"></div>
                                    </td>
                                    <td>
                                        <div id="txtAutoSnapshot" class="SnapshotsOn"></div>
                                    </td>
                                    <td><a id="btnEditAutoSnapshotOk" href="#autoSnapshotPop" class="editOk" title="Save" style="">Ok</a> <a id="btnEditAutoSnapshotCancel" href="javascript:void(0)" class="editCancel" title="Cancel" style="">Cancel</a> <a href="javascript:void(0)" id="autoSnapshotEdit" class="edit" title="Edit">&nbsp;</a></td>
                                </tr>
                                <tr class="child-row-2 subLabelRow" id="snapshotPrefixRow">
                                    <td class="configLabel">File Prefix </td>
                                    <td align="right" class="tdSnapshotPrefix">
                                        <form id="frmSnapshotFilePrefix" method="get" action="">
                                            <div id="loadingSnapshotPrefix" class="loading-small" style="display: none;"></div>
                                            <span id="prefixSpan"></span>
                                            <input id="txtPrefix" name="txtPrefix" class="exitableTxtBx exitableFilePrefix" type="text" style="display: none" />
                                            <label id="errorSnapshotFilePrefix" for="txtPrefix" class="error" style="display: none;"></label>
                                        </form>
                                    </td>
                                    <td>&nbsp;</td>
                                    <td>&nbsp;</td>
                                </tr>
                                <tr class="child-row-2 subLabelRow" id="snapshotFrequencyRow">
                                    <td class="configLabel">Frequency </td>
                                    <td align="right" class="tdSnapshotFrequency">
                                        <form id="frmSnapshotFrequency" method="get" action="">
                                            <div id="loadingSnapshotFrequency" class="loading-small" style="display: none;"></div>
                                            <span id="frequencySpan"></span>
                                            <input id="txtFrequency" name="txtFrequency" class="exitableTxtBx" type="text" style="display: none" />
                                            <span id="spanFrequencyUnit"></span>
                                            <select id="ddlfrequencyUnit" style="display: none;">
                                                <option>Hrs</option>
                                                <option>Min</option>
                                                <option>Sec</option>
                                            </select>
                                            <label id="errorSnapshotFrequency" for="txtFrequency" class="error" style="display: none;"></label>
                                        </form>
                                    </td>
                                    <td>&nbsp;</td>
                                    <td>&nbsp;</td>
                                </tr>
                                <tr class="child-row-2 subLabelRow" id="snapshotRetainedRow">
                                    <td class="configLabel">Retained </td>
                                    <td align="right" class="tdSnapshotRetained">
                                        <form id="frmSnapshotRetained" method="get" action="">
                                            <div id="loadingSnapshotRetained" class="loading-small" style="display: none;"></div>
                                            <span id="retainedSpan"></span>
                                            <input id="txtRetained" name="txtRetained" class="exitableTxtBx" type="text" style="display: none" />
                                            <span id="retainedSpanUnit"></span>
                                            <label id="errorSnapshotRetained" for="txtRetained" class="error" style="display: none;"></label>
                                        </form>
                                    </td>
                                    <td>&nbsp;</td>
                                    <td>&nbsp;</td>
                                </tr>
                                <tr class="hasSubLabel parent" id="row-3">
                                    <td class="configLabel"><a href="javascript:void(0)" class="labelCollapsed">Command Logging</a></td>
                                    <td align="right">
                                        <div id="commandLogIcon" class="offIcon"></div>
                                    </td>
                                    <td id="commandLogLabel"></td>
                                    <td>&nbsp;</td>
                                </tr>
                                <tr class="child-row-3 subLabelRow">
                                    <td class="configLabel">Log Frequency Time </td>
                                    <td align="right">
                                        <span id="commandLogFrequencyTime"></span>
                                        <span id="commandLogFrequencyUnit"></span>
                                    </td>
                                    <td>&nbsp;</td>
                                    <td>&nbsp;</td>
                                </tr>
                                <tr class="child-row-3 subLabelRow">
                                    <td class="configLabel">Log Frequency Transactions </td>
                                    <td id="commandLogFrequencyTxns" align="right"></td>
                                    <td>&nbsp;</td>
                                    <td>&nbsp;</td>
                                </tr>
                                <tr class="child-row-3 subLabelRow">
                                    <td class="configLabel">Log Size</td>
                                    <td align="right">
                                        <span id="commandLogSegmentSize"></span>
                                        <span id="commandLogSegmentSizeUnit"></span>
                                    </td>
                                    <td>&nbsp;</td>
                                    <td>&nbsp;</td>
                                </tr>
                                <tr class="hasSubLabel parent" id="row-4">
                                    <td class="configLabel"><a href="javascript:void(0)" class="labelCollapsed">Export</a></td>
                                    <td align="right"></td>
                                    <td>&nbsp;</td>
                                    <td>
                                        <a href="javascript:void(0);" id="addNewConfigLink" class="plusAdd" style="display: block;" title="Add Configuration">&nbsp;</a>
                                        <div id="loadingConfiguration" class="loading-small loadExport" style="display: none"></div>
                                        <a href="#addConfigPopup" id="addConfigPopupLink" data-id="-1" title="Add Configuration" style="display: none">Add Configuration</a>
                                    </td>
                                </tr>
                                <tr class="child-row-4 subLabelRow">
                                    <td class="configLabel">Export Tables</td>
                                    <td align="right">
                                        &nbsp;
                                    </td>
                                    <td></td>
                                    <td>
                                        <a href="javascript:void(0);" id="lstExportTbl" class="drTblBtn" style="display: block;" title="List of Export Tables">Export Tables</a>
                                        <a href="#exportTablePopup" id="lstExportTblLink" data-id="-1" title="Add Configuration" style="display: none">Add Configuration</a>
                                    </td>
                                </tr>
                                <tbody id="exportConfiguration" data-status="value" style="display: none;"></tbody>
                                <tr class="hasSubLabel parent" id="row-5">
                                    <td class="configLabel"><a href="javascript:void(0)" class="labelCollapsed">Import</a></td>
                                    <td align="right"></td>
                                    <td>&nbsp;</td>
                                    <td>
                                        <!--<a href="javascript:void(0);" id="addNewConfigLink" class="plusAdd" style="display: block;" title="Add Configuration">&nbsp;</a>-->
                                        <div id="loadingImportConfig" class="loading-small loadImport" style="display: none"></div>
                                    </td>
                                </tr>
                                <tbody id="importConfiguration" data-status="value" style="display: none;"></tbody>
                                <tr class="hasSubLabel parent" id="row-6">
                                    <td class="configLabel"><a href="javascript:void(0)" class="labelCollapsed">Advanced</a></td>
                                    <td>&nbsp;</td>
                                    <td>&nbsp;</td>
                                    <td>&nbsp;</td>
                                </tr>
                                <tr class="child-row-6 subLabelRow">
                                    <td class="configLabel">Max Java Heap </td>
                                    <td align="right">
                                        <span id="maxJavaHeap"></span>
                                        <span id="maxJavaHeapUnit"></span>
                                    </td>
                                    <td>&nbsp;</td>
                                    <td>&nbsp;</td>
                                </tr>
                                <tr class="child-row-6 subLabelRow" id="heartbeatTimeoutRow">
                                    <td class="configLabel">Heartbeat Timeout </td>
                                    <td align="right" class="heartbeattd">
                                        <form id="formHeartbeatTimeout" method="get" action="">
                                            <div id="loadingHeartbeatTimeout" class="loading-small" style="display: none;"></div>
                                            <span id="hrtTimeOutSpan"></span>
                                            <input id="txtHrtTimeOut" name="txtHrtTimeOut" class="exitableTxtBx" type="text" style="display: none" />
                                            <span id="hrtTimeOutUnitSpan"></span>
                                            <label id="errorHeartbeatTimeout" for="txtHrtTimeOut" class="error" style="display: none;"></label>
                                        </form>
                                    </td>
                                    <td>&nbsp;</td>
                                    <td><a id="btnEditHeartbeatTimeoutOk" href="#HrtTimeOutPopup" class="editOk" title="Save" style="">Ok</a> <a id="btnEditHeartbeatTimeoutCancel" href="javascript:void(0)" class="editCancel" title="Cancel" style="">Cancel</a> <a id="btnEditHrtTimeOut" href="javascript:void(0)" class="edit" title="Edit">&nbsp;</a></td>
                                </tr>
                                <tr class="child-row-6 subLabelRow" id="queryTimoutRow">
                                    <td class="configLabel">Query Timeout</td>
                                    <td align="right" class="queryTimeOut">
                                        <form id="formQueryTimeout" method="get" action="">
                                            <div id="loadingQueryTimeout" class="loading-small" style="display: none;"></div>
                                            <span id="queryTimeOutSpan"></span>
                                            <input id="txtQueryTimeout" name="txtQueryTimeout" class="exitableTxtBx" type="text" style="display: none" />
                                            <span id="queryTimeOutUnitSpan"></span>
                                            <label id="errorQueryTimeout" for="txtQueryTimeout" class="error" style="display: none;"></label>
                                        </form>
                                    </td>
                                    <td>&nbsp;</td>
                                    <td><a id="btnEditQueryTimeoutOk" href="#QueryTimeOutPopup" class="editOk" title="Save" style="">Ok</a> <a id="btnEditQueryTimeoutCancel" href="javascript:void(0)" class="editCancel" title="Cancel" style="">Cancel</a> <a id="btnEditQueryTimeout" href="javascript:void(0)" class="edit" title="Edit">&nbsp;</a></td>
                                </tr>
                                <tr class="child-row-6 subLabelRow">
                                    <td class="configLabel">Max Temp Table Memory</td>
                                    <td align="right">
                                        <span id="temptablesmaxsize"></span>
                                        <span id="temptablesmaxsizeUnit"></span>
                                    </td>
                                    <td>&nbsp;</td>
                                    <td>&nbsp;</td>
                                </tr>
                                <tr class="child-row-6 subLabelRow">
                                    <td class="configLabel">Snapshot Priority</td>
                                    <td id="snapshotpriority" align="right"></td>
                                    <td>&nbsp;</td>
                                    <td>&nbsp;</td>
                                </tr>
                                <tr class="child-row-6 subLabelRow" id="memorySizeTimeout">
                                    <td class="configLabel">Memory Limit</td>
                                    <td align="right" class="memorySize">
                                        <form id="formMemoryLimit" method="get" action="">
                                            <div id="loadingMemoryLimit" class="loading-small" style="display: none;"></div>
                                            <span id="memoryLimitSize"></span>
                                            <input id="txtMemoryLimitSize" name="txtMemoryLimitSize" placeholder="Not Enforced" class="exitableMemoryLimit" type="text" style="display: none" />
                                            <span id="memoryLimitSizeUnit"></span>
                                            <select id="ddlMemoryLimitUnit" style="display: none;">
                                                <option>GB</option>
                                                <option>%</option>
                                            </select>
                                            <label id="errorMemorySize" for="txtMemoryLimitSize" class="error" style="display: none;"></label>
                                        </form>
                                    </td>
                                    <td>&nbsp;</td>
                                    <td>
                                        <a id="btnEditMemorySizeOk" href="#MemoryLimitPopup" class="editOk" title="Save" style="">Ok</a>
                                        <a id="btnEditMemorySizeCancel" href="javascript:void(0)" class="editCancel" title="Cancel" style="">Cancel</a>
                                        <a id="btnEditMemorySize" href="javascript:void(0)" class="edit" title="Edit">&nbsp;</a>
                                        <a href="#addDiskLimitPopup" id="addDiskLimitPopupLink" data-id="-1" title="Add Disk Limit" style="display: none">Add Disk Limit</a>
                                    </td>

                                </tr>
                                <tbody id="diskLimitConfiguration" data-status="value" style="display: none;"></tbody>

                            </table>
                        </div>
                        <div class="drWrapperAdmin" id="divDrWrapperAdmin" style="display:none">
                            <div class="headerAdminContent">
                                <h1>
                                    <div class="drAdminHeaderLeft">Database Replication (DR)</div>
                                    <div class="drAdminHeaderRight">
                                        <ul class="drList">
                                            <li>Mode</li>
                                            <li id="drMode" class="drArrow"></li>
                                        </ul>
                                        <div class="clear"></div>
                                    </div>
                                    <div class="clear"></div>
                                </h1>
                            </div>
                            <div class="drContent">
                                <table width="100%" border="0" cellspacing="0" cellpadding="0" class="adminTbl1">
                                    <!--<tr>
                                        <td width="62%" class="configLabel">State</td>
                                        <td width="20%" align="right">
                                            <div id="drStateIcon" class="onIcon"></div>
                                            <input style="display: none;" type="checkbox" id="chkDrState" checked="checked" class="drstate" />
                                            <div id="loadingDrState" class="loading-small" style="display: none"></div>
                                        </td>
                                         <td width="2%"><div id="txtDrState" class="drStateOn">On</div></td>
                                        <td width="16%"><a id="btnEditDrStateOk" href="#drStatePop" class="editOk" title="Save" style="">Ok</a> <a id="btnEditDrStateCancel" href="javascript:void(0)" class="editCancel" title="Cancel" style="">Cancel</a> <a href="javascript:void(0)" id="drStateEdit" class="edit" title="Edit">&nbsp;</a></td>
                                    </tr>-->
                                    <tr>
                                        <td width="62%" class="configLabel">ID</td>
                                        <td id="drId" width="20%" align="right"></td>
                                        <td width="2%">&nbsp;</td>
                                        <td width="16%">&nbsp;</td>
                                    </tr>
                                    <tr id="row-DrConfig">
                                        <td class="configLabel">Master</td>
                                        <td align="right" class="tdDrConfig">
                                            <div id="drMasterIcon" class="offIcon"></div>
                                            <input style="display: none;" type="checkbox" checked="checked" id="chkDrMaster" />
                                            <div id="loadingDrMaster" class="loading-small" style="display: none"></div>
                                        </td>
                                        <td><div id="txtDrMaster" class="drMasterOn"></div></td>
                                        <td>
                                            <a id="btnEditDrMasterOk" href="#drMasterPop" class="editOk" title="Save" style="">Ok</a>
                                            <a id="btnEditDrMasterCancel" href="javascript:void(0)" class="editCancel" title="Cancel" style="">Cancel</a>
                                            <a href="javascript:void(0);" id="drMasterEdit" class="edit" title="Edit">&nbsp;</a>
                                        </td>
                                    </tr>
                                    <tr>
                                        <td class="configLabel">Replica <span id="replicaSource" style="font-weight:normal"></span></td>
                                        <td align="right">
                                            <div id="drReplicaIcon" class="offIcon" title=""></div>
                                            <input style="display: none;" type="checkbox" id="chkDrReplica" checked="checked" />
                                            <div id="loadingDrReplica" class="loading-small" style="display: none"></div>
                                        </td>
                                        <td><div id="txtDrReplica" class="drReplicaOn" title=""></div></td>
                                        <td><!--<a id="btnEditDrReplicaOk" href="#drReplicaPop" class="editOk" title="Save" style="">Ok</a> <a id="btnEditDrReplicaCancel" href="javascript:void(0)" class="editCancel" title="Cancel" style="">Cancel</a> <a href="javascript:void(0);" id="drReplicaEdit" class="edit" title="Edit">&nbsp;</a>--> &nbsp;</td>
                                    </tr>
                                    <tr>
                                        <td class="configLabel">DR Tables</td>
                                        <td></td>
                                        <td><a href="#replicatedTablePopup" id="lstDrTblLink" data-id="-1" title="Add Configuration" style="display: none">Add Configuration</a></td>
                                        <td align="right"><a href="javascript:void(0);" id="lstDrTbl" class="drTblBtn" style="display: block;" title="List of DR Tables">DR Tables</a></td>
                                    </tr>
                                </table>
                            </div>
                        </div>
                    </div>
                    <div class="adminContentRight">
                        <div class="adminPorts">
                            <div class="headerAdminContent">
                                <h1>Network Interfaces</h1>
                            </div>
                            <div style="overflow: auto">
                                <table width="100%" border="0" cellspacing="0" cellpadding="0" class="adminTbl2 network">
                                    <tr>
                                        <th width="30%" id="hPortName">Port Name</th>
                                        <th width="45%" id="hServerSettings">Server Settings</th>
                                        <th width="25%" id="hClusterSettings">Cluster Settings</th>
                                    </tr>
                                    <tr>
                                        <td>Client Port</td>
                                        <td id="clientport"></td>
                                        <td id="clusterClientport"></td>
                                    </tr>
                                    <tr>
                                        <td>Admin Port</td>
                                        <td id="adminport"></td>
                                        <td id="clusterAdminport"></td>
                                    </tr>
                                    <tr>
                                        <td>HTTP Port</td>
                                        <td id="httpport"></td>
                                        <td id="clusterHttpport"></td>
                                    </tr>
                                    <tr>
                                        <td>Internal Port</td>
                                        <td id="internalPort"></td>
                                        <td id="clusterInternalPort"></td>
                                    </tr>
                                    <tr>
                                        <td>Zookeeper Port</td>
                                        <td id="zookeeperPort"></td>
                                        <td id="clusterZookeeperPort"></td>
                                    </tr>
                                    <tr>
                                        <td>Replication Port</td>
                                        <td id="replicationPort"></td>
                                        <td id="clusterReplicationPort"></td>
                                    </tr>
                                </table>
                            </div>
                        </div>
                        <div class="adminDirectories">
                            <div class="headerAdminContent">
                                <h1>Directories</h1>
                            </div>
                            <div class="adminDirect">
                                <table width="100%" border="0" cellspacing="0" cellpadding="0" class="adminTbl2">
                                    <tr>
                                        <td width="76%">Root (Destination)</td>
                                        <td id="voltdbroot" width="24%"></td>
                                    </tr>
                                    <tr>
                                        <td>Snapshot</td>
                                        <td id="snapshotpath"></td>
                                    </tr>
                                    <tr>
                                        <td>Export Overflow</td>
                                        <td id="exportOverflow"></td>
                                    </tr>
                                    <tr>
                                        <td>Command Log</td>
                                        <td id="commandlogpath"></td>
                                    </tr>
                                    <tr>
                                        <td>Command Log Snapshots</td>
                                        <td id="commandlogsnapshotpath"></td>
                                    </tr>
                                </table>
                            </div>
                        </div>
                    </div>
                    <div class="clear"></div>
                </div>
            </div>
            <!--Schema Tab-->
            <div id="schema" class="contents">
            </div>
            <!--Sql Query Tab-->
            <div id="sqlQuery" class="containerStudio contents">
                <div class="blockWrapper" id="BlockContainer01">
                    <div class="objectExplorer">
                        <!-- Loading -->
                        <div id="sqlQueryOverlay" style="display: none;">
                            <div class="loading-medium"></div>
                        </div>
                        <!-- Loading -->
                        <div class="explorer">
                            <!--tab-->
                            <div class="tabContant" id="tabMain">
                                <button class="refreshBtn">Refresh</button>
                                <ul class="tabs">
                                    <li><a href="#tab1">Tables</a></li>
                                    <li><a href="#tab2">Views</a></li>
                                    <li><a href="#tab3">Stored Procedures</a></li>
                                </ul>
                                <div class="tab_container">
                                    <div id="tabScroller">
                                        <div id="tab1" class="tab_content">
                                            <div id="accordionTable">
                                            </div>
                                        </div>
                                        <div id="tab2" class="tab_content">
                                            <div id="accordionViews"></div>
                                        </div>
                                        <div id="tab3" class="tab_content">
                                            <div id="accordionProcedures"></div>
                                        </div>
                                    </div>
                                </div>
                            </div>
                        </div>
                        <div class="clear"></div>
                    </div>
                    <div class="queryInput" id="inputQuery">
                        <ul class="btnList" id="queryBtnList">
                            <li>
                                <button class="btnStudio" id="runBTn">Run</button>
                            </li>
                            <li>
                                <button class="btnStudio" id="clearQuery">Clear</button>
                            </li>
                        </ul>
                        <h1 class="theHeading icon-query">Query</h1>
                        <div class="query">
                            <form name="" id="queryForm">
                                <div class="textWritingArea">
                                    <textarea id="theQueryText"></textarea>
                                </div>
                            </form>
                        </div>
                    </div>
                    <div class="clear"></div>
                </div>
                <div class="blockWrapper" id="blockContainer02">
                    <div class="exportType">
                        <form name="" id="queryResult">
                            <select id="exportType">
                                <option selected="selected">HTML</option>
                                <option>CSV</option>
                                <option>Monospace</option>
                            </select>
                        </form>
                    </div>
                    <h1 class="theHeading icon-queryResult">Query Result</h1>
                    <div class="queryResult">
                        <div id="resultHtml" style="display: block;" class="resultHtml"></div>
                        <div id="resultCsv" style="display: none;" class="resultCsv"></div>
                        <div id="resultMonospace" style="display: none;" class="resultMonospace">
                            <pre>
                    </pre>
                        </div>
                    </div>
                    <div id="queryResults" class="queryStatus"></div>
                </div>
            </div>
        </div>
    </div>
    <div class="footer" id="mainFooter">
        <p>Copyright © 2015 VoltDB. All rights reserved. </p>
    </div>
    <!-- POPUP Saved Preferences -->
    <div id="myPreference" style="display: none">
        <div class="overlay-title">Graph/Data Preferences</div>
        <div class="clear"></div>
        <div class="overlay-content graphPop">
            <form name="popupForm" id="formPopup" method="post">
                <ul class="user-preferences" id="userPreferences">
                    <li class="pref-graph">
                        Server CPU
                        <input type="checkbox" id="ServerCPU" name="" value="cpu" checked="checked" />
                    </li>
                    <li class="pref-graph">
                        Server RAM
                        <input type="checkbox" id="ServerRAM" name="" value="ram" checked="checked" />
                    </li>
                    <li class="pref-graph">
                        Cluster Latency
                        <input type="checkbox" id="ClusterLatency" name="" value="latency" checked="checked" />
                    </li>
                    <li class="pref-graph">
                        Cluster Transactions
                        <input type="checkbox" id="ClusterTransactions" name="" value="transaction" checked="checked" />
                    </li>
                    <li class="pref-graph">
                        Partition Idle Time
                        <input type="checkbox" id="PartitionIdleTime" name="" value="transaction" checked="checked" />
                    </li>
                    <li class="pref-graph" id="liDrReplication" style="display:none">
                        Data Replication (DR)
                        <input type="checkbox" id="DrReplicationRate" name="" value="drReplication" checked="checked" />
                    </li>
                    <li class="pref-graph" id="liCommandLogStat" style="display:none">
                        Command Log Statistics
                        <input type="checkbox" id="CommandLogStat" name="" value="commandLogStat" checked="checked" />
                    </li>
                    <li class="pref-storedProc">
                        Stored Procedures
                        <input type="checkbox" id="StoredProcedures" name="" value="stored_proc" checked="checked" />
                    </li>
                    <li class="pref-tables" id="liTables">
                        Database Tables
                        <input type="checkbox" id="DatabaseTables" name="" value="table" checked="checked" />
                    </li>
                    <li class="pref-tables" id="liCommandLogTables">
                        Command Log Tables
                        <input type="checkbox" id="CommandLogTables" name="" value="table" checked="checked" />
                    </li>
                    <li class="pref-tables" id="liDrTables" style="display:none">
                        Data Replication Tables
                        <input type="checkbox" id="DRTables" name="" value="table" checked="checked" />
                    </li>
                </ul>
                <input type="submit" name="account_details" id="account_details" value="Save" class="input-submit left" hidden="hidden" style="display: none;" />
            </form>
        </div>
        <div class="overlay-btns"><a href="#" class="btn" id="savePreference">Save</a></div>
    </div>
    <!-- POPUP Saved Preferences -->
    <!-- POPUP Alerts -->
    <div id="memoryAlerts" style="display: none">
        <div class="overlay-title">Memory Usage Alerts</div>
        <div class="clear"></div>
        <div class="overlay-content">
            <div class="server-info-heading"><span class="server">Server Name</span><span class="memory-use">Memory Usage</span></div>
            <ul class="servers-list" id="memoryAlertsList"></ul>
        </div>
    </div>
    <!-- POPUP Alerts -->
    <div style="display: none"><a href="#error" id="errorPopup">Error</a></div>
    <!--Error popup-->
    <div id="error" style="display: none">
        <div class="overlay-title errorIcon ">Error</div>
        <div class="clear"></div>
        <div class="overlay-contentError errorMsg">
            <p id="errorMessage"></p>
            <br />
            <div class="overlay-btns" style="padding: 0"><a href="#" class="btn" id="btnOk">Ok</a></div>
        </div>
    </div>
    <!--Error popup-->
    <!--Logout popup-->
    <div id="logoutPopup" style="display: none">
        <div class="overlay-title ">
            <img src="css/resources/images/Information.png" class="imgError" />Logout
        </div>
        <div class="clear"></div>
        <div class="overlay-contentError errorMsg">
            <p>Do you want to logout?</p>
            <br />
            <ul class="btnList" id="Ul1">
                <li>
                    <div class="overlay-btns" style="padding: 0"><a href="javascript:void(0)" class="btn" id="A1" onclick="logout();">Ok</a></div>
                </li>
                <li>
                    <div class="overlay-btns" style="padding: 0"><a class="btn" id="btnCancel">Cancel</a></div>
                </li>
            </ul>
        </div>
    </div>
    <!--Logout popup-->
    <!--Connection popup-->
    <div style="display: none"><a href="#connectionPopup" id="conPopup">Connection Error</a></div>
    <div id="connectionPopup" style="display: none">
        <div id="conpop">
            <div class="overlay-title ">
                <img src="css/resources/images/error.png" class="imgError" />Error
            </div>
            <div class="clear"></div>
            <div class="overlay-contentError errorMsg">
                <p>Lost connection to Database. Please click ok when the server is back online. </p>
                <br />
                <div class="overlay-btns" style="padding: 0"><a class="btn" id="btnConOk">Ok</a></div>
            </div>
        </div>
    </div>
    <!--Connection popup-->
    <!--Server Shutdown Information-->
    <div style="display: none"><a href="#shutdownInfoPopup" id="serverShutdownPopup">Cluster Shutdown</a></div>
    <div id="shutdownInfoPopup" style="display: none">
        <div id="shutdownPop">
            <div class="overlay-title ">
                <img src="css/resources/images/error.png" class="imgError" />Error
            </div>
            <div class="clear"></div>
            <div class="overlay-contentError errorMsg">
                <p>Database has been shutdown. Please click ok when the server is back online. </p>
                <br />
                <div class="overlay-btns" style="padding: 0"><a class="btn" id="btnServerShutdownOk">Ok</a></div>
            </div>
        </div>
    </div>
    <!--Server Shutdown Information-->
    <!--Server not available popup-->
    <div style="display: none"><a href="#serverUnavailablePopup" id="serUnavailablePopup">Connection Error</a></div>
    <div id="serverUnavailablePopup" style="display: none">
        <div id="servUnavailablePop">
            <div class="overlay-title ">
                <img src="css/resources/images/error.png" class="imgError" />Error
            </div>
            <div class="clear"></div>
            <div class="overlay-contentError errorMsg">
                <p>
                    Could not establish connection to Database. The service is either down, very slow to respond or the server refused connection.
                    Please click ok when the server is back online.
                </p>
                <br />
                <div class="overlay-btns" style="padding: 0"><a class="btn" id="serverUnavailableBtn">Ok</a></div>
            </div>
        </div>
    </div>
    <!--Server not available popup-->
    <!--Help popup-->
    <div id="helppopup"></div>
    <!--help popup ends-->
    <!--About popup-->
    <div id="About" style="display: none">
        <div class="overlay-title helpIcon ">System Overview</div>
        <div class="clear"></div>
        <div class="overlay-contentAbout helpAboutWrap">
            <!-- <h1>VoltDB Management Center: DB Monitor</h1> -->
            <div class="dataBlock">
                <div class="dataBlockContent systemOver" style="padding:0;">
                    <table id="tblSystemOverview" class="table table-condensed">
                        <tbody>
                            <tr>
                                <td>Mode</td>
                                <td id="mode"></td>
                                <td></td>
                            </tr>
                            <tr>
                                <td>VoltDB Version</td>
                                <td id="voltdbVersion"></td>
                                <td></td>
                            </tr>
                            <tr>
                                <td>Buildstring</td>
                                <td id="buildString"></td>
                                <td></td>
                            </tr>
                            <tr>
                                <td>Cluster Composition</td>
                                <td id="clusterComposition"></td>
                                <td></td>
                            </tr>
                            <tr>
                                <td>Running Since</td>
                                <td id="runningSince"></td>
                                <td></td>
                            </tr>
                            <tr class="trLicenseInfo">
                                <td></td>
                                <td></td>
                                <td></td>
                            </tr>
                            <tr>
                                <td style="font-weight: bold">License Information:</td>
                                <td></td>
                                <td></td>
                            </tr>
                            <tr id="tdLicenseInfo" style="display: none">
                                <td>Community Edition</td>
                                <td></td>
                                <td></td>
                            </tr>
                            <tr class="licenseInfo" style="display: none">
                                <td>Host Count</td>
                                <td id="tdHostCount"></td>
                                <td></td>
                            </tr>
                            <tr class="licenseInfo" style="display: none">
                                <td>WAN Replication</td>
                                <td id="tdWanReplication"></td>
                                <td></td>
                            </tr>
                            <tr class="licenseInfo" style="display: none">
                                <td>Expiration</td>
                                <td id="tdExpiration"></td>
                                <td></td>
                            </tr>
                            <tr class="licenseInfo" style="display: none">
                                <td>Command Logging</td>
                                <td id="tdCommandLogging"></td>
                                <td></td>
                            </tr>
                            <tr class="licenseInfo" style="display: none">
                                <td>Trial</td>
                                <td id="tdTrial"></td>
                                <td></td>
                            </tr>
                        </tbody>
                    </table>
                    <p></p>
                </div>
            </div>
        </div>
    </div>

    <!--help popup ends-->
    <!-- POPUP shutDownConfirmationPop -->
    <div id="shutDownConfirmationPop" style="display: none">
        <div class="overlay-title icon-alert">Shutdown: Confirmation</div>
        <div class="clear"></div>
        <div class="overlay-content">
            <p class="txt-bold">Are you sure you want to shutdown the cluster?</p>
            <p>Any data not saved to a snapshot or command log will be lost.</p>
            <p>Continue with the shutdown?</p>
        </div>
        <div class="overlay-btns"><a id="btnShutdownConfirmationOk" class="btn">Ok</a> <a id="btnShutdownConfirmationCancel" class="btn btn-gray">Cancel</a></div>
    </div>
    <!-- POPUP shutDownConfirmationPop -->
    <!-- POPUP stopConfirmationPop -->
    <div id="stopConfirmationPop" style="display: none">
        <div class="overlay-title icon-alert">Stop: Confirmation</div>
        <div class="clear"></div>
        <div class="overlay-content">
            <p class="txt-bold">Are you sure you want to stop the Server?</p>
        </div>
        <div class="overlay-btns"><a id="StopConfirmOK" class="btn closeBtn">Ok</a> <a id="StopConfirmCancel" class="btn btn-gray closeBtn">Cancel</a></div>
    </div>
    <!-- POPUP stopConfirmationPop -->
    <!-- POPUP stopConfirmationPop -->
    <div id="startConfirmationPop" style="display: none">
        <div class="overlay-title icon-alert">Start: Confirmation</div>
        <div class="clear"></div>
        <div class="overlay-content">
            <p class="txt-bold">Are you sure you want to start the Server?</p>
        </div>
        <div class="overlay-btns"><a id="startConfirmOk" class="btn">Ok</a> <a id="startConfirmCancel" class="btn btn-gray">Cancel</a></div>
    </div>
    <!-- POPUP stopConfirmationPop -->
    <!-- POPUP promoteConfirmationPop -->
    <div id="promoteConfirmationPop" style="display: none">
        <div class="overlay-title icon-alert">Promote: Confirmation</div>
        <div class="clear"></div>
        <div class="overlay-content">
            <p class="txt-bold">Do you want to promote the cluster?</p>
        </div>
        <div class="overlay-btns"><a id="promoteConfirmOk" class="btn">Ok</a> <a id="promoteConfirmCancel" class="btn btn-gray">Cancel</a></div>
    </div>
    <!-- POPUP promoteConfirmationPop -->
    <!-- POPUP pauseConfirmationPop 1 -->
    <div id="pauseConfirmationPop" style="display: none">
        <div class="overlay-title icon-alert">Pause: Confirmation</div>
        <div class="clear"></div>
        <div class="overlay-content">
            <p class="txt-bold">Do you want to pause the cluster and enter admin mode?</p>
        </div>
        <div class="overlay-btns"><a id="btnPauseConfirmationOk" class="btn">Ok</a> <a id="btnPauseConfirmationCancel" class="btn btn-gray">Cancel</a></div>
    </div>
    <!-- POPUP pauseConfirmationPop -->
    <!-- POPUP shutdownPopupPop 2 -->
    <div id="shutdownPopupPop" style="display: none">
        <div class="overlay-title icon-alert">Server</div>
        <div class="clear"></div>
        <div class="overlay-content">
            <p class="txt-bold">Are you sure you want to stop this node?</p>
            <p>Continue with the shutdown?</p>
        </div>
        <div class="overlay-btns"><a class="btn closeBtn">Ok</a> <a class="btn btn-gray closeBtn">Cancel</a></div>
    </div>
    <!-- POPUP shutdownPopupPop -->
    <!-- POPUP shutdownPopupPop -->
    <div id="shutdownPopupPop1" style="display: none">
        <div class="overlay-title icon-alert">Server</div>
        <div class="clear"></div>
        <div class="overlay-content">
            <p class="txt-bold">Are you sure you want to enable this node?</p>
            <p>Continue with the enable?</p>
        </div>
        <div class="overlay-btns"><a class="btn closeBtn">Ok</a> <a class="btn btn-gray closeBtn">Cancel</a></div>
    </div>
    <!-- POPUP shutdownPopupPop -->
    <!-- POPUP shutdownClusterPopupPop -->
    <div id="shutdownClusterPopupPop" style="display: none">
        <div class="overlay-title icon-alert">Shutdown</div>
        <div class="clear"></div>
        <div class="overlay-content">
            <p class="txt-bold">Are you sure you want to shutdown the cluster?</p>
            <p>Any data not saved to a snapshot or command log will be lost.</p>
            <p>Continue with the shutdown?</p>
        </div>
        <div class="overlay-btns"><a class="btn closeBtn">Ok</a> <a class="btn btn-gray closeBtn">Cancel</a></div>
    </div>
    <!-- POPUP shutdownPopupPop -->
    <!-- POPUP resumeConfirmationPop -->
    <div id="resumeConfirmationPop" style="display: none">
        <div class="overlay-title icon-alert">Resume: Confirmation</div>
        <div class="clear"></div>
        <div class="overlay-content">
            <p class="txt-bold">Do you want to resume the cluster and exit admin mode?</p>
        </div>
        <div class="overlay-btns"><a id="btnResumeConfirmationOk" class="btn">Ok</a> <a id="btnResumeConfirmationCancel" class="btn btn-gray">Cancel</a></div>
    </div>
    <!-- POPUP resumeConfirmationPop -->
    <!-- POPUP autoSnapshotyPop -->
    <div id="autoSnapshotPop" style="display: none">
        <div class="overlay-title icon-alert">Auto Snapshots</div>
        <div class="clear"></div>
        <div class="overlay-content confirmationHeight">
            <p class="txt-bold">Do you want to save the value?</p>
        </div>
        <div class="overlay-btns"><a id="btnSaveSnapshot" class="btn">Ok</a> <a id="btnPopupAutoSnapshotCancel" class="btn btn-gray">Cancel</a></div>
    </div>
    <!-- POPUP autoSnapshotyPop -->
    <!-- POPUP securityPop -->
    <div id="securityPop" style="display: none">
        <div class="overlay-title icon-alert">Security: Confirmation</div>
        <div class="clear"></div>
        <div class="overlay-content confirmationHeight">
            <p class="txt-bold">Do you want to change Security?</p>
        </div>
        <div class="overlay-btns"><a class="btn" id="btnSecurityOk">Ok</a> <a id="btnPopupSecurityCancel" class="btn btn-gray">Cancel</a></div>
    </div>
    <!-- POPUP securityPop -->
    <!-- POPUP securityWarningPop -->
    <div style="display: none"><a id="loginWarnPopup" href="#loginWarningPopup">login error</a></div>
    <div id="loginWarningPopup" style="display: none">
        <div class="overlay-title ">
            <img src="css/resources/images/error.png" class="imgError" />Error
        </div>
        <div class="clear"></div>
        <div class="overlay-contentError errorMsg">
            <p id="loginWarningPopupMsg">Security settings have been changed. You no longer have permission to view this page.</p>
            <br />
            <div class="overlay-btns"><a class="btn" id="btnLoginWarningOk">Ok</a></div>
        </div>
    </div>
    <!-- POPUP securityWarningPop -->
    <!-- POPUP savePop -->
    <div id="savePop" style="display: none">
        <div class="overlay-title icon-alert">Save</div>
        <div class="clear"></div>
        <div id="saveSnapshot">
            <div class="overlay-content ">
                <form id="formSaveSnapshot" method="get" action="">
                    <table width="100%" border="0" cellspacing="0" cellpadding="0" class="tblSave">
                        <tr>
                            <td>Directory:<br />(absolute path)</td>
                            <td id="tdSnapshotDirectory"></td>
                        </tr>
                        <tr>
                            <td>Snapshot Name:</td>
                            <td id="tdSnapshotName"></td>
                        </tr>
                    </table>
                </form>
            </div>
            <div class="overlay-btns"><a id="btnSaveSnapshots" class="btn">Save</a> <a id="btnSaveSnapshotCancel" class="btn btn-gray">Cancel</a> </div>
        </div>
    </div>
    <!-- POPUP savePop -->
    <!-- POPUP restorePop -->
    <div id="restorePop" style="display: none">
        <div id="restoredPopup">
            <div class="overlay-title icon-alert">Restore</div>
            <div class="clear"></div>
            <div class="restoreInfo">
                <div class="overlay-content">
                    <div class="restoreCont">
                        <form id="formSearchSnapshot" method="get" action="">
                            <div class="directoryRestore">
                                <table width="100%" border="0" cellspacing="0" cellpadding="0" class="tblRestore">
                                    <tr>
                                        <th align="left">Directory <br />(absolute path)</th>
                                        <td align="left" id="tdSearchSnapshots">
                                            <!--<input id="txtSearchSnapshots" type="text">-->
                                        </td>
                                        <td align="left" id="tdSearchSnapshotsBtn">
                                            <!--<a id="btnSearchSnapshots" class="save-search" title="Search" href="#">Search</a>-->
                                        </td>
                                    </tr>
                                </table>
                            </div>
                        </form>
                        <form id="formRestoreSnapshot" method="get" action="">
                            <div class="restoreSnapshot">
                                <table width="100%" border="0" cellspacing="0" cellpadding="0" class="tblRestore" id="tblSearchList"></table>
                            </div>
                            <div id="errorRestoreMsgContainer" class="errorLabelMsg"></div>
                        </form>
                    </div>
                </div>
                <div class="overlay-btns"><a id="btnRestore" class="btn restoreBtn">Restore</a> <a id="btnRestoreCancel" class="btn btn-gray">Cancel</a></div>
            </div>
            <div id="restoreConfirm" class="restoreConfirmation" style="display: none;">
                <div class="overlay-content ">
                    <div class="confirmationInfo">Are you sure you want to Restore?</div>
                </div>
                <div id="divConfirm" class="overlay-btns"><a id="btnRestoreSnapshotOk" class="btn">Yes</a> <a class="btn btn-gray confirmNoRestore">No</a> </div>
            </div>
        </div>
    </div>
    <!-- POPUP restorePop -->
    <!-- POPUP restorePop -->
    <div id="HrtTimeOutPopup" style="display: none">
        <div class="overlay-title icon-alert">Heartbeat Timeout</div>
        <div class="clear"></div>
        <div class="overlay-content confirmationHeight">
            <p class="txt-bold">Do you want to save the value?</p>
        </div>
        <div class="overlay-btns"><a class="btn" id="btnPopupHeartbeatTimeoutOk">Ok</a> <a class="btn btn-gray" id="btnPopupHeartbeatTimeoutCancel">Cancel</a> </div>
    </div>
    <!-- POPUP restorePop -->
    <!-- POPUP Query timeout Popup -->
    <div id="QueryTimeOutPopup" style="display: none">
        <div class="overlay-title icon-alert">Query Timeout</div>
        <div class="clear"></div>
        <div class="overlay-content confirmationHeight">
            <p class="txt-bold">Do you want to save the value?</p>
        </div>
        <div class="overlay-btns"><a class="btn" id="btnPopupQueryTimeoutOk">Ok</a> <a class="btn btn-gray" id="btnPopupQueryTimeoutCancel">Cancel</a> </div>
    </div>
    <!-- POPUP Query timeout Popup -->
    <!-- POPUP Memory Limit -->
    <div id="MemoryLimitPopup" style="display: none">
        <div class="overlay-title icon-alert">Memory Limit</div>
        <div class="clear"></div>
        <div class="overlay-content confirmationHeight">
            <p class="txt-bold">Do you want to save the value?</p>
        </div>
        <div class="overlay-btns"><a class="btn" id="btnPopupMemoryLimitOk">Ok</a> <a class="btn btn-gray" id="btnPopupMemoryLimitCancel">Cancel</a> </div>
    </div>

    <!-- POPUP Query timeout Popup -->
    <!-- POPUP Memory Limit -->
    <div id="diskLimitPopup" style="display: none">
        <div class="overlay-title icon-alert">Disk Limit</div>
        <div class="clear"></div>
        <div class="overlay-content confirmationHeight">
            <p class="txt-bold">Do you want to save the value?</p>
        </div>
        <div class="overlay-btns"><a class="btn" id="btnPopupDiskLimitOk">Ok</a> <a class="btn btn-gray" id="btnPopupDiskLimitCancel">Cancel</a> </div>
    </div>
    <!-- POPUP Memory Limit -->
    <!-- POPUP saveConfirmationPopup -->
    <div id="Div2" style="display: none">
        <div class="overlay-title icon-alert">Save Confirmation</div>
        <div class="clear"></div>
        <div class="overlay-content">
            <p class="txt-bold">Do you want to save the value?</p>
        </div>
        <div class="overlay-btns"><a class="btn closeBtn" id="btnDone">Ok</a> <a class="btn btn-gray closeBtn">Cancel</a></div>
    </div>
    <!-- POPUP saveConfirmationPopup -->
    <!-- POPUP RestoreConfirmationPopup -->
    <div id="Div3" style="display: none">
        <div class="overlay-title icon-alert">Restore Confirmation</div>
        <div class="clear"></div>
        <div class="overlay-content">
            <p class="txt-bold">Do you want to save the value?</p>
        </div>
        <div class="overlay-btns"><a class="btn closeBtn" id="A4">Ok</a> <a class="btn btn-gray closeBtn">Cancel</a></div>
    </div>
    <!-- POPUP RestoreConfirmationPopup -->
    <!-- POPUP SaveSnapshotPopup -->
    <div style="display: none"><a href="#saveSnapShotPopup" id="btnSaveSnapshotPopup">Save Snapshot</a></div>
    <div id="saveSnapShotPopup" style="display: none">
        <div id="saveSnaps">
            <div class="overlay-title ">
                <img id="imgSaveSnapshotStatus" src="css/resources/images/Information.png" class="imgError" /> <span id="saveSnapshotStatus"></span>
            </div>
            <div class="clear"></div>
            <div class="overlay-contentError ">
                <p id="saveSnapshotMessage" class="snapshotErrorMsg"></p>
                <br />
                <div class="overlay-btns" style="padding: 0"><a class="btn" id="btnSaveSnapshotStatus">Ok</a></div>
            </div>
        </div>
    </div>
    <!-- POPUP SaveSnapshotPopup -->
    <!-- Error Promote Popup-->
    <div style="display: none"><a href="#errorPromotePopup" id="btnErrorPromotePopup">Cluster Promote Error</a></div>
    <div id="errorPromotePopup" style="display: none">
        <div id="errorPromote">
            <div class="overlay-title ">
                <img src="css/resources/images/Information.png" class="imgError" /><span id="promoteErrorHeader">Failed to promote cluster</span>
            </div>
            <div class="clear"></div>
            <div class="overlay-contentError ">
                <p id="promoteErrorMessage" class="snapshotErrorMsg"></p>
                <br />
                <div class="overlay-btns" style="padding: 0"><a class="btn" id="btnPromoteErrorOk">Ok</a></div>
            </div>
        </div>
    </div>
    <!-- Error Promote Popupp -->
    <!--Update error Popup-->
    <div style="display: none"><a href="#updateErrorPopup" id="updateErrorPopupLink">Update Error</a></div>
    <div id="updateErrorPopup" style="display: none">
        <div id="updateInnerErrorPopup">
            <div class="overlay-title ">
                <img src="css/resources/images/error.png" class="imgError" />Error
            </div>
            <div class="clear"></div>
            <div class="overlay-contentError errorMsg">
                <p>
                    Could not update the value of <span id="updateErrorFieldMsg"></span>
                </p>
                <br />
                <div class="overlay-btns" style="padding: 0"><a class="btn" id="btnUpdateErrorOk">Ok</a></div>
            </div>
        </div>
    </div>
    <!--Update error Popup-->
    <!--Update error Auto Snapshot Popup-->
    <div style="display: none"><a href="#updateSnapshotErrorPopup" id="updateErrorSnapshotPopupLink">Update Error</a></div>
    <div id="updateSnapshotErrorPopup" style="display: none">
        <div id="updateInnerSnapshotErrorPopup">
            <div class="overlay-title ">
                <img src="css/resources/images/error.png" class="imgError" />Error
            </div>
            <div class="clear"></div>
            <div class="overlay-contentError errorMsg">
                <p>
                    Could not update the value of <span id="updateSnapshotErrorFieldMsg"></span>
                </p>
                <br />
                <div class="overlay-btns" style="padding: 0"><a class="btn" id="btnUpdateSnapshotErrorOk">Ok</a></div>
            </div>
        </div>
    </div>
    <!--Update error Popup-->
    <!--Update error DR Master Popup-->
    <div style="display: none"><a href="#updateDrMasterErrorPopup" id="updateErrorDrMasterPopupLink">Update Error</a></div>
    <div id="updateDrMasterErrorPopup" style="display: none">
        <div id="updateInnerDrMasterErrorPopup">
            <div class="overlay-title ">
                <img src="css/resources/images/error.png" class="imgError" />Error
            </div>
            <div class="clear"></div>
            <div class="overlay-contentError errorMsg">
                <p>
                    Could not update the value of <span id="updateDrMasterErrorFieldMsg"></span>
                </p>
                <br />
                <div class="overlay-btns" style="padding: 0"><a class="btn" id="btnUpdateDrMasterOk">Ok</a></div>
            </div>
        </div>
    </div>
    <!--Update error Popup-->
    <!--Update Query Timeout error Popup-->
    <div style="display: none"><a href="#queryTimeoutUpdateErrorPopup" id="queryTimeoutUpdateErrorPopupLink">Update Error</a></div>
    <div id="queryTimeoutUpdateErrorPopup" style="display: none">
        <div id="queryTimeoutUpdateInnerErrorPopup">
            <div class="overlay-title ">
                <img src="css/resources/images/error.png" class="imgError" />Error
            </div>
            <div class="clear"></div>
            <div class="overlay-contentError errorMsg">
                <p>
                    Could not update the value of <span id="queryTimeoutUpdateErrorFieldMsg"></span>
                </p>
                <br />
                <div class="overlay-btns" style="padding: 0"><a class="btn" id="btnQueryTimeoutUpdateErrorOk">Ok</a></div>
            </div>
        </div>
    </div>
    <!--Update error Popup-->
    <!--Update Memory Limit error Popup-->
    <div style="display: none"><a href="#memorySizeUpdateErrorPopup" id="memorySizeUpdateErrorPopupLink">Update Error</a></div>
    <div id="memorySizeUpdateErrorPopup" style="display: none">
        <div id="memorySizeUpdateInnerErrorPopup">
            <div class="overlay-title ">
                <img src="css/resources/images/error.png" class="imgError" />Error
            </div>
            <div class="clear"></div>
            <div class="overlay-contentError errorMsg">
                <p>
                    Could not update the value of <span id="memorySizeUpdateErrorFieldMsg"></span>
                </p>
                <br />
                <div class="overlay-btns" style="padding: 0"><a class="btn" id="btnMemorySizeUpdateErrorOk">Ok</a></div>
            </div>
        </div>
    </div>
    <!--Update error Popup-->
    <!--Update Disk Limit error Popup-->
    <div style="display: none"><a href="#diskSizeUpdateErrorPopup" id="diskSizeUpdateErrorPopupLink">Update Error</a></div>
    <div id="diskSizeUpdateErrorPopup" style="display: none">
        <div id="diskSizeUpdateInnerErrorPopup">
            <div class="overlay-title ">
                <img src="css/resources/images/error.png" class="imgError" />Error
            </div>
            <div class="clear"></div>
            <div class="overlay-contentError errorMsg">
                <p>
                    Could not update the value of <span id="diskSizeUpdateErrorFieldMsg"></span>
                </p>
                <br />
                <div class="overlay-btns" style="padding: 0"><a class="btn" id="btnDiskSizeUpdateErrorOk">Ok</a></div>
            </div>
        </div>
    </div>
    <!--Update error Popup-->
    <!--Update error Security User-->
    <div style="display: none"><a href="#securityUserErrorPopup" id="sercurityUserPopupLink">Update Error</a></div>
    <div id="securityUserErrorPopup" style="display: none">
        <div id="securityUserInnerErrorPopup">
            <div class="overlay-title ">
                <img src="css/resources/images/error.png" class="imgError" />Error
            </div>
            <div class="clear"></div>
            <div class="overlay-contentError errorMsg">
                <p>
                    <span id="securityUserErrorFieldMsg"></span>
                </p>
                <br />
                <div class="overlay-btns" style="padding: 0"><a class="btn" id="btnSecurityUserErrorOk">Ok</a></div>
            </div>
        </div>
    </div>
    <!--Update error Popup-->
    <!-- POPUP StopServerErrorPopup-->
    <div id="divStopServerError" style="display: none;">
        <div class="overlay-title icon-alert">Stop Error</div>
        <div class="clear"></div>
        <div class="overlay-content resizeCon">
            <p id="errorLabel" class="txt-bold resizeRestore">Server could not be stopped at the moment</p>
        </div>
        <div class="overlay-btns"><a class="btn closeBtn" id="A2">Ok</a></div>
    </div>
    <!-- POPUP StopServerErrorPopup-->
    <!--Add Configuration Popup-->
    <div id="addConfigPopup" style="display: none">
        <div id="addConfigInnerPopup">
            <div class="overlay-title icon-alert">
                <div id="addConfigHeader" class="addConfigHeader">Add Configuration</div>
                <div id="deleteAddConfig" class="deleteAddConfig "><a href="javascript:void(0);"><span class="iconDeleteAddConfig"></span>Delete this Configuration</a></div>
                <div class="clear"></div>
            </div>
            <div id="addConfigControls">
                <div class="clear"></div>
                <form id="formAddConfiguration" method="get" action="" novalidate style="overflow:auto;">
                    <div id="addConfigWrapper" class="configWrapper">
                    </div>
                </form>
                <br />
                <div class="overlay-btns"><a id="btnAddConfigSave" class="btn">Save</a> <a id="btnAddConfigCancel" class="btn btn-gray">Cancel</a></div>
            </div>
            <div id="saveConfigConfirmation" style="display: none;">
                <div class="overlay-content ">
                    <div class="confirmationInfo">Are you sure you want to <span data-state="edit" id="expotSaveConfigText">save</span>?</div>
                </div>
                <div class="overlay-btns"><a id="btnSaveConfigOk" class="btn closeBtn">Yes</a> <a id="btnSaveConfigCancel" class="btn btn-gray confirmNoSave">No</a> </div>
            </div>
        </div>
    </div>

    <!--Add Disk Limit Popup-->
    <div id="addDiskLimitPopup" style="display: none">
        <div id="addDiskLimitInnerPopup">
            <div class="overlay-title icon-alert">
                <div id="addDiskLimitHeader" class="addConfigHeader">Add Disk Limit</div>
                <div class="clear"></div>
            </div>
            <div id="addDiskLimitControls">
                <div class="clear"></div>
                <form id="formAddDiskLimit" method="get" action="" novalidate style="overflow:auto;">
                    <div id="addDiskLimitWrapper" class="configWrapper">
                    </div>
                </form>
                <br />
                <div class="overlay-btns"><a id="btnAddDiskLimitSave" class="btn">Save</a> <a id="btnAddDiskLimitCancel" class="btn btn-gray">Cancel</a></div>
            </div>
            <div id="saveDiskLimitConfirmation" style="display: none;">
                <div class="overlay-content ">
                    <div class="confirmationInfo">Are you sure you want to <span data-state="edit" id="expotSaveDiskLimitText">save</span>?</div>
                </div>
                <div class="overlay-btns"><a id="btnSaveDiskLimitOk" class="btn closeBtn">Yes</a> <a id="btnSaveDiskLimitCancel" class="btn btn-gray confirmNoSave">No</a> </div>
            </div>
        </div>
    </div>
    <div id="replicatedTablePopup" style="display:none">
        <div class="overlay-title icon-alert">DR Tables</div>
        <div class="overlay-content resizeCon">
            <div id="drPopup" class="repliWrapper">
            </div>
        </div>
        <div class="overlay-btns"><a class="btn closeBtn" id="A2">Ok</a></div>
    </div>
    <div id="exportTablePopup" style="display:none">
        <div class="overlay-title icon-alert">Export Tables</div>
        <div class="overlay-content resizeCon">
            <div id="exportPopup" class="repliWrapper">
            </div>
        </div>
        <div class="overlay-btns"><a class="btn closeBtn" id="A2">Ok</a></div>
    </div>
    <!--Add Configuration Popup-->
    <!-- Query error because of Paused Database Popup-->
    <div style="display: none"><a href="#queryDatabasePausedErrorPopup" id="queryDatabasePausedErrorPopupLink">Query Error</a></div>
    <div id="queryDatabasePausedErrorPopup" style="display: none">
        <div id="queryDatabasePausedInnerErrorPopup">
            <div class="overlay-title ">
                <img src="css/resources/images/error.png" class="imgError" />Query Execution Error
            </div>
            <div class="clear"></div>
            <div class="overlay-contentError errorQueryDbPause">
                <p>
                    The query could not be executed because the database is Paused. You can run the query by switching to admin port.
                </p>
                <p>&nbsp;</p>
                <p>
                    <span style="font-weight: bold">Do you want to switch to admin port?</span>
                </p>
                <br />
                <div class="overlay-btns" style="padding: 0"><a class="btn" id="btnQueryDatabasePausedErrorOk">Ok</a> <a id="btnQueryDatabasePausedErrorCancel" class="btn btn-gray closeBtn">Cancel</a></div>
            </div>
        </div>
    </div>
    <!-- Query error because of Paused Database Popup-->
    <a href="#addUserPopup" id="addNewUserLink" class="plusAdd" title="Add User" style="display: none;">&nbsp;</a>
    <div id="addUserPopup" style="display: none">
        <div id="addUserInnerPopup" data-isupdate="" data-username="" data-role="">
            <div class="overlay-title icon-alert">
                <div id="addUserHeader" class="addConfigHeader">Add User</div>
                <div id="deleteUser" class="deleteAddConfig"><a id="deleteSecUser" href="javascript:void(0);"><span class="iconDeleteAddConfig"></span>Delete this User</a></div>
                <div class="clear"></div>
            </div>
            <div id="addUserControl">
                <div class="clear"></div>
                <form id="frmAddUser" method="get" action="" novalidate style="overflow:auto;">
                    <div id="addUserWrapper" class="editUserWrapper">
                    </div>
                </form>
                <br />
                <div class="overlay-btns"><a id="btnSaveUser" class="btn">Save</a> <a id="btnCancelUser" class="btn btn-gray">Cancel</a></div>
            </div>
            <div id="saveUserControl" style="display: none;">
                <div class="overlay-content ">
                    <div class="confirmationInfo">Are you sure you want to <span id="userSaveDelete" data-status=""></span>?</div>
                </div>
                <div class="overlay-btns"><a id="btnSaveSecUser" class="btn closeBtn">Yes</a> <a id="btnCancelSaveSecUser" class="btn btn-gray confirmNoSave">No</a> </div>
            </div>
        </div>
    </div>
    <!--DR warning POPUP  -->
    <div id="drPartitionWarning" style="display: none">
        <div class="overlay-title"><div class="warninghead"><img src="css/resources/images/Information.png" />Warning</div></div>
        <div class="clear"></div>
        <div class="overlay-content warning">
            <p id="drPartitionWarningMsg"></p>
            <div class="overlay-btns" style="padding:0;">
                <a id="btnDrPartitionWarning" class="btn">Ok</a>
                <div class="clear"></div>
            </div>
        </div>
    </div>
    <!-- DR warning POPUP end  -->
    <!-- POPUP DRStatePop -->
    <div id="drStatePop" style="display: none">
        <div class="overlay-title icon-alert">DR State</div>
        <div class="clear"></div>
        <div class="overlay-content confirmationHeight">
            <p class="txt-bold">Do you want to save the value?</p>
        </div>
        <div class="overlay-btns"><a id="btnSaveDrState" class="btn">Ok</a> <a id="btnPopupDrStateCancel" class="btn btn-gray">Cancel</a></div>
    </div>
    <!-- POPUP DRStatePop -->
    <!-- POPUP DRMasterPop -->
    <div id="drMasterPop" style="display: none">
        <div class="overlay-title icon-alert">DR Master</div>
        <div class="clear"></div>
        <div class="overlay-content confirmationHeight">
            <p class="txt-bold">Do you want to save the value?</p>
        </div>
        <div class="overlay-btns"><a id="btnSaveDrMaster" class="btn">Ok</a> <a id="btnPopupDrMasterCancel" class="btn btn-gray">Cancel</a></div>
    </div>
    <!-- POPUP DRStatePop -->
    <!-- POPUP DRReplicaPop -->
    <div id="drReplicaPop" style="display: none">
        <div class="overlay-title icon-alert">DR Replica</div>
        <div class="clear"></div>
        <div class="overlay-content confirmationHeight">
            <p class="txt-bold">Do you want to save the value?</p>
        </div>
        <div class="overlay-btns"><a id="btnSaveDrReplica" class="btn">Ok</a> <a id="btnPopupDrReplicaCancel" class="btn btn-gray">Cancel</a></div>
    </div>
    <!-- POPUP DRReplicaPop -->
    <!-- Placed at the end of the document so the pages load faster -->
    <script src="js/bootstrap.js"></script>
    <script src="js/jquery.tablesorter.js"></script>
    <script src="js/jquery.tablesorter.widgets.js"></script>
    <!-- Placed at the end of the document so the pages load faster -->
</body>
</html><|MERGE_RESOLUTION|>--- conflicted
+++ resolved
@@ -153,13 +153,7 @@
                                         <div class="clear"></div>
                                     </div>
                                     <div id="serverListWrapper">
-<<<<<<< HEAD
-                                        <ul class="servers-list" id="serversList">
-                                            
-                                        </ul>
-=======
                                         <ul class="servers-list" id="serversList"></ul>
->>>>>>> d52141d6
                                     </div>
                                 </div>
                             </div>
