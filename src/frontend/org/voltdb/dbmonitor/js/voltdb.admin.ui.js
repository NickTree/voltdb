--- conflicted
+++ resolved
@@ -626,20 +626,15 @@
             }
         };
 
-<<<<<<< HEAD
+        this.getLatestRawAdminConfigurations = function () {
+            return currentRawAdminConfigurations;
+        };
+        
+
         this.displayPortAndRefreshClusterState = function (portAndClusterValues) {
             if (portAndClusterValues != undefined && VoltDbAdminConfig.isAdmin) {
                 configurePortAndOverviewValues(portAndClusterValues);
                 refreshClusterValues(portAndClusterValues);
-=======
-        this.getLatestRawAdminConfigurations = function () {
-            return currentRawAdminConfigurations;
-        };
-
-        this.displayPortAndOverviewDetails = function (portAndOverviewValues) {
-            if (portAndOverviewValues != undefined && VoltDbAdminConfig.isAdmin) {
-                configurePortAndOverviewValues(portAndOverviewValues);
->>>>>>> 84b796c7
             }
         };
 
