/* This file is part of VoltDB.
 * Copyright (C) 2008-2014 VoltDB Inc.
 *
 * This program is free software: you can redistribute it and/or modify
 * it under the terms of the GNU Affero General Public License as
 * published by the Free Software Foundation, either version 3 of the
 * License, or (at your option) any later version.
 *
 * This program is distributed in the hope that it will be useful,
 * but WITHOUT ANY WARRANTY; without even the implied warranty of
 * MERCHANTABILITY or FITNESS FOR A PARTICULAR PURPOSE.  See the
 * GNU Affero General Public License for more details.
 *
 * You should have received a copy of the GNU Affero General Public License
 * along with VoltDB.  If not, see <http://www.gnu.org/licenses/>.
 */

package org.voltdb.planner;

import java.util.List;

import org.hsqldb_voltpatches.HSQLInterface;
import org.hsqldb_voltpatches.HSQLInterface.HSQLParseException;
import org.hsqldb_voltpatches.VoltXMLElement;
import org.voltdb.ParameterSet;
import org.voltdb.VoltType;
import org.voltdb.catalog.Cluster;
import org.voltdb.catalog.Database;
import org.voltdb.compiler.DatabaseEstimates;
import org.voltdb.compiler.DeterminismMode;
import org.voltdb.compiler.ScalarValueHints;
import org.voltdb.planner.ParsedSelectStmt.ParsedColInfo;
import org.voltdb.plannodes.AbstractPlanNode;
import org.voltdb.plannodes.NodeSchema;
import org.voltdb.plannodes.ReceivePlanNode;
import org.voltdb.plannodes.SchemaColumn;
import org.voltdb.plannodes.SendPlanNode;
import org.voltdb.types.PlanNodeType;

/**
 * The query planner accepts catalog data, SQL statements from the catalog, then
 * outputs the plan with the lowest cost according to the cost model.
 *
 */
public class QueryPlanner {
    String m_sql;
    String m_stmtName;
    String m_procName;
    HSQLInterface m_HSQL;
    DatabaseEstimates m_estimates;
    Cluster m_cluster;
    Database m_db;
    String m_recentErrorMsg;
    PartitioningForStatement m_partitioning;
    int m_maxTablesPerJoin;
    AbstractCostModel m_costModel;
    ScalarValueHints[] m_paramHints;
    String m_joinOrder;
    DeterminismMode m_detMode;
    PlanSelector m_planSelector;

    // generated by parse(..)
    VoltXMLElement m_xmlSQL = null;
    ParameterizationInfo m_paramzInfo = null;

    // generated by plan(..)
    boolean m_wasParameterizedPlan = false;

    /**
     * Initialize planner with physical schema info and a reference to HSQLDB parser.
     *
     * @param sql Literal SQL statement to parse
     * @param stmtName The name of the statement for logging/debugging
     * @param procName The name of the proc for logging/debugging
     * @param catalogCluster Catalog info about the physical layout of the cluster.
     * @param catalogDb Catalog info about schema, metadata and procedures.
     * @param partitioning Describes the specified and inferred partition context.
     * @param HSQL HSQLInterface pointer used for parsing SQL into XML.
     * @param estimates
     * @param suppressDebugOutput
     * @param maxTablesPerJoin
     * @param costModel The current cost model to evaluate plans with.
     * @param paramHints
     * @param joinOrder
     */
    public QueryPlanner(String sql,
                        String stmtName,
                        String procName,
                        Cluster catalogCluster,
                        Database catalogDb,
                        PartitioningForStatement partitioning,
                        HSQLInterface HSQL,
                        DatabaseEstimates estimates,
                        boolean suppressDebugOutput,
                        int maxTablesPerJoin,
                        AbstractCostModel costModel,
                        ScalarValueHints[] paramHints,
                        String joinOrder,
                        DeterminismMode detMode)
    {
        assert(sql != null);
        assert(stmtName != null);
        assert(procName != null);
        assert(HSQL != null);
        assert(catalogCluster != null);
        assert(catalogDb != null);
        assert(costModel != null);
        assert(catalogDb.getCatalog() == catalogCluster.getCatalog());
        assert(detMode != null);

        m_sql = sql;
        m_stmtName = stmtName;
        m_procName = procName;
        m_HSQL = HSQL;
        m_db = catalogDb;
        m_cluster = catalogCluster;
        m_estimates = estimates;
        m_partitioning = partitioning;
        m_maxTablesPerJoin = maxTablesPerJoin;
        m_costModel = costModel;
        m_paramHints = paramHints;
        m_joinOrder = joinOrder;
        m_detMode = detMode;
        m_planSelector = new PlanSelector(m_cluster, m_db, m_estimates, m_stmtName,
                m_procName, m_sql, m_costModel, m_paramHints, m_detMode,
                suppressDebugOutput);
    }

    /**
     * Parse a SQL literal statement into an unplanned, intermediate representation.
     * This is normally followed by a call to
     * {@link this#plan(AbstractCostModel, String, String, String, String, int, ScalarValueHints[]) },
     * but splitting these two affords an opportunity to check a cache for a plan matching
     * the auto-parameterized parsed statement.
     */
    public void parse() throws PlanningErrorException {
        // reset any error message
        m_recentErrorMsg = null;

        // Reset plan node ids to start at 1 for this plan
        AbstractPlanNode.resetPlanNodeIds();

        // use HSQLDB to get XML that describes the semantics of the statement
        // this is much easier to parse than SQL and is checked against the catalog
        try {
            m_xmlSQL = m_HSQL.getXMLCompiledStatement(m_sql);
        } catch (HSQLParseException e) {
            // XXXLOG probably want a real log message here
            throw new PlanningErrorException(e.getMessage());
        }

        m_planSelector.outputCompiledStatement(m_xmlSQL);
        // System.out.println("DEBUG: SQL IN: " + m_sql + "; SQL OUT:\n" + m_xmlSQL);
    }

    /**
     * Auto-parameterize all of the literals in the parsed SQL statement.
     *
     * @return An opaque token representing the parsed statement with (possibly) parameterization.
     */
    public String parameterize() {
        m_paramzInfo = ParameterizationInfo.parameterize(m_xmlSQL);

        // skip plans with pre-existing parameters and plans that don't parameterize
        // assume a user knows how to cache/optimize these
        if (m_paramzInfo != null) {
            // if requested output the second version of the parsed plan
            m_planSelector.outputParameterizedCompiledStatement(m_paramzInfo.parameterizedXmlSQL);
            return m_paramzInfo.parameterizedXmlSQL.toMinString();
        }

        // fallback when parameterization is
        return m_xmlSQL.toMinString();
    }

    public String[] extractedParamLiteralValues() {
        if (m_paramzInfo == null) {
            return null;
        }
        return m_paramzInfo.paramLiteralValues;
    }

    public ParameterSet extractedParamValues(VoltType[] parameterTypes) throws Exception {
        if (m_paramzInfo == null) {
            return null;
        }
        Object[] paramArray = m_paramzInfo.extractedParamValues(parameterTypes);
        return ParameterSet.fromArrayNoCopy(paramArray);
    }

    /**
     * Get the best plan for the SQL statement given, assuming the given costModel.
     *
     * @return The best plan found for the SQL statement.
     * @throws PlanningErrorException on failure.
     */
    public CompiledPlan plan() throws PlanningErrorException {
        // reset any error message
        m_recentErrorMsg = null;

        // what's going to happen next:
        //  If a parameterized statement exists, try to make a plan with it
        //  On success return the plan.
        //  On failure, try the plan again without parameterization

        if (m_paramzInfo != null) {
            try {
                // compile the plan with new parameters
                CompiledPlan plan = compileFromXML(m_paramzInfo.parameterizedXmlSQL,
                                                   m_paramzInfo.paramLiteralValues);

                VoltType[] paramTypes = plan.parameterTypes();
                if (paramTypes.length <= CompiledPlan.MAX_PARAM_COUNT) {
                    Object[] params = m_paramzInfo.extractedParamValues(paramTypes);
                    plan.extractedParamValues = ParameterSet.fromArrayNoCopy(params);
                    m_wasParameterizedPlan = true;
                    return plan;
                }
                // fall through to try replan without parameterization.
            }
            catch (Exception e) {
                // ignore any errors planning with parameters
                // fall through to re-planning without them

                // note, expect real planning errors ignored here to be thrown again below
                m_recentErrorMsg = null;
            }
        }

        // if parameterization isn't requested or if it failed, plan here
        CompiledPlan plan = compileFromXML(m_xmlSQL, null);
        if (plan == null) {
            throw new PlanningErrorException(m_recentErrorMsg);
        }
        return plan;
    }

    /**
     * @return Was this statement planned with auto-parameterization?
     */
    public boolean compiledAsParameterizedPlan() {
        return m_wasParameterizedPlan;
    }

    private CompiledPlan compileFromXML(VoltXMLElement xmlSQL, String[] paramValues) {
        // Get a parsed statement from the xml
        // The callers of compilePlan are ready to catch any exceptions thrown here.
        AbstractParsedStmt parsedStmt = AbstractParsedStmt.parse(m_sql, xmlSQL, paramValues, m_db, m_joinOrder);
        if (parsedStmt == null)
        {
            m_recentErrorMsg = "Failed to parse SQL statement: " + m_sql;
            return null;
        }
        if ((parsedStmt.tableList.size() > m_maxTablesPerJoin) && (parsedStmt.joinOrder == null)) {
            m_recentErrorMsg = "Failed to parse SQL statement: " + m_sql + " because a join of > 5 tables was requested"
                               + " without specifying a join order. See documentation for instructions on manually" +
                                 " specifying a join order";
            return null;
        }

        m_planSelector.outputParsedStatement(parsedStmt);

        // Init Assembler. Each plan assembler requires a new instance of the PlanSelector
        // to keep track of the best plan
        PlanAssembler assembler = new PlanAssembler(m_cluster, m_db, m_partitioning, (PlanSelector) m_planSelector.clone());
        // find the plan with minimal cost
        CompiledPlan bestPlan = assembler.getBestCostPlan(parsedStmt);

        // This processing of bestPlan outside/after getBestCostPlan
        // allows getBestCostPlan to be called both here and
        // in PlanAssembler.getNextUnion on each branch of a union.

        // make sure we got a winner
        if (bestPlan == null) {
            m_recentErrorMsg = assembler.getErrorMessage();
            if (m_recentErrorMsg == null) {
                m_recentErrorMsg = "Unable to plan for statement. Error unknown.";
            }
            return null;
        }

        if (bestPlan.readOnly) {
            SendPlanNode sendNode = new SendPlanNode();
            // connect the nodes to build the graph
            sendNode.addAndLinkChild(bestPlan.rootPlanGraph);
            // this plan is final, generate schema and resolve all the column index references
            bestPlan.rootPlanGraph = sendNode;
        }

        // Execute the generateOutputSchema and resolveColumnIndexes Once from the top plan node for only best plan
        bestPlan.rootPlanGraph.generateOutputSchema(m_db);
        bestPlan.rootPlanGraph.resolveColumnIndexes();
        if (parsedStmt instanceof ParsedSelectStmt) {
            List<SchemaColumn> columns = bestPlan.rootPlanGraph.getOutputSchema().getColumns();
            ((ParsedSelectStmt)parsedStmt).checkPlanColumnMatch(columns);
        }

        // Output the best plan debug info
        assembler.finalizeBestCostPlan();

        // reset all the plan node ids for a given plan
        // this makes the ids deterministic
        bestPlan.resetPlanNodeIds();

        // split up the plan everywhere we see send/recieve into multiple plan fragments
        fragmentize(bestPlan);
        return bestPlan;
    }

<<<<<<< HEAD
    private static void fragmentize(CompiledPlan plan) {
        List<AbstractPlanNode> receives = plan.rootPlanGraph.findAllNodesOfType(PlanNodeType.RECEIVE);

        if (receives.isEmpty()) return;

        assert (receives.size() == 1);

        ReceivePlanNode recvNode = (ReceivePlanNode) receives.get(0);
        assert(recvNode.getChildCount() == 1);
        AbstractPlanNode childNode = recvNode.getChild(0);
        assert(childNode instanceof SendPlanNode);
        SendPlanNode sendNode = (SendPlanNode) childNode;
=======
    private void checkPlanColumnLeakage(CompiledPlan plan, ParsedSelectStmt stmt) {
        NodeSchema output_schema = plan.rootPlanGraph.getOutputSchema();
        // Sanity-check the output NodeSchema columns against the display columns
        if (stmt.displayColumns.size() != output_schema.size())
        {
            throw new PlanningErrorException("Mismatched plan output cols " +
            "to parsed display columns");
        }
        for (ParsedColInfo display_col : stmt.displayColumns)
        {
            SchemaColumn col = output_schema.find(display_col.tableName,
                                                  display_col.tableAlias,
                                                  display_col.columnName,
                                                  display_col.alias);
            if (col == null)
            {
                throw new PlanningErrorException("Mismatched plan output cols " +
                                                 "to parsed display columns");
            }
        }
    }
>>>>>>> 2e2f771b

        // disconnect the send and receive nodes
        sendNode.clearParents();
        recvNode.clearChildren();

        plan.subPlanGraph = sendNode;

        return;
    }
}<|MERGE_RESOLUTION|>--- conflicted
+++ resolved
@@ -307,20 +307,6 @@
         return bestPlan;
     }
 
-<<<<<<< HEAD
-    private static void fragmentize(CompiledPlan plan) {
-        List<AbstractPlanNode> receives = plan.rootPlanGraph.findAllNodesOfType(PlanNodeType.RECEIVE);
-
-        if (receives.isEmpty()) return;
-
-        assert (receives.size() == 1);
-
-        ReceivePlanNode recvNode = (ReceivePlanNode) receives.get(0);
-        assert(recvNode.getChildCount() == 1);
-        AbstractPlanNode childNode = recvNode.getChild(0);
-        assert(childNode instanceof SendPlanNode);
-        SendPlanNode sendNode = (SendPlanNode) childNode;
-=======
     private void checkPlanColumnLeakage(CompiledPlan plan, ParsedSelectStmt stmt) {
         NodeSchema output_schema = plan.rootPlanGraph.getOutputSchema();
         // Sanity-check the output NodeSchema columns against the display columns
@@ -342,7 +328,19 @@
             }
         }
     }
->>>>>>> 2e2f771b
+
+    private static void fragmentize(CompiledPlan plan) {
+        List<AbstractPlanNode> receives = plan.rootPlanGraph.findAllNodesOfType(PlanNodeType.RECEIVE);
+
+        if (receives.isEmpty()) return;
+
+        assert (receives.size() == 1);
+
+        ReceivePlanNode recvNode = (ReceivePlanNode) receives.get(0);
+        assert(recvNode.getChildCount() == 1);
+        AbstractPlanNode childNode = recvNode.getChild(0);
+        assert(childNode instanceof SendPlanNode);
+        SendPlanNode sendNode = (SendPlanNode) childNode;
 
         // disconnect the send and receive nodes
         sendNode.clearParents();
