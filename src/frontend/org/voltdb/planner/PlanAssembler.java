--- conflicted
+++ resolved
@@ -1611,7 +1611,6 @@
 
     private AbstractPlanNode indexAccessForGroupByExprs(AbstractPlanNode root) {
         ArrayList<ParsedColInfo> groupBys = m_parsedSelect.groupByColumns;
-
         // Can't use index access to optimize a multi-table-based GROUP BY
         String fromTableAlias = null;
         for (ParsedColInfo col : groupBys) {
@@ -1634,15 +1633,10 @@
         Table targetTable = m_catalogDb.getTables().get(((SeqScanPlanNode)root).getTargetTableName());
         if (targetTable != null) {
             CatalogMap<Index> allIndexes = targetTable.getIndexes();
-<<<<<<< HEAD
-            ArrayList<ParsedColInfo> groupBys = m_parsedSelect.groupByColumns;
-
-            String fromTableAlias = groupBys.get(0).expression.baseTableAlias();
+
+            fromTableAlias = groupBys.get(0).expression.baseTableAlias();
             assert(fromTableAlias != null);
             StmtTableScan fromTableScan = m_parsedSelect.tableAliasMap.get(fromTableAlias);
-=======
->>>>>>> bd61badc
-
             for (Index index : allIndexes) {
                 if ( ! IndexType.isScannable(index.getType())) {
                     continue;
@@ -1686,12 +1680,6 @@
                 } else {
                     // either pure expression index or mix of expressions and simple columns
                     List<AbstractExpression> indexedExprs = null;
-<<<<<<< HEAD
-=======
-                    int idx = m_parsedSelect.tableAliasIndexMap.get(fromTableAlias);
-                    StmtTableScan fromTableScan = m_parsedSelect.stmtCache.get(idx);
-
->>>>>>> bd61badc
                     try {
                         indexedExprs = AbstractExpression.fromJSONArrayString(exprsjson, fromTableScan);
                     } catch (JSONException e) {
