/* This file is part of VoltDB.
 * Copyright (C) 2008-2014 VoltDB Inc.
 *
 * This program is free software: you can redistribute it and/or modify
 * it under the terms of the GNU Affero General Public License as
 * published by the Free Software Foundation, either version 3 of the
 * License, or (at your option) any later version.
 *
 * This program is distributed in the hope that it will be useful,
 * but WITHOUT ANY WARRANTY; without even the implied warranty of
 * MERCHANTABILITY or FITNESS FOR A PARTICULAR PURPOSE.  See the
 * GNU Affero General Public License for more details.
 *
 * You should have received a copy of the GNU Affero General Public License
 * along with VoltDB.  If not, see <http://www.gnu.org/licenses/>.
 */

package org.voltdb.planner;

import java.util.ArrayList;
<<<<<<< HEAD
import java.util.HashSet;
=======
import java.util.Collection;
>>>>>>> 2244ddbc
import java.util.List;

import org.json_voltpatches.JSONException;
import org.voltdb.VoltType;
import org.voltdb.catalog.ColumnRef;
import org.voltdb.catalog.Database;
import org.voltdb.catalog.Index;
import org.voltdb.expressions.AbstractExpression;
import org.voltdb.expressions.ComparisonExpression;
import org.voltdb.expressions.ConstantValueExpression;
import org.voltdb.expressions.ExpressionUtil;
import org.voltdb.expressions.OperatorExpression;
import org.voltdb.expressions.ParameterValueExpression;
import org.voltdb.expressions.TupleValueExpression;
import org.voltdb.expressions.VectorValueExpression;
import org.voltdb.planner.ParsedSelectStmt.ParsedColInfo;
<<<<<<< HEAD
import org.voltdb.planner.parseinfo.StmtTableScan;
=======
import org.voltdb.planner.parseinfo.JoinNode;
import org.voltdb.planner.parseinfo.StmtTableScan;
import org.voltdb.planner.parseinfo.StmtTargetTableScan;
>>>>>>> 2244ddbc
import org.voltdb.plannodes.AbstractPlanNode;
import org.voltdb.plannodes.AbstractScanPlanNode;
import org.voltdb.plannodes.IndexScanPlanNode;
import org.voltdb.plannodes.MaterializedScanPlanNode;
import org.voltdb.plannodes.NestLoopIndexPlanNode;
import org.voltdb.plannodes.ReceivePlanNode;
import org.voltdb.plannodes.SendPlanNode;
import org.voltdb.plannodes.SeqScanPlanNode;
import org.voltdb.types.ExpressionType;
import org.voltdb.types.IndexLookupType;
import org.voltdb.types.IndexType;
import org.voltdb.types.JoinType;
import org.voltdb.types.SortDirectionType;
import org.voltdb.utils.CatalogUtil;

public abstract class SubPlanAssembler {

    /** The parsed statement structure that has the table and predicate info we need. */
    final AbstractParsedStmt m_parsedStmt;

    /** The catalog's database object which contains tables and access path info */
    final Database m_db;

    /** Describes the specified and inferred partition context. */
    final PartitioningForStatement m_partitioning;

    /**
     * A description of a possible error condition that is considered recoverable/recovered
     * by the act of generating a viable alternative plan. The error should only be acknowledged
     * if it contributed to the complete failure to plan the statement.
     */
    String m_recentErrorMsg;

    // This cached value saves work on the assumption that it is only used to return
    // final "leaf node" bindingLists that are never updated "in place",
    // but just get their contents dumped into a summary List that was created
    // inline and NOT initialized here.
    private final static List<AbstractExpression> s_reusableImmutableEmptyBinding =
        new ArrayList<AbstractExpression>();

    // Constants to specify how getIndexableExpressionFromFilters should react
    // to finding a filter that matches the current criteria.
    /// For some calls, primarily related to index-based filtering,
    /// the matched filter is going to be implemented by indexing,
    /// so it needs to be "consumed" (removed from the list)
    /// to not get redundantly applied as a post-condition.
    private final static boolean EXCLUDE_FROM_POST_FILTERS = true;
    /// For other calls, related to index-based ordering,
    /// the matched filter must remain in the list
    /// to eventually be applied as a post-filter.
    private final static boolean KEEP_IN_POST_FILTERS = false;

    SubPlanAssembler(Database db, AbstractParsedStmt parsedStmt, PartitioningForStatement partitioning)
    {
        m_db = db;
        m_parsedStmt = parsedStmt;
        m_partitioning = partitioning;
    }

    /**
     * Called repeatedly to iterate through possible embedable select plans.
     * Returns null when no more plans exist.
     *
     * @return The next plan to solve the subselect or null if no more plans.
     */
    abstract AbstractPlanNode nextPlan();

    /**
     * Generate all possible access paths for given sets of join and filter expressions for a table.
     * The list includes the naive (scan) pass and possible index scans
     *
     * @param table Table to generate access pass for
     * @param joinExprs join expressions this table is part of
     * @param filterExprs filter expressions this table is part of
     * @param postExprs post expressions this table is part of
     * @return List of valid access paths
     */
    protected ArrayList<AccessPath> getRelevantAccessPathsForTable(StmtTableScan tableScan,
                                                                   List<AbstractExpression> joinExprs,
                                                                   List<AbstractExpression> filterExprs,
                                                                   List<AbstractExpression> postExprs) {
<<<<<<< HEAD
        assert(tableAliasIdx != StmtTableScan.NULL_ALIAS_INDEX);
=======
>>>>>>> 2244ddbc
        ArrayList<AccessPath> paths = new ArrayList<AccessPath>();
        List<AbstractExpression> allJoinExprs = new ArrayList<AbstractExpression>();
        List<AbstractExpression> allExprs = new ArrayList<AbstractExpression>();
        // add the empty seq-scan access path
        if (joinExprs != null) {
            allExprs.addAll(joinExprs);
            allJoinExprs.addAll(joinExprs);
        }
        if (postExprs != null) {
            allJoinExprs.addAll(postExprs);
        }
        if (filterExprs != null) {
            allExprs.addAll(filterExprs);
        }

        AccessPath naivePath = getRelevantNaivePath(allJoinExprs, filterExprs);
        paths.add(naivePath);

<<<<<<< HEAD
        StmtTableScan tableCache = m_parsedStmt.stmtCache.get(tableAliasIdx);
        if (tableCache.getScanType() == StmtTableScan.TABLE_SCAN_TYPE.TEMP_TABLE_SCAN) {
            // This is a sub-query
            return paths;
        }
        assert(tableCache.getScanType() == StmtTableScan.TABLE_SCAN_TYPE.TARGET_TABLE_SCAN);
        Table table = tableCache.getTargetTable();

        CatalogMap<Index> indexes = table.getIndexes();

=======
        Collection<Index> indexes = tableScan.getIndexes();
>>>>>>> 2244ddbc
        for (Index index : indexes) {
            AccessPath path = getRelevantAccessPathForIndex(tableScan, allExprs, index);
            if (path != null) {
                if (postExprs != null) {
                    path.joinExprs.addAll(postExprs);
                }
                paths.add(path);
            }
        }

        return paths;
    }

    /**
     * Generate the naive (scan) pass given a join and filter expressions
     *
     * @param joinExprs join expressions
     * @param filterExprs filter expressions
     * @return Naive access path
     */
    protected static AccessPath getRelevantNaivePath(List<AbstractExpression> joinExprs, List<AbstractExpression> filterExprs) {
        AccessPath naivePath = new AccessPath();

        if (filterExprs != null) {
            naivePath.otherExprs.addAll(filterExprs);
        }
        if (joinExprs != null) {
            naivePath.joinExprs.addAll(joinExprs);
        }
        return naivePath;
    }

    /**
     * A utility class for returning the results of a match between an indexed expression and a query filter
     * expression that uses it in some form in some useful fashion.
     * The "form" may be an exact match for the expression or some allowed parameterized variant.
     * The "fashion" may be in an equality or range comparison opposite something that can be
     * treated as a (sub)scan-time constant.
     */
    private static class IndexableExpression
    {
        // The matched expression, in its original form and
        // normalized so that its LHS is the part that matched the indexed expression.
        private final AbstractExpression m_originalFilter;
        private final ComparisonExpression m_filter;
        // The parameters, if any, that must be bound to enable use of the index
        // -- these have no effect on the current query,
        // but they effect the applicability of the resulting cached plan to other queries.
        private final List<AbstractExpression> m_bindings;

        public IndexableExpression(AbstractExpression originalExpr, ComparisonExpression normalizedExpr,
                                   List<AbstractExpression> bindings)
        {
            m_originalFilter = originalExpr;
            m_filter = normalizedExpr;
            m_bindings = bindings;
        }

        public AbstractExpression getOriginalFilter() { return m_originalFilter; }
        public AbstractExpression getFilter() { return m_filter; }
        public List<AbstractExpression> getBindings() { return m_bindings; }

        public IndexableExpression extractStartFromPrefixLike() {
            ComparisonExpression gteFilter = m_filter.getGteFilterFromPrefixLike();
            return new IndexableExpression(null, gteFilter, m_bindings);
        }

        public IndexableExpression extractEndFromPrefixLike() {
            ComparisonExpression ltFilter = m_filter.getLtFilterFromPrefixLike();
            return new IndexableExpression(null, ltFilter, m_bindings);
        }
    };

    /**
     * Given a table, a set of predicate expressions and a specific index, find the best way to
     * access the data using the given index, or return null if no good way exists.
     *
     * @param table The table we want data from.
     * @param exprs The set of predicate expressions.
     * @param index The index we want to use to access the data.
     * @return A valid access path using the data or null if none found.
     */
    protected AccessPath getRelevantAccessPathForIndex(StmtTableScan tableScan, List<AbstractExpression> exprs, Index index)
    {
        if (tableScan instanceof StmtTargetTableScan == false) {
            return null;
        }

        // Track the running list of filter expressions that remain as each is either cherry-picked
        // for optimized coverage via the index keys.
        List<AbstractExpression> filtersToCover = new ArrayList<AbstractExpression>();
        filtersToCover.addAll(exprs);

        String exprsjson = index.getExpressionsjson();
        // This list remains null if the index is just on simple columns.
        List<AbstractExpression> indexedExprs = null;
        // This vector of indexed columns remains null if indexedExprs is in use.
        List<ColumnRef> indexedColRefs = null;
        int[] indexedColIds = null;
        int keyComponentCount;
        if (exprsjson.isEmpty()) {
            // Don't bother to build a dummy indexedExprs list for a simple index on columns.
            // Just leave it null and handle this simpler case specially via indexedColRefs or
            // indexedColIds, all along the way.
            indexedColRefs = CatalogUtil.getSortedCatalogItems(index.getColumns(), "index");
            keyComponentCount = indexedColRefs.size();
            indexedColIds = new int[keyComponentCount];
            int ii = 0;
            for (ColumnRef cr : indexedColRefs) {
                indexedColIds[ii++] = cr.getColumn().getIndex();
            }
        } else {
            try {
                // This MAY want to happen once when the plan is loaded from the catalog
                // and cached in a sticky cached index-to-expressions map?
                indexedExprs = AbstractExpression.fromJSONArrayString(exprsjson, tableScan);
                keyComponentCount = indexedExprs.size();
            } catch (JSONException e) {
                e.printStackTrace();
                assert(false);
                return null;
            }
        }

        // Hope for the best -- full coverage with equality matches on every expression in the index.
        AccessPath retval = new AccessPath();
        retval.use = IndexUseType.COVERING_UNIQUE_EQUALITY;
        retval.index = index;

        // Try to use the index scan's inherent ordering to implement the ORDER BY clause.
        // The effects of determineIndexOrdering are reflected in
        // retval.sortDirection, orderSpoilers, nSpoilers and bindingsForOrder.
        // In some borderline cases, the determination to use the index's order is optimistic and
        // provisional; it can be undone later in this function as new info comes to light.
        int orderSpoilers[] = new int[keyComponentCount];
        List<AbstractExpression> bindingsForOrder = new ArrayList<AbstractExpression>();
        int nSpoilers = determineIndexOrdering(tableScan, keyComponentCount,
                                               indexedExprs, indexedColRefs,
                                               retval, orderSpoilers, bindingsForOrder);

        // Use as many covering indexed expressions as possible to optimize comparator expressions that can use them.

        // Start with equality comparisons on as many (prefix) indexed expressions as possible.
        int coveredCount = 0;
        // If determineIndexOrdering found one or more spoilers,
        // index key components that might interfere with the desired ordering of the result,
        // their ill effects are eliminated when they are constrained to be equal to constants.
        // These are called "recovered spoilers".
        // When their count reaches the count of spoilers, the order of the result will be as desired.
        // Initial "prefix key component" spoilers can be recovered in the normal course
        // of finding prefix equality filters for those key components.
        // The spoiler key component positions are listed (ascending) in orderSpoilers.
        // After the last prefix equality filter has been found,
        // nRecoveredSpoilers in comparison to nSpoilers may indicate remaining unrecovered spoilers.
        // That edge case motivates a renewed search for (non-prefix) equality filters solely for the purpose
        // of recovering the spoilers and confirming the relevance of the result's index ordering.
        int nRecoveredSpoilers = 0;
        AbstractExpression coveringExpr = null;
        int coveringColId = -1;

        // Currently, an index can be used with at most one IN LIST filter expression.
        // Otherwise, MaterializedScans would have to be multi-column and populated by a cross-product
        // of multiple lists OR multiple MaterializedScans would have to be cross-joined to get a
        // multi-column LHS for the injected NestLoopIndexJoin used for IN LIST indexing.
        // So, note the one IN LIST filter when it is found, mostly to remember that one has been found.
        // This has implications for what kinds of filters on other key components can be included in
        // the index scan.
        IndexableExpression inListExpr = null;

        for ( ; (coveredCount < keyComponentCount) && ! filtersToCover.isEmpty(); ++coveredCount) {
            if (indexedExprs == null) {
                coveringColId = indexedColIds[coveredCount];
            } else {
                coveringExpr = indexedExprs.get(coveredCount);
            }
            // Equality filters get first priority.
            boolean allowIndexedJoinFilters = (inListExpr == null);
            IndexableExpression eqExpr = getIndexableExpressionFromFilters(
                ExpressionType.COMPARE_EQUAL, ExpressionType.COMPARE_EQUAL,
                coveringExpr, coveringColId, tableScan, filtersToCover,
                allowIndexedJoinFilters, EXCLUDE_FROM_POST_FILTERS);

            if (eqExpr == null) {
                // For now, an IN LIST can only be indexed if any other indexed filters are based
                // solely on constants or parameters vs. other tables' columns or other IN LISTS.
                // Otherwise, there would need to be a three-way NLIJ implementation joining the
                // MaterializedScan, the source table of the other key component values,
                // and the indexed table.
                // So, only the first IN LIST filter matching a key component is considered.
                if (inListExpr == null) {
                    // Also, it can not be considered if there was a prior key component that has an
                    // equality filter that is based on another table.
                    // Accepting an IN LIST filter implies rejecting later any filters based on other
                    // tables' columns.
                    inListExpr = getIndexableExpressionFromFilters(
                        ExpressionType.COMPARE_IN, ExpressionType.COMPARE_IN,
                        coveringExpr, coveringColId, tableScan, filtersToCover,
                        false, EXCLUDE_FROM_POST_FILTERS);
                    if (inListExpr != null) {
                        // Make sure all prior key component equality filters
                        // were based on constants and/or parameters.
                        for (AbstractExpression eq_comparator : retval.indexExprs) {
                            AbstractExpression otherExpr = eq_comparator.getRight();
                            if (otherExpr.hasAnySubexpressionOfType(ExpressionType.VALUE_TUPLE)) {
                                // Can't index this IN LIST filter without some kind of three-way NLIJ,
                                // so, add it to the post-filters.
                                AbstractExpression in_list_comparator = inListExpr.getOriginalFilter();
                                retval.otherExprs.add(in_list_comparator);
                                inListExpr = null;
                                break;
                            }
                        }
                        eqExpr = inListExpr;
                    }
                }
                if (eqExpr == null) {
                    break;
                }
            }
            AbstractExpression comparator = eqExpr.getFilter();
            retval.indexExprs.add(comparator);
            retval.bindings.addAll(eqExpr.getBindings());
            // A non-empty endExprs has the later side effect of invalidating descending sort order
            // in all cases except the edge case of full coverage equality comparison.
            // Even that case must be further qualified to exclude indexed IN-LIST
            // unless/until the MaterializedScan can be configured to iterate in descending order
            // (vs. always ascending).
            // In the case of the IN LIST expression, both the search key and the end condition need
            // to be rewritten to enforce equality in turn with each list element "row" produced by
            // the MaterializedScan. This happens in getIndexAccessPlanForTable.
            retval.endExprs.add(comparator);

            // If a provisional sort direction has been determined, the equality filter MAY confirm
            // that a "spoiler" index key component (one missing from the ORDER BY) is constant-valued
            // and so it can not spoil the scan result sort order established by other key components.
            // In this case, consider the spoiler recovered.
            if (nRecoveredSpoilers < nSpoilers &&
                orderSpoilers[nRecoveredSpoilers] == coveredCount) {
                // In the case of IN-LIST equality, the key component will not have a constant value.
                if (eqExpr != inListExpr) {
                    // One recovery closer to confirming the sort order.
                    ++nRecoveredSpoilers;
                }
            }
        }

        // Make short work of the cases of full coverage with equality
        // which happens to be the only use case for non-scannable (i.e. HASH) indexes.
        if (coveredCount == keyComponentCount) {
            // All remaining filters get covered as post-filters
            // to be applied after the "random access" to the exact index key.
            retval.otherExprs.addAll(filtersToCover);
            if (retval.sortDirection != SortDirectionType.INVALID) {
                // This IS an odd (maybe non-existent) case
                // -- equality filters found on on all ORDER BY expressions?
                // That said, with all key components covered, there can't be any spoilers.
                retval.bindings.addAll(bindingsForOrder);
            }
            return retval;
        }

        if ( ! IndexType.isScannable(index.getType()) ) {
            // Failure to equality-match all expressions in a non-scannable index is unacceptable.
            return null;
        }

        //
        // Scannable indexes provide more options...
        //

        // Confirm or deny some provisional matches between the index key components and
        // the ORDER BY columns.
        // If there are still unrecovered "orderSpoilers", index key components that had to be skipped
        // to find matches for the ORDER BY columns, determine whether that match was actually OK
        // by continuing the search for (non-prefix) constant equality filters.
        if (nRecoveredSpoilers < nSpoilers) {
            assert(retval.sortDirection != SortDirectionType.INVALID); // There's an order to spoil.
            // Try to associate each skipped index key component with an equality filter.
            // If a key component equals a constant, its value can't actually spoil the ordering.
            // This extra checking is only needed when all of these conditions hold:
            //   -- There are three or more index key components.
            //   -- Two or more of them are in the ORDER BY clause
            //   -- One or more of them are "spoilers", i.e. are not in the ORDER BY clause.
            //   -- A "spoiler" falls between two non-spoilers in the index key component list.
            // e.g. "CREATE INDEX ... ON (A, B, C);" then "SELECT ... WHERE B=? ORDER BY A, C;"
            List<AbstractExpression> otherBindingsForOrder =
                recoverOrderSpoilers(orderSpoilers, nSpoilers, nRecoveredSpoilers,
                                     indexedExprs, indexedColIds,
                                     tableScan, filtersToCover);
            if (otherBindingsForOrder == null) {
                // Some order spoiler didn't have an equality filter.
                // Invalidate the provisional indexed ordering.
                retval.sortDirection = SortDirectionType.INVALID;
                bindingsForOrder.clear(); // suddenly irrelevant
            }
            else {
                // Any non-null bindings list, even an empty one,
                // denotes success -- all spoilers were equality filtered.
                bindingsForOrder.addAll(otherBindingsForOrder);
            }
        }

        IndexableExpression startingBoundExpr = null;
        IndexableExpression endingBoundExpr = null;
        if ( ! filtersToCover.isEmpty()) {
            // A scannable index allows inequality matches, but only on the first key component
            // missing a usable equality comparator.

            // Look for a double-ended bound on it.
            // This is always the result of an edge case:
            // "indexed-general-expression LIKE prefix-constant".
            // The simpler case "column LIKE prefix-constant"
            // has already been re-written by the HSQL parser
            // into separate upper and lower bound inequalities.
            IndexableExpression doubleBoundExpr = getIndexableExpressionFromFilters(
                ExpressionType.COMPARE_LIKE, ExpressionType.COMPARE_LIKE,
                coveringExpr, coveringColId, tableScan, filtersToCover,
                false, EXCLUDE_FROM_POST_FILTERS);

            // For simplicity of implementation:
            // In some odd edge cases e.g.
            // " FIELD(DOC, 'title') LIKE 'a%' AND FIELD(DOC, 'title') > 'az' ",
            // arbitrarily choose to index-optimize the LIKE expression rather than the inequality
            // ON THAT SAME COLUMN.
            // This MIGHT not always provide the most selective filtering.
            if (doubleBoundExpr != null) {
                startingBoundExpr = doubleBoundExpr.extractStartFromPrefixLike();
                endingBoundExpr = doubleBoundExpr.extractEndFromPrefixLike();
            }
            else {
                boolean allowIndexedJoinFilters = (inListExpr == null);

                // Look for a lower bound.
                startingBoundExpr = getIndexableExpressionFromFilters(
                    ExpressionType.COMPARE_GREATERTHAN, ExpressionType.COMPARE_GREATERTHANOREQUALTO,
                    coveringExpr, coveringColId, tableScan, filtersToCover,
                    allowIndexedJoinFilters, EXCLUDE_FROM_POST_FILTERS);

                // Look for an upper bound.
                endingBoundExpr = getIndexableExpressionFromFilters(
                    ExpressionType.COMPARE_LESSTHAN, ExpressionType.COMPARE_LESSTHANOREQUALTO,
                    coveringExpr, coveringColId, tableScan, filtersToCover,
                    allowIndexedJoinFilters, EXCLUDE_FROM_POST_FILTERS);
            }
        }

        if (startingBoundExpr != null) {
            AbstractExpression lowerBoundExpr = startingBoundExpr.getFilter();
            retval.indexExprs.add(lowerBoundExpr);
            retval.bindings.addAll(startingBoundExpr.getBindings());
            if (lowerBoundExpr.getExpressionType() == ExpressionType.COMPARE_GREATERTHAN) {
                retval.lookupType = IndexLookupType.GT;
            } else {
                assert(lowerBoundExpr.getExpressionType() == ExpressionType.COMPARE_GREATERTHANOREQUALTO);
                retval.lookupType = IndexLookupType.GTE;
            }
            retval.use = IndexUseType.INDEX_SCAN;
        }

        if (endingBoundExpr == null) {
            if (retval.sortDirection == SortDirectionType.DESC) {
                // Optimizable to use reverse scan.
                if (retval.endExprs.size() == 0) { // no prefix equality filters
                    if (startingBoundExpr != null) {
                        retval.indexExprs.clear();
                        AbstractExpression comparator = startingBoundExpr.getFilter();
                        retval.endExprs.add(comparator);
                        // The initial expression is needed to control a (short?) forward scan to
                        // adjust the start of a reverse iteration after it had to initially settle
                        // for starting at "greater than a prefix key".
                        retval.initialExpr.addAll(retval.indexExprs);
                        // Look up type here does not matter in EE, because the # of active search keys is 0.
                        // EE use m_index->moveToEnd(false) to get END, setting scan to reverse scan.
                        // retval.lookupType = IndexLookupType.LTE;
                    }
                }
                else {
                    // there are prefix equality filters -- possible for a reverse scan?

                    // set forward scan.
                    retval.sortDirection = SortDirectionType.INVALID;

                    // Turn this part on when we have EE support for reverse scan with query GT and GTE.
                    /*
                    boolean isReverseScanPossible = true;
                    if (filtersToCover.size() > 0) {
                        // Look forward to see the remainning filters.
                        for (int ii = coveredCount + 1; ii < keyComponentCount; ++ii) {
                            if (indexedExprs == null) {
                                coveringColId = indexedColIds[ii];
                            } else {
                                coveringExpr = indexedExprs.get(ii);
                            }
                            // Equality filters get first priority.
                            boolean allowIndexedJoinFilters = (inListExpr == null);
                            IndexableExpression eqExpr = getIndexableExpressionFromFilters(
                                ExpressionType.COMPARE_EQUAL, ExpressionType.COMPARE_EQUAL,
                                coveringExpr, coveringColId, table, filtersToCover,
                                allowIndexedJoinFilters, KEEP_IN_POST_FILTERS);
                            if (eqExpr == null) {
                                isReverseScanPossible = false;
                            }
                        }
                    }
                    if (isReverseScanPossible) {
                        if (startingBoundExpr != null) {
                            int lastIdx = retval.indexExprs.size() -1;
                            retval.indexExprs.remove(lastIdx);

                            AbstractExpression comparator = startingBoundExpr.getFilter();
                            retval.endExprs.add(comparator);
                            retval.initialExpr.addAll(retval.indexExprs);

                            retval.lookupType = IndexLookupType.LTE;
                        }

                    } else {
                        // set forward scan.
                        retval.sortDirection = SortDirectionType.INVALID;
                    }
                    */
                }
            }
        }
        else {
            AbstractExpression upperBoundComparator = endingBoundExpr.getFilter();
            retval.use = IndexUseType.INDEX_SCAN;
            retval.bindings.addAll(endingBoundExpr.getBindings());

            // if we already have a lower bound, or the sorting direction is already determined
            // do not do the reverse scan optimization
            if (retval.sortDirection != SortDirectionType.DESC &&
                (startingBoundExpr != null || retval.sortDirection == SortDirectionType.ASC)) {
                retval.endExprs.add(upperBoundComparator);
                if (retval.lookupType == IndexLookupType.EQ) {
                    retval.lookupType = IndexLookupType.GTE;
                }
            } else {
                // Optimizable to use reverse scan.
                // only do reverse scan optimization when no lowerBoundExpr and lookup type is either < or <=.
                if (upperBoundComparator.getExpressionType() == ExpressionType.COMPARE_LESSTHAN) {
                    retval.lookupType = IndexLookupType.LT;
                } else {
                    assert upperBoundComparator.getExpressionType() == ExpressionType.COMPARE_LESSTHANOREQUALTO;
                    retval.lookupType = IndexLookupType.LTE;
                }
                // Unlike a lower bound, an upper bound does not automatically filter out nulls
                // as required by the comparison filter, so construct a NOT NULL comparator and
                // add to post-filter
                // TODO: Implement an abstract isNullable() method on AbstractExpression and use
                // that here to optimize out the "NOT NULL" comparator for NOT NULL columns
                if (startingBoundExpr == null) {
                    AbstractExpression newComparator = new OperatorExpression(ExpressionType.OPERATOR_NOT,
                            new OperatorExpression(ExpressionType.OPERATOR_IS_NULL), null);
                    newComparator.getLeft().setLeft(upperBoundComparator.getLeft());
                    newComparator.finalizeValueTypes();
                    retval.otherExprs.add(newComparator);
                } else {
                    int lastIdx = retval.indexExprs.size() -1;
                    retval.indexExprs.remove(lastIdx);

                    AbstractExpression lowerBoundComparator = startingBoundExpr.getFilter();
                    retval.endExprs.add(lowerBoundComparator);
                }

                // add to indexExprs because it will be used as part of searchKey
                retval.indexExprs.add(upperBoundComparator);
                // initialExpr is set for both cases
                // but will be used for LTE and only when overflow case of LT.
                // The initial expression is needed to control a (short?) forward scan to
                // adjust the start of a reverse iteration after it had to initially settle
                // for starting at "greater than a prefix key".
                retval.initialExpr.addAll(retval.indexExprs);
            }
        }

        // index not relevant to expression
        if (retval.indexExprs.size() == 0 &&
            retval.endExprs.size() == 0 &&
            retval.sortDirection == SortDirectionType.INVALID) {
            return null;
        }

        // If all of the index key components are not covered by comparisons (but SOME are),
        // then the scan may need to be reconfigured to account for the scan key being padded
        // with null values for the components that are not being filtered.
        //
        if (retval.indexExprs.size() < keyComponentCount) {
            // If IndexUseType has the default value of COVERING_UNIQUE_EQUALITY, then the
            // scan can use GTE instead to match all values, not only the null values, for the
            // unfiltered components -- assuming that any value is considered >= null.
            if (retval.use == IndexUseType.COVERING_UNIQUE_EQUALITY) {
                retval.use = IndexUseType.INDEX_SCAN;
                // With no key, the lookup type will be ignored and the sort direction will
                // determine the scan direction; With prefix key and explicit DESC order by,
                // tell the EE to do reverse scan.
                if (retval.sortDirection == SortDirectionType.DESC && retval.indexExprs.size() > 0) {
                    retval.lookupType = IndexLookupType.LTE;
                    // The initial expression is needed to control a (short?) forward scan to
                    // adjust the start of a reverse iteration after it had to initially settle
                    // for starting at "greater than a prefix key".
                    retval.initialExpr.addAll(retval.indexExprs);
                } else {
                    retval.lookupType = IndexLookupType.GTE;
                }
            }
            // GTE scans can have any number of null key components appended without changing
            // the effective value. So, that leaves GT scans.
            else if (retval.lookupType == IndexLookupType.GT) {
                // GT scans pose a problem in that any compound key in the index that was an exact
                // equality match on the filtered key component(s) and had a non-null value for any
                // remaining component(s) would be mistaken for a match.
                // The current work-around for this is to add (back) the GT condition to the set of
                // "other" filter expressions that get evaluated for each tuple found in the index scan.
                // This will eliminate the initial entries that are equal on the prefix key.
                // This is not as efficient as getting the index scan to start in the "correct" place,
                // but it puts off having to change the EE code.
                // TODO: ENG-3913 describes more ambitious alternative solutions that include:
                //  - padding with MAX values rather than null/MIN values for GT scans.
                //  - adding the GT condition as a special "initialExpr" post-condition
                //    that disables itself as soon as it evaluates to true for any row
                //    -- it would be expected to always evaluate to true after that.
                AbstractExpression comparator = startingBoundExpr.getOriginalFilter();
                retval.otherExprs.add(comparator);
            }
        }

        // All remaining filters get covered as post-filters
        // to be applied after the "random access" go at the index.
        retval.otherExprs.addAll(filtersToCover);
        if (retval.sortDirection != SortDirectionType.INVALID) {
            retval.bindings.addAll(bindingsForOrder);
        }
        return retval;
    }

    /**
     * Try to use the index scan's inherent ordering to implement the ORDER BY clause.
     * The most common scenario for this optimization is when the ORDER BY "columns"
     * (actually a list of columns OR expressions) corresponds to a prefix or a complete
     * match of a tree index's key components (also columns/expressions),
     * in the same order from major to minor.
     * For example, if a table has a tree index on columns "(A, B)", then
     * "ORDER BY A" or "ORDER BY A, B" are considered a match
     * but NOT "ORDER BY A, C" or "ORDER BY A, B, C" or "ORDER BY B" or "ORDER BY B, A".
     *
     * TODO: In theory, we COULD leverage index ordering when the index covers only a prefix of
     * the ORDER BY list, such as the "ORDER BY A, B, C" case listed above.
     * But that still requires an ORDER BY plan node.
     * To gain any substantial advantage, the ORDER BY plan node would have to be smart enough
     * to apply just an incremental "minor" sort on "C" to subsets of the result "grouped by"
     * equal A and B values.  The ORDER BY plan node is not yet that smart.
     * So, for now, this case is handled by tagging the index output as not sorted,
     * leaving the ORDER BY to do the full job.
     *
     * There are some additional considerations that might disqualify a match.
     * A match also requires that all columns are ordered in the same direction.
     * For example, if a table has a tree index on columns "(A, B, C)", then
     * "ORDER BY A, B" or "ORDER BY A DESC, B DESC, C DESC" are considered a match
     * but not "ORDER BY A, B DESC" or "ORDER BY A DESC, B".
     *
     * TODO: Currently only ascending key index definitions are supported
     * -- the DESC keyword is not supported in the index creation DDL.
     * If that is ever enabled, the checks here may need to be generalized
     * to maintain the current level of support for only exact matching or
     * "exact reverse" matching of the ASC/DESC qualifiers on all columns,
     * but no other cases.
     *
     * Caveat: "Reverse scans", that is, support for descending ORDER BYs using ascending key
     * indexes only work when the index scan can start at the very end of the index
     * (to work backwards).
     * That means no equality conditions or upper bound conditions can be allowed that would
     * interfere with the start of the backward scan.
     * To minimize re-work, those query qualifications are not checked here.
     * It is easier to tentatively claim the reverse sort order of the index output, here,
     * and later invalidate that sortDirection upon detecting that the reverse scan
     * is not supportable.
     *
     * Some special cases are supported in addition to the simple match of all the ORDER BY "columns":
     *
     * It is possible for an ORDER BY "column" to have a parameterized form that neither strictly
     * equals nor contradicts an index key component.
     * For example, an index might be defined on a particular character of a column "(substr(A, 1, 1))".
     * This trivially matches "ORDER BY substr(A, 1, 1)".
     * It trivially refuses to match "ORDER BY substr(A, 2, 1)" or even "ORDER BY substr(A, 2, ?)"
     * The more interesting case is "ORDER BY substr(A, ?, 1)" where a match
     * must be predicated on the user specifying the correct value "1" for the parameter.
     * This is handled by allowing the optimization but by generating and returning a
     * "parameter binding" that describes its inherent usage restriction.
     * Such parameterized plans are used for ad hoc statements only; it is easy to validate
     * immediately that they have been passed the correct parameter value.
     * Compiled stored procedure statements need to be more specific about constants
     * used in index expressions, even if that means compiling a separate statement with a
     * constant hard-coded in the place of the parameter to purposely match the indexed expression.
     *
     * It is possible for an index key to contain extra components that do not match the
     * ORDER BY columns and yet do not interfere with the intended ordering for a particular query.
     * For example, an index on "(A, B, C, D)" would not generally be considered a match for
     * "ORDER BY A, D" but in the narrow context of a query that also includes a clause like
     * "WHERE B = ? AND C = 1", the ORDER BY clause is functionally equivalent to
     * "ORDER BY A, B, C, D" so it CAN be considered a match.
     * This case is supported in 2 phases, one here and a later one in
     * getRelevantAccessPathForIndex as follows:
     * As long as each ORDER BY column is eventually found in the index key components
     * (in its correct major-to-minor order and ASC/DESC direction),
     * the positions of any non-matching key components that had to be
     * skipped are simply collected in order into an array of "orderSpoilers".
     * The index ordering is provisionally considered valid.
     * Later, in the processing of getRelevantAccessPathForIndex,
     * failure to find an equality filter for one of these "orderSpoilers"
     * causes an override of the provisional sortDirection established here.
     *
     * In theory, a similar (arguably less probable) case could arise in which the ORDER BY columns
     * contain values that are constrained by the WHERE clause to be equal to constants or parameters
     * and the other ORDER BY columns match the index key components in the usual way.
     * Such a case will simply fail to match, here, possibly resulting in suboptimal plans that
     * make unneccesary use of ORDER BY plan nodes, and possibly even use sequential scan plan nodes.
     * The rationale for not complicating this code to handle that case is that the case should be
     * detected by a statement pre-processor that simplifies the ORDER BY clause prior to any
     * "scan planning".
     *
     *TODO: Another case not accounted for is an ORDER BY list that uses a combination of
     * columns/expressions from different tables -- the most common missed case would be
     * when the major ORDER BY columns are from an outer table (index scan) of a join (NLIJ)
     * and the minor columns from its inner table index scan.
     * This would have to be detected from a wider perspective than that of a single table/index.
     * For now, there is some wasted effort in the join case, as this sort order determination is
     * carefully done for each scan in a join, but the result for all of them is ignored because
     * they are never at the top of the plan tree -- the join is there.
     * In theory, if the left-most child scan of a join tree
     * is an index scan with a valid sort order,
     * that should be enough to avoid an explicit sort.
     * Also, if one or more left-most child scans in a join tree
     * are constrained so that they are known to produce a single row result
     * AND the next-left-most child scan is an index scan with a valid sort order,
     * the explicit sort can be skipped.
     * So, the effort to determine the sort direction of an index scan that participates in a join
     * is currently ALWAYS wasted, and in the future, would continue to be wasted effort for the
     * majority of index scans that do not fall into one of the narrow special cases just described.
     *
     * @param table              only used here to validate base table names of ORDER BY columns' .
     * @param bindingsForOrder   restrictions on parameter settings that are prerequisite to the
     *                           any ordering optimization determined here
     * @param keyComponentCount  the length of indexedExprs or indexedColRefs,
     *                           ONE of which must be valid
     * @param indexedExprs       expressions for key components in the general case
     * @param indexedColRefs     column references for key components in the simpler case
     * @param retval the eventual result of getRelevantAccessPathForIndex,
     *               the bearer of a (tentative) sortDirection determined here
     * @param orderSpoilers      positions of key components which MAY invalidate the tentative
     *                           sortDirection
     * @param bindingsForOrder   restrictions on parameter settings that are prerequisite to the
     *                           any ordering optimization determined here
     * @return the number of discovered orderSpoilers that will need to be recovered from,
     *         to maintain the established sortDirection - always 0 if no sort order was determined.
     */
    private int determineIndexOrdering(StmtTableScan tableScan, int keyComponentCount,
            List<AbstractExpression> indexedExprs, List<ColumnRef> indexedColRefs,
            AccessPath retval, int[] orderSpoilers,
            List<AbstractExpression> bindingsForOrder)
    {
        // Only select statements are allowed to have ORDER BY clauses.
        if ( ! (m_parsedStmt instanceof ParsedSelectStmt)) {
            return 0;
        }
        int nSpoilers = 0;
        ParsedSelectStmt parsedSelectStmt = (ParsedSelectStmt) m_parsedStmt;
        int countOrderBys = parsedSelectStmt.orderColumns.size();
        // There need to be enough indexed expressions to provide full sort coverage.
        if (countOrderBys > 0 && countOrderBys <= keyComponentCount) {
            boolean ascending = parsedSelectStmt.orderColumns.get(0).ascending;
            retval.sortDirection = ascending ? SortDirectionType.ASC : SortDirectionType.DESC;
            int jj = 0;
            for (ParsedColInfo colInfo : parsedSelectStmt.orderColumns) {
                // This retry loop allows catching special cases that don't perfectly match the
                // ORDER BY columns but may still be usable for ordering.
                for ( ; jj < keyComponentCount; ++jj) {
                    if (colInfo.ascending == ascending) {
                        // Explicitly advance to the each indexed expression/column
                        // to match them with the query's "ORDER BY" expressions.
                        if (indexedExprs == null) {
                            ColumnRef nextColRef = indexedColRefs.get(jj);
                            if (colInfo.expression instanceof TupleValueExpression &&
                                colInfo.tableName.equals(tableScan.getTableName()) &&
                                colInfo.columnName.equals(nextColRef.getColumn().getTypeName())) {
                                break;
                            }
                        } else {
                            assert(jj < indexedExprs.size());
                            AbstractExpression nextExpr = indexedExprs.get(jj);
                            List<AbstractExpression> moreBindings =
                                colInfo.expression.bindingToIndexedExpression(nextExpr);
                            // Non-null bindings (even an empty list) denotes a match.
                            if (moreBindings != null) {
                                bindingsForOrder.addAll(moreBindings);
                                break;
                            }
                        }
                    }
                    // The ORDER BY column did not match the established ascending/descending
                    // pattern OR did not match the next index key component.
                    // The only hope for the sort being preserved is that
                    // (A) the ORDER BY column matches a later index key component
                    // -- so keep searching -- AND
                    // (B) the current (and each intervening) index key component is constrained
                    // to a single value, i.e. it is equality-filtered.
                    // -- so note the current component's position (jj).
                    orderSpoilers[nSpoilers++] = jj;
                }
                if (jj < keyComponentCount) {
                    // The loop exited prematurely.
                    // That means the current ORDER BY column matched the current key component,
                    // so move on to the next key component (to match the next ORDER BY column).
                    ++jj;
                } else {
                    // The current ORDER BY column ran out of key components to try to match.
                    // This is an outright failure case.
                    retval.sortDirection = SortDirectionType.INVALID;
                    bindingsForOrder.clear(); // suddenly irrelevant
                    return 0;  // Any orderSpoilers are also suddenly irrelevant.
                }
            }
        }
        return nSpoilers;
    }


    /**
     * @param orderSpoilers  positions of index key components that would need to be
     *                       equality filtered to keep from interfering with the desired order
     * @param nSpoilers      the number of valid orderSpoilers
     * @param coveredCount   the number of prefix key components already known to be filtered --
     *                       orderSpoilers before this position are covered.
     * @param indexedExprs   the index key component expressions in the general case
     * @param colIds         the index key component columns in the simple case
     * @param tableScan      the index base table scan, used to validate column base tables
     * @param filtersToCover query conditions that may contain the desired equality filters
     */
    private static List<AbstractExpression> recoverOrderSpoilers(int[] orderSpoilers, int nSpoilers,
        int nRecoveredSpoilers,
        List<AbstractExpression> indexedExprs, int[] colIds,
        StmtTableScan tableScan, List<AbstractExpression> filtersToCover)
    {
        // Filters leveraged for an optimization, such as the skipping of an ORDER BY plan node
        // always risk adding a dependency on a particular parameterization, so be prepared to
        // add prerequisite parameter bindings to the plan.
        List<AbstractExpression> otherBindingsForOrder = new ArrayList<AbstractExpression>();
        // Order spoilers must be recovered in the order they were found
        // for the index ordering to be considered acceptable.
        // Each spoiler key component is recovered by the detection of an equality filter on it.
        for (; nRecoveredSpoilers < nSpoilers; ++nRecoveredSpoilers) {
            // There may be more equality filters that weren't useful for "coverage"
            // but may still serve to recover an otherwise order-spoiling index key component.
            // The filter will only be applied as a post-condition,
            // but that's good enough to satisfy the ORDER BY.
            AbstractExpression coveringExpr = null;
            int coveringColId = -1;
            // This is a scaled down version of the coverage check in getRelevantAccessPathForIndex.
            // This version leaves intact any filter it finds,
            // so it will be picked up as a post-filter.
            if (indexedExprs == null) {
                coveringColId = colIds[orderSpoilers[nRecoveredSpoilers]];
            } else {
                coveringExpr = indexedExprs.get(orderSpoilers[nRecoveredSpoilers]);
            }
            // A key component filter based on another table's column is enough to maintain ordering
            // if this index is chosen, regardless of whether an NLIJ is injected for an IN LIST.
            boolean alwaysAllowConstrainingJoinFilters = true;

            List<AbstractExpression> moreBindings = null;
            IndexableExpression eqExpr = getIndexableExpressionFromFilters(
                ExpressionType.COMPARE_EQUAL, ExpressionType.COMPARE_EQUAL,
                coveringExpr, coveringColId, tableScan, filtersToCover,
                alwaysAllowConstrainingJoinFilters, KEEP_IN_POST_FILTERS);
            if (eqExpr == null) {
                return null;
            }
            // The equality filter confirms that the "spoiler" index key component
            // (one missing from the ORDER BY) is constant-valued,
            // so it can't spoil the scan result sort order established by other key components.
            moreBindings = eqExpr.getBindings();
            // Accumulate bindings (parameter constraints) across all recovered spoilers.
            otherBindingsForOrder.addAll(moreBindings);
        }
        return otherBindingsForOrder;
    }

    /**
     * For a given filter expression, return a normalized version of it that is always a comparison operator whose
     * left-hand-side references the table specified and whose right-hand-side does not.
     * Returns null if no such formulation of the filter expression is possible.
     * For example, "WHERE F_ID = 2" would return it input intact if F_ID is in the table passed in.
     * For join expressions like, "WHERE F_ID = Q_ID", it would also return the input expression if F_ID is in the table
     * but Q_ID is not. If only Q_ID were defined for the table, it would return an expression for (Q_ID = F_ID).
     * If both Q_ID and F_ID were defined on the table, null would be returned.
     * Ideally, the left-hand-side expression is intended to be an indexed expression on the table using the current
     * index. To help reduce false positives, the (base) columns and/or indexed expressions of the index are also
     * provided to help further reduce non-null returns in uninteresting cases.
     *
     * @param targetComparator An allowed comparison operator
     *                         -- its reverse is allowed in reversed expressions
     * @param altTargetComparator An alternatively allowed comparison operator
     *                            -- its reverse is allowed in reversed expressions
     * @param coveringExpr The indexed expression on the table's column
     *                     that might match a query filter, possibly null.
     * @param coveringColId When coveringExpr is null,
     *                      the id of the indexed column might match a query filter.
     * @param tableScan The table scan on which the indexed expression is based
     * @param filtersToCover the query conditions that may contain the desired filter
     * @param allowIndexedJoinFilters Whether filters referencing other tables' columns are acceptable
     * @param filterAction the desired disposition of the matched filter,
                           either EXCLUDE_FROM_POST_FILTERS or KEEP_IN_POST_FILTERS
     * @return An IndexableExpression -- really just a pairing of a normalized form of expr with the
     * potentially indexed expression on the left-hand-side and the potential index key expression on
     * the right of a comparison operator, and a list of parameter bindings that are required for the
     * index scan to be applicable.
     * -- or null if there is no filter that matches the indexed expression
     */
    private static IndexableExpression getIndexableExpressionFromFilters(
        ExpressionType targetComparator, ExpressionType altTargetComparator,
        AbstractExpression coveringExpr, int coveringColId, StmtTableScan tableScan,
        List<AbstractExpression> filtersToCover,
        boolean allowIndexedJoinFilters, boolean filterAction)
    {
        List<AbstractExpression> binding = null;
        AbstractExpression indexableExpr = null;
        AbstractExpression otherExpr = null;
        ComparisonExpression normalizedExpr = null;
        AbstractExpression originalFilter = null;
        for (AbstractExpression filter : filtersToCover) {
            // Expression type must be resolvable by an index scan
            if ((filter.getExpressionType() == targetComparator) ||
                (filter.getExpressionType() == altTargetComparator)) {
                normalizedExpr = (ComparisonExpression) filter;
                indexableExpr = filter.getLeft();
                otherExpr = filter.getRight();
                binding = bindingIfValidIndexedFilterOperand(tableScan, indexableExpr, otherExpr,
                                                             coveringExpr, coveringColId);
                if (binding != null) {
                    if ( ! allowIndexedJoinFilters) {
                        if (otherExpr.hasAnySubexpressionOfType(ExpressionType.VALUE_TUPLE)) {
                            // This filter can not be used with the index, possibly due to interactions
                            // wih IN LIST processing that would require a three-way NLIJ.
                            binding = null;
                            continue;
                        }
                    }
                    // Additional restrictions apply to LIKE pattern arguments
                    if (targetComparator == ExpressionType.COMPARE_LIKE) {
                        if (otherExpr instanceof ParameterValueExpression) {
                            ParameterValueExpression pve = (ParameterValueExpression)otherExpr;
                            // Can't use an index for parameterized LIKE filters,
                            // e.g. "T1.column LIKE ?"
                            // UNLESS the parameter was artificially substituted
                            // for a user-specified constant AND that constant was a prefix pattern.
                            // In that case, the parameter has to be added to the bound list
                            // for this index/statement.
                            ConstantValueExpression cve = pve.getOriginalValue();
                            if (cve == null || ! cve.isPrefixPatternString()) {
                                binding = null; // the filter is not usable, so the binding is invalid
                                continue;
                            }
                            // Remember that the binding list returned by
                            // bindingIfValidIndexedFilterOperand above
                            // is often a "shared object" and is intended to be treated as immutable.
                            // To add a parameter to it, first copy the List.
                            List<AbstractExpression> moreBinding =
                                new ArrayList<AbstractExpression>(binding);
                            moreBinding.add(pve);
                            binding = moreBinding;
                        } else if (otherExpr instanceof ConstantValueExpression) {
                            // Can't use an index for non-prefix LIKE filters,
                            // e.g. " T1.column LIKE '%ish' "
                            ConstantValueExpression cve = (ConstantValueExpression)otherExpr;
                            if ( ! cve.isPrefixPatternString()) {
                                // The constant is not an index-friendly prefix pattern.
                                binding = null; // the filter is not usable, so the binding is invalid
                                continue;
                            }
                        } else {
                            // Other cases are not indexable, e.g. " T1.column LIKE T2.column "
                            binding = null; // the filter is not usable, so the binding is invalid
                            continue;
                        }
                    }
                    if (targetComparator == ExpressionType.COMPARE_IN) {
                        if (otherExpr.hasAnySubexpressionOfType(ExpressionType.VALUE_TUPLE)) {
                            // This is a fancy edge case where the expression could only be indexed
                            // if it:
                            // A) does not reference the indexed table and
                            // B) has ee support for a three-way NLIJ where the table referenced in
                            // the list element expression feeds values from its current row to the
                            // Materialized scan which then re-evaluates its expressions to
                            // re-populate the temp table that drives the injected NLIJ with
                            // this index scan.
                            // This is a slightly more twisted variant of the three-way NLIJ that
                            // would be needed to support compound key indexing on a combination
                            // of (fixed) IN LIST elements and join key values from other tables.
                            // Punt for now on indexing this IN LIST filter.
                            binding = null; // the filter is not usable, so the binding is invalid
                            continue;
                        }
                        if (otherExpr instanceof ParameterValueExpression) {
                            // It's OK to use an index for a parameterized IN filter,
                            // e.g. "T1.column IN ?"
                            // EVEN if the parameter was -- someday -- artificially substituted
                            // for an entire user-specified list of constants.
                            // As of now, that is beyond the capabilities of the ad hoc statement
                            // parameterizer, so "T1.column IN (3, 4)" can use the plan for
                            // "T1.column IN (?, ?)" that might have been originally cached for
                            // "T1.column IN (1, 2)" but "T1.column IN (1, 2, 3)" would need its own
                            // "T1.column IN (?, ?, ?)" plan, etc. per list element count.
                        }
                        //TODO: Some day, there may be an optimization here that allows an entire
                        // IN LIST of constants to be serialized as a single value instead of a
                        // VectorValue composed of ConstantValue arguments.
                        // What's TBD is whether that would get its own AbstractExpression class or
                        // just be a special case of ConstantValueExpression.
                        else {
                            assert (otherExpr instanceof VectorValueExpression);
                        }
                    }
                    originalFilter = filter;
                    if (filterAction == EXCLUDE_FROM_POST_FILTERS) {
                        filtersToCover.remove(filter);
                    }
                    break;
                }
            }
            if ((filter.getExpressionType() == ComparisonExpression.reverses.get(targetComparator)) ||
                (filter.getExpressionType() == ComparisonExpression.reverses.get(altTargetComparator))) {
                normalizedExpr = (ComparisonExpression) filter;
                normalizedExpr = normalizedExpr.reverseOperator();
                indexableExpr = filter.getRight();
                otherExpr = filter.getLeft();
                binding = bindingIfValidIndexedFilterOperand(tableScan, indexableExpr, otherExpr,
                                                             coveringExpr, coveringColId);
                if (binding != null) {
                    if ( ! allowIndexedJoinFilters) {
                        if (otherExpr.hasAnySubexpressionOfType(ExpressionType.VALUE_TUPLE)) {
                            // This filter can not be used with the index, probably due to interactions
                            // with IN LIST processing of another key component that would require a
                            // three-way NLIJ to be injected.
                            binding = null;
                            continue;
                        }
                    }
                    originalFilter = filter;
                    if (filterAction == EXCLUDE_FROM_POST_FILTERS) {
                        filtersToCover.remove(filter);
                    }
                    break;
                }
            }
        }

        if (binding == null) {
            // ran out of candidate filters.
            return null;
        }
        return new IndexableExpression(originalFilter, normalizedExpr, binding);
    }

<<<<<<< HEAD
    protected boolean hasReplicatedResult(AbstractPlanNode plan)
    {
        HashSet<String> tablesRead = new HashSet<String>();
        plan.getTablesReadByFragment(tablesRead);
        for (String tableAliasName : tablesRead) {
            Integer tableIdx = m_parsedStmt.tableAliasIndexMap.get(tableAliasName);
            // The table may belong to a child sub-query. In such a case, it won't be in the
            // parent cache.
            if (tableIdx != null) {
                StmtTableScan tableCache = m_parsedStmt.stmtCache.get(tableIdx);
                if ( ! tableCache.getIsreplicated()) {
                    return false;
                }
            }

        }
        return true;
    }

    private boolean isOperandDependentOnTable(AbstractExpression expr, Table table) {
=======
    private static boolean isOperandDependentOnTable(AbstractExpression expr, StmtTableScan tableScan) {
>>>>>>> 2244ddbc
        for (TupleValueExpression tve : ExpressionUtil.getTupleValueExpressions(expr)) {
            if (tableScan.getTableAlias().equals(tve.getTableAlias())) {
                return true;
            }
        }
        return false;
    }

    private static List<AbstractExpression> bindingIfValidIndexedFilterOperand(StmtTableScan tableScan,
        AbstractExpression indexableExpr, AbstractExpression otherExpr,
        AbstractExpression coveringExpr, int coveringColId)
    {
        // Do some preliminary disqualifications.

        VoltType keyType = indexableExpr.getValueType();
        VoltType otherType = otherExpr.getValueType();
        // EE index key comparator should not lose precision when casting keys to the indexed type.
        // Do not choose an index that requires such a cast.
        if ( ! keyType.canExactlyRepresentAnyValueOf(otherType)) {
            // Except the EE DOES contain the necessary logic to avoid loss of SCALE
            // when the indexed type is just a narrower integer type.
            // This is very important, since the typing for integer constants
            // MAY not pay that much attention to minimizing scale.
            // This was behind issue ENG-4606 -- failure to index on constant equality.
            // So, accept any pair of integer types.
            if ( ! (keyType.isInteger() && otherType.isInteger()))  {
                return null;
            }
        }
        // Left and right operands must not be from the same table,
        // e.g. where t.a = t.b is not indexable with the current technology.
        if (isOperandDependentOnTable(otherExpr, tableScan)) {
            return null;
        }

        if (coveringExpr == null) {
            // Match only the table's column that has the coveringColId
            if ((indexableExpr.getExpressionType() != ExpressionType.VALUE_TUPLE)) {
                return null;
            }
            TupleValueExpression tve = (TupleValueExpression) indexableExpr;
            // Handle a simple indexed column identified by its column id.
            if ((coveringColId == tve.getColumnIndex()) &&
                (tableScan.getTableAlias().equals(tve.getTableAlias()))) {
                // A column match never requires parameter binding. Return an empty list.
                return s_reusableImmutableEmptyBinding;
            }
            return null;
        }
        // Do a possibly more extensive match with coveringExpr which MAY require bound parameters.
        List<AbstractExpression> binding = indexableExpr.bindingToIndexedExpression(coveringExpr);
        return binding;
    }


    /**
     * Insert a send receive pair above the supplied scanNode.
     * @param scanNode that needs to be distributed
     * @return return the newly created receive node (which is linked to the new sends)
     */
    protected static AbstractPlanNode addSendReceivePair(AbstractPlanNode scanNode) {
        SendPlanNode sendNode = new SendPlanNode();
        sendNode.addAndLinkChild(scanNode);

        ReceivePlanNode recvNode = new ReceivePlanNode();
        recvNode.addAndLinkChild(sendNode);

        return recvNode;
    }

    /**
     * Given an access path, build the single-site or distributed plan that will
     * assess the data from the table according to the path.
     *
     * @param table The table to get data from.
     * @param path The access path to access the data in the table (index/scan/etc).
     * @return The root of a plan graph to get the data.
     */
    protected static AbstractPlanNode getAccessPlanForTable(JoinNode tableNode) {
        StmtTableScan tableScan = tableNode.getTableScan();
        AccessPath path = tableNode.m_currentAccessPath;
        assert(path != null);

        AbstractPlanNode scanNode = null;
        // if no path is a sequential scan, call a subroutine for that
        if (path.index == null) {
            scanNode = getScanAccessPlanForTable(tableScan, path.otherExprs);
        } else {
            scanNode = getIndexAccessPlanForTable(tableScan, path);
        }
        return scanNode;
    }

    /**
     * Get a sequential scan access plan for a table. For multi-site plans/tables,
     * scans at all partitions and sends to one partition.
     *
     * @param table The table to scan.
     * @param exprs The predicate components.
     * @return A scan plan node
     */
    private static AbstractScanPlanNode
    getScanAccessPlanForTable(StmtTableScan tableScan, ArrayList<AbstractExpression> exprs)
    {
<<<<<<< HEAD
        assert(tableAliasIdx != StmtTableScan.NULL_ALIAS_INDEX);
        assert(tableAliasIdx < m_parsedStmt.stmtCache.size());
        StmtTableScan tableCache = m_parsedStmt.stmtCache.get(tableAliasIdx);
        // build the scan node
        SeqScanPlanNode scanNode = new SeqScanPlanNode(tableCache.getTableName(), tableCache.getTableAlias());
        if (tableCache.getScanType() == StmtTableScan.TABLE_SCAN_TYPE.TEMP_TABLE_SCAN) {
            scanNode.setSubQuery(true);
        }
        //TODO: push scan column identification into "setTargetTableName"
        // (on the way to enabling it for DML plans).
        Set<SchemaColumn> scanColumns = m_parsedStmt.stmtCache.get(tableAliasIdx).getScanColumns();
        if (scanColumns != null && scanColumns.isEmpty() == false) {
            scanNode.setScanColumns(scanColumns);
        }

=======
        // build the scan node
        SeqScanPlanNode scanNode = new SeqScanPlanNode(tableScan);
>>>>>>> 2244ddbc
        // build the predicate
        AbstractExpression localWhere = null;
        if ((exprs != null) && ! exprs.isEmpty()){
            localWhere = ExpressionUtil.combine(exprs);
            scanNode.setPredicate(localWhere);
        }
        return scanNode;
    }

    /**
     * Get a index scan access plan for a table. For multi-site plans/tables,
     * scans at all partitions and sends to one partition.
     *
     * @param tableAliasIndex The table to get data from.
     * @param path The access path to access the data in the table (index/scan/etc).
     * @return An index scan plan node OR,
               in one edge case, an NLIJ of a MaterializedScan and an index scan plan node.
     */
    protected static AbstractPlanNode getIndexAccessPlanForTable(StmtTableScan tableScan, AccessPath path)
    {
        // now assume this will be an index scan and get the relevant index
        Index index = path.index;
<<<<<<< HEAD
        assert(tableAliasIdx != StmtTableScan.NULL_ALIAS_INDEX);
        assert(tableAliasIdx < m_parsedStmt.stmtCache.size());
        StmtTableScan tableCache = m_parsedStmt.stmtCache.get(tableAliasIdx);

        IndexScanPlanNode scanNode = new IndexScanPlanNode(tableCache.getTableName(), tableCache.getTableAlias());
=======
        IndexScanPlanNode scanNode = new IndexScanPlanNode(tableScan, index);
>>>>>>> 2244ddbc
        AbstractPlanNode resultNode = scanNode;
        // set sortDirection here becase it might be used for IN list
        scanNode.setSortDirection(path.sortDirection);
        // Build the list of search-keys for the index in question
        // They are the rhs expressions of the normalized indexExpr comparisons.
        for (AbstractExpression expr : path.indexExprs) {
            AbstractExpression expr2 = expr.getRight();
            assert(expr2 != null);
            if (expr.getExpressionType() == ExpressionType.COMPARE_IN) {
                // Replace this method's result with an injected NLIJ.
                resultNode = injectIndexedJoinWithMaterializedScan(expr2, scanNode);
                // Extract a TVE from the LHS MaterializedScan for use by the IndexScan in its new role.
                MaterializedScanPlanNode matscan = (MaterializedScanPlanNode)resultNode.getChild(0);
                AbstractExpression elemExpr = matscan.getOutputExpression();
                assert(elemExpr != null);
                // Replace the IN LIST condition in the end expression referencing all the list elements
                // with a more efficient equality filter referencing the TVE for each element in turn.
                replaceInListFilterWithEqualityFilter(path.endExprs, expr2, elemExpr);
                // Set up the similar VectorValue --> TVE replacement of the search key expression.
                expr2 = elemExpr;
            }
            scanNode.addSearchKeyExpression(expr2);
        }
        // create the IndexScanNode with all its metadata
        scanNode.setLookupType(path.lookupType);
        scanNode.setBindings(path.bindings);
        scanNode.setEndExpression(ExpressionUtil.combine(path.endExprs));
        scanNode.setPredicate(ExpressionUtil.combine(path.otherExprs));
        // The initial expression is needed to control a (short?) forward scan to adjust the start of a reverse
        // iteration after it had to initially settle for starting at "greater than a prefix key".
        scanNode.setInitialExpression(ExpressionUtil.combine(path.initialExpr));
<<<<<<< HEAD
        //TODO: push scan column identification into "setTargetTableName"
        // (on the way to enabling it for DML plans).
        Set<SchemaColumn> scanColumns = m_parsedStmt.stmtCache.get(tableAliasIdx).getScanColumns();
        if (scanColumns != null && scanColumns.isEmpty() == false) {
            scanNode.setScanColumns(scanColumns);
        }
        scanNode.setTargetIndexName(index.getTypeName());

=======
>>>>>>> 2244ddbc
        scanNode.setSkipNullPredicate();
        return resultNode;
    }


    // Generate a plan for an IN-LIST-driven index scan
    private static AbstractPlanNode injectIndexedJoinWithMaterializedScan(AbstractExpression listElements,
                                                                   IndexScanPlanNode scanNode)
    {
        MaterializedScanPlanNode matScan = new MaterializedScanPlanNode();
        assert(listElements instanceof VectorValueExpression || listElements instanceof ParameterValueExpression);
        matScan.setRowData(listElements);
        matScan.setSortDirection(scanNode.getSortDirection());

        NestLoopIndexPlanNode nlijNode = new NestLoopIndexPlanNode();
        nlijNode.setJoinType(JoinType.INNER);
        nlijNode.addInlinePlanNode(scanNode);
        nlijNode.addAndLinkChild(matScan);
        // resolve the sort direction
        nlijNode.resolveSortDirection();
        return nlijNode;
    }


    // Replace the IN LIST condition in the end expression referencing the first given rhs
    // with an equality filter referencing the second given rhs.
    private static void replaceInListFilterWithEqualityFilter(List<AbstractExpression> endExprs,
                                                       AbstractExpression inListRhs,
                                                       AbstractExpression equalityRhs)
    {
        for (AbstractExpression comparator : endExprs) {
            AbstractExpression otherExpr = comparator.getRight();
            if (otherExpr == inListRhs) {
                endExprs.remove(comparator);
                AbstractExpression replacement =
                    new ComparisonExpression(ExpressionType.COMPARE_EQUAL,
                                             comparator.getLeft(),
                                             equalityRhs);
                endExprs.add(replacement);
                break;
            }
        }
    }
}<|MERGE_RESOLUTION|>--- conflicted
+++ resolved
@@ -18,11 +18,7 @@
 package org.voltdb.planner;
 
 import java.util.ArrayList;
-<<<<<<< HEAD
-import java.util.HashSet;
-=======
 import java.util.Collection;
->>>>>>> 2244ddbc
 import java.util.List;
 
 import org.json_voltpatches.JSONException;
@@ -39,13 +35,9 @@
 import org.voltdb.expressions.TupleValueExpression;
 import org.voltdb.expressions.VectorValueExpression;
 import org.voltdb.planner.ParsedSelectStmt.ParsedColInfo;
-<<<<<<< HEAD
-import org.voltdb.planner.parseinfo.StmtTableScan;
-=======
 import org.voltdb.planner.parseinfo.JoinNode;
 import org.voltdb.planner.parseinfo.StmtTableScan;
 import org.voltdb.planner.parseinfo.StmtTargetTableScan;
->>>>>>> 2244ddbc
 import org.voltdb.plannodes.AbstractPlanNode;
 import org.voltdb.plannodes.AbstractScanPlanNode;
 import org.voltdb.plannodes.IndexScanPlanNode;
@@ -127,10 +119,6 @@
                                                                    List<AbstractExpression> joinExprs,
                                                                    List<AbstractExpression> filterExprs,
                                                                    List<AbstractExpression> postExprs) {
-<<<<<<< HEAD
-        assert(tableAliasIdx != StmtTableScan.NULL_ALIAS_INDEX);
-=======
->>>>>>> 2244ddbc
         ArrayList<AccessPath> paths = new ArrayList<AccessPath>();
         List<AbstractExpression> allJoinExprs = new ArrayList<AbstractExpression>();
         List<AbstractExpression> allExprs = new ArrayList<AbstractExpression>();
@@ -149,20 +137,7 @@
         AccessPath naivePath = getRelevantNaivePath(allJoinExprs, filterExprs);
         paths.add(naivePath);
 
-<<<<<<< HEAD
-        StmtTableScan tableCache = m_parsedStmt.stmtCache.get(tableAliasIdx);
-        if (tableCache.getScanType() == StmtTableScan.TABLE_SCAN_TYPE.TEMP_TABLE_SCAN) {
-            // This is a sub-query
-            return paths;
-        }
-        assert(tableCache.getScanType() == StmtTableScan.TABLE_SCAN_TYPE.TARGET_TABLE_SCAN);
-        Table table = tableCache.getTargetTable();
-
-        CatalogMap<Index> indexes = table.getIndexes();
-
-=======
         Collection<Index> indexes = tableScan.getIndexes();
->>>>>>> 2244ddbc
         for (Index index : indexes) {
             AccessPath path = getRelevantAccessPathForIndex(tableScan, allExprs, index);
             if (path != null) {
@@ -1126,30 +1101,7 @@
         return new IndexableExpression(originalFilter, normalizedExpr, binding);
     }
 
-<<<<<<< HEAD
-    protected boolean hasReplicatedResult(AbstractPlanNode plan)
-    {
-        HashSet<String> tablesRead = new HashSet<String>();
-        plan.getTablesReadByFragment(tablesRead);
-        for (String tableAliasName : tablesRead) {
-            Integer tableIdx = m_parsedStmt.tableAliasIndexMap.get(tableAliasName);
-            // The table may belong to a child sub-query. In such a case, it won't be in the
-            // parent cache.
-            if (tableIdx != null) {
-                StmtTableScan tableCache = m_parsedStmt.stmtCache.get(tableIdx);
-                if ( ! tableCache.getIsreplicated()) {
-                    return false;
-                }
-            }
-
-        }
-        return true;
-    }
-
-    private boolean isOperandDependentOnTable(AbstractExpression expr, Table table) {
-=======
     private static boolean isOperandDependentOnTable(AbstractExpression expr, StmtTableScan tableScan) {
->>>>>>> 2244ddbc
         for (TupleValueExpression tve : ExpressionUtil.getTupleValueExpressions(expr)) {
             if (tableScan.getTableAlias().equals(tve.getTableAlias())) {
                 return true;
@@ -1254,26 +1206,8 @@
     private static AbstractScanPlanNode
     getScanAccessPlanForTable(StmtTableScan tableScan, ArrayList<AbstractExpression> exprs)
     {
-<<<<<<< HEAD
-        assert(tableAliasIdx != StmtTableScan.NULL_ALIAS_INDEX);
-        assert(tableAliasIdx < m_parsedStmt.stmtCache.size());
-        StmtTableScan tableCache = m_parsedStmt.stmtCache.get(tableAliasIdx);
-        // build the scan node
-        SeqScanPlanNode scanNode = new SeqScanPlanNode(tableCache.getTableName(), tableCache.getTableAlias());
-        if (tableCache.getScanType() == StmtTableScan.TABLE_SCAN_TYPE.TEMP_TABLE_SCAN) {
-            scanNode.setSubQuery(true);
-        }
-        //TODO: push scan column identification into "setTargetTableName"
-        // (on the way to enabling it for DML plans).
-        Set<SchemaColumn> scanColumns = m_parsedStmt.stmtCache.get(tableAliasIdx).getScanColumns();
-        if (scanColumns != null && scanColumns.isEmpty() == false) {
-            scanNode.setScanColumns(scanColumns);
-        }
-
-=======
         // build the scan node
         SeqScanPlanNode scanNode = new SeqScanPlanNode(tableScan);
->>>>>>> 2244ddbc
         // build the predicate
         AbstractExpression localWhere = null;
         if ((exprs != null) && ! exprs.isEmpty()){
@@ -1296,15 +1230,7 @@
     {
         // now assume this will be an index scan and get the relevant index
         Index index = path.index;
-<<<<<<< HEAD
-        assert(tableAliasIdx != StmtTableScan.NULL_ALIAS_INDEX);
-        assert(tableAliasIdx < m_parsedStmt.stmtCache.size());
-        StmtTableScan tableCache = m_parsedStmt.stmtCache.get(tableAliasIdx);
-
-        IndexScanPlanNode scanNode = new IndexScanPlanNode(tableCache.getTableName(), tableCache.getTableAlias());
-=======
         IndexScanPlanNode scanNode = new IndexScanPlanNode(tableScan, index);
->>>>>>> 2244ddbc
         AbstractPlanNode resultNode = scanNode;
         // set sortDirection here becase it might be used for IN list
         scanNode.setSortDirection(path.sortDirection);
@@ -1336,17 +1262,6 @@
         // The initial expression is needed to control a (short?) forward scan to adjust the start of a reverse
         // iteration after it had to initially settle for starting at "greater than a prefix key".
         scanNode.setInitialExpression(ExpressionUtil.combine(path.initialExpr));
-<<<<<<< HEAD
-        //TODO: push scan column identification into "setTargetTableName"
-        // (on the way to enabling it for DML plans).
-        Set<SchemaColumn> scanColumns = m_parsedStmt.stmtCache.get(tableAliasIdx).getScanColumns();
-        if (scanColumns != null && scanColumns.isEmpty() == false) {
-            scanNode.setScanColumns(scanColumns);
-        }
-        scanNode.setTargetIndexName(index.getTypeName());
-
-=======
->>>>>>> 2244ddbc
         scanNode.setSkipNullPredicate();
         return resultNode;
     }
