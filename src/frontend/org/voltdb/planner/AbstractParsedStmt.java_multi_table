/* This file is part of VoltDB.
 * Copyright (C) 2008-2013 VoltDB Inc.
 *
 * This program is free software: you can redistribute it and/or modify
 * it under the terms of the GNU Affero General Public License as
 * published by the Free Software Foundation, either version 3 of the
 * License, or (at your option) any later version.
 *
 * This program is distributed in the hope that it will be useful,
 * but WITHOUT ANY WARRANTY; without even the implied warranty of
 * MERCHANTABILITY or FITNESS FOR A PARTICULAR PURPOSE.  See the
 * GNU Affero General Public License for more details.
 *
 * You should have received a copy of the GNU Affero General Public License
 * along with VoltDB.  If not, see <http://www.gnu.org/licenses/>.
 */

package org.voltdb.planner;

import java.util.ArrayDeque;
import java.util.ArrayList;
import java.util.Collection;
import java.util.HashMap;
import java.util.HashSet;
import java.util.List;
import java.util.Set;

import org.hsqldb_voltpatches.VoltXMLElement;
import org.voltdb.VoltType;
import org.voltdb.catalog.Column;
import org.voltdb.catalog.Database;
import org.voltdb.catalog.Table;
import org.voltdb.expressions.AbstractExpression;
import org.voltdb.expressions.AggregateExpression;
import org.voltdb.expressions.ConstantValueExpression;
import org.voltdb.expressions.ExpressionUtil;
import org.voltdb.expressions.FunctionExpression;
import org.voltdb.expressions.ParameterValueExpression;
import org.voltdb.expressions.TupleValueExpression;
import org.voltdb.expressions.VectorValueExpression;
<<<<<<< HEAD
import org.voltdb.planner.JoinNode;
=======
>>>>>>> 55651b02
import org.voltdb.plannodes.SchemaColumn;
import org.voltdb.types.ExpressionType;
import org.voltdb.types.JoinType;

public abstract class AbstractParsedStmt {

    public String sql;

    // The initial value is a safety net for the case of parameter-less statements.
    private ParameterValueExpression[] m_paramList = new ParameterValueExpression[0];

    protected HashMap<Long, ParameterValueExpression> m_paramsById = new HashMap<Long, ParameterValueExpression>();

    public ArrayList<Table> tableList = new ArrayList<Table>();
    private Table m_DDLIndexedTable = null;

    public void setTable(Table tbl) {
        m_DDLIndexedTable = tbl;
    }

    public ArrayList<AbstractExpression> noTableSelectionList = new ArrayList<AbstractExpression>();

    public ArrayList<AbstractExpression> multiTableSelectionList = new ArrayList<AbstractExpression>();

    protected ArrayList<AbstractExpression> aggregationList = null;

    // Hierarchical join representation
    public JoinNode joinTree = null;

    //User specified join order, null if none is specified
    public String joinOrder = null;

    // Store a table-hashed list of the columns actually used by this statement.
    // XXX An unfortunately counter-intuitive (but hopefully temporary) meaning here:
    // if this is null, that means ALL the columns get used.
    public HashMap<String, ArrayList<SchemaColumn>> scanColumns = null;

    protected final String[] m_paramValues;
    protected final Database m_db;

    static final String INSERT_NODE_NAME = "insert";
    static final String UPDATE_NODE_NAME = "update";
    static final String DELETE_NODE_NAME = "delete";
    static final String SELECT_NODE_NAME = "select";
    static final String UNION_NODE_NAME  = "union";

    /**
    * Class constructor
    * @param paramValues
    * @param db
    */
    protected AbstractParsedStmt(String[] paramValues, Database db) {
        this.m_paramValues = paramValues;
        this.m_db = db;
    }
    /**
     *
     * @param sql
     * @param xmlSQL
     * @param db
     */
    public static AbstractParsedStmt parse(String sql, VoltXMLElement stmtTypeElement, String[] paramValues, Database db, String joinOrder) {

        AbstractParsedStmt retval = null;

        if (stmtTypeElement == null) {
            System.err.println("Unexpected error parsing hsql parsed stmt xml");
            throw new RuntimeException("Unexpected error parsing hsql parsed stmt xml");
        }

        // create non-abstract instances
        if (stmtTypeElement.name.equalsIgnoreCase(INSERT_NODE_NAME)) {
            retval = new ParsedInsertStmt(paramValues, db);
        }
        else if (stmtTypeElement.name.equalsIgnoreCase(UPDATE_NODE_NAME)) {
            retval = new ParsedUpdateStmt(paramValues, db);
        }
        else if (stmtTypeElement.name.equalsIgnoreCase(DELETE_NODE_NAME)) {
            retval = new ParsedDeleteStmt(paramValues, db);
        }
        else if (stmtTypeElement.name.equalsIgnoreCase(SELECT_NODE_NAME)) {
            retval = new ParsedSelectStmt(paramValues, db);
        }
        else if (stmtTypeElement.name.equalsIgnoreCase(UNION_NODE_NAME)) {
            retval = new ParsedUnionStmt(paramValues, db);
        }
        else {
            throw new RuntimeException("Unexpected Element: " + stmtTypeElement.name);
        }

        // parse tables and parameters
        retval.parseTablesAndParams(stmtTypeElement);

        // parse specifics
        retval.parse(stmtTypeElement);

        // post parse action
        retval.postParse(sql, joinOrder);

        return retval;
    }

    /**
     *
     * @param stmtElement
     * @param db
     */
    abstract void parse(VoltXMLElement stmtElement);

    void parseTargetColumns(VoltXMLElement columnsNode, Table table, HashMap<Column, AbstractExpression> columns)
    {
        for (VoltXMLElement child : columnsNode.children) {
            assert(child.name.equals("column"));

            String name = child.attributes.get("name");
            assert(name != null);
            Column col = table.getColumns().getIgnoreCase(name.trim());

            assert(child.children.size() == 1);
            VoltXMLElement subChild = child.children.get(0);
            AbstractExpression expr = parseExpressionTree(subChild);
            assert(expr != null);
            expr.refineValueType(VoltType.get((byte)col.getType()), col.getSize());
            ExpressionUtil.finalizeValueTypes(expr);
            columns.put(col, expr);
        }
    }

    /**Parse tables and parameters
     * .
     * @param root
     * @param db
     */
    void parseTablesAndParams(VoltXMLElement root) {
        // Parse parameters first to satisfy a dependency of expression parsing
        // which happens during table scan parsing.
        for (VoltXMLElement node : root.children) {
            if (node.name.equalsIgnoreCase("parameters")) {
                parseParameters(node);
                break;
            }
        }
        for (VoltXMLElement node : root.children) {
            if (node.name.equalsIgnoreCase("tablescan")) {
                parseTable(node);
            } else if (node.name.equalsIgnoreCase("tablescans")) {
                parseTables(node);
            } else if (node.name.equalsIgnoreCase("scan_columns")) {
                parseScanColumns(node);
            }
        }
    }

    /**Miscellaneous post parse activity
     * .
     * @param sql
     * @param db
     * @param joinOrder
     */
    void postParse(String sql, String joinOrder) {
        this.sql = sql;
        this.joinOrder = joinOrder;
    }

    /**
     * Convert a HSQL VoltXML expression to an AbstractExpression tree.
     * @param root
     * @return configured AbstractExpression
     */
    // -- the function is now also called by DDLCompiler with no AbstractParsedStmt in sight --
    // so, the methods COULD be relocated to class AbstractExpression or ExpressionUtil.
    public AbstractExpression parseExpressionTree(VoltXMLElement root) {
        String elementName = root.name.toLowerCase();
        AbstractExpression retval = null;

        if (elementName.equals("value")) {
            retval = parseValueExpression(root);
        }
        else if (elementName.equals("vector")) {
            retval = parseVectorExpression(root);
        }
        else if (elementName.equals("columnref")) {
            retval = parseColumnRefExpression(root);
        }
        else if (elementName.equals("operation")) {
            retval = parseOperationExpression(root);
        }
        else if (elementName.equals("aggregation")) {
            retval = parseAggregationExpression(root);
            if (aggregationList != null) {
                ExpressionUtil.finalizeValueTypes(retval);
                aggregationList.add(retval);
            }
        }
        else if (elementName.equals("function")) {
            retval = parseFunctionExpression(root);
        }
        else if (elementName.equals("asterisk")) {
            return null;
        }
        else {
            throw new PlanningErrorException("Unsupported expression node '" + elementName + "'");
        }

        return retval;
    }

    /**
     * Parse a Vector value for SQL-IN
     */
    private AbstractExpression parseVectorExpression(VoltXMLElement exprNode) {
        ArrayList<AbstractExpression> args = new ArrayList<AbstractExpression>();
        for (VoltXMLElement argNode : exprNode.children) {
            assert(argNode != null);
            // recursively parse each argument subtree (could be any kind of expression).
            AbstractExpression argExpr = parseExpressionTree(argNode);
            assert(argExpr != null);
            args.add(argExpr);
        }

        VectorValueExpression vve = new VectorValueExpression();
        vve.setArgs(args);
        return vve;
    }

    /**
     *
     * @param paramsById
     * @param exprNode
     * @return
     */
    private AbstractExpression parseValueExpression(VoltXMLElement exprNode) {
        String isParam = exprNode.attributes.get("isparam");
        String isPlannerGenerated = exprNode.attributes.get("isplannergenerated");

        // A ParameterValueExpression is needed to represent any user-provided or planner-injected parameter.
        boolean needParameter = (isParam != null) && (isParam.equalsIgnoreCase("true"));

        // A ConstantValueExpression is needed to represent a constant in the statement,
        // EVEN if that constant has been "parameterized" by the plan caching code.
        ConstantValueExpression cve = null;
        boolean needConstant = (needParameter == false) ||
            ((isPlannerGenerated != null) && (isPlannerGenerated.equalsIgnoreCase("true")));

        if (needConstant) {
            String type = exprNode.attributes.get("valuetype");
            VoltType vt = VoltType.typeFromString(type);
            int size = VoltType.MAX_VALUE_LENGTH;
            assert(vt != VoltType.VOLTTABLE);

            if ((vt != VoltType.STRING) && (vt != VoltType.VARBINARY)) {
                if (vt == VoltType.NULL) size = 0;
                else size = vt.getLengthInBytesForFixedTypes();
            }
            cve = new ConstantValueExpression();
            cve.setValueType(vt);
            cve.setValueSize(size);
            if ( ! needParameter && vt != VoltType.NULL) {
                String valueStr = exprNode.attributes.get("value");
                cve.setValue(valueStr);
            }
        }

        if (needParameter) {
            long id = Long.parseLong(exprNode.attributes.get("id"));
            ParameterValueExpression expr = m_paramsById.get(id);
            if (needConstant) {
                expr.setOriginalValue(cve);
                cve.setValue(m_paramValues[expr.getParameterIndex()]);
            }
            return expr;
        }
        return cve;
    }

    /**
     *
     * @param exprNode
     * @return
     */
    private AbstractExpression parseColumnRefExpression(VoltXMLElement exprNode) {
        TupleValueExpression expr = new TupleValueExpression();

        String alias = exprNode.attributes.get("alias");
        String tableName = exprNode.attributes.get("table");
        // When the column lacks required detail,
        // use the more detailed column that got attached to it as a columnref child.
        // This is the convention specific to the case of a column referenced in JOIN ... USING ...
        if (tableName == null && !exprNode.children.isEmpty()) {
            VoltXMLElement childExpr = exprNode.children.get(0);
            if (childExpr.name.toLowerCase().equals("columnref")) {
                    return parseColumnRefExpression(childExpr);
            }
        }
        String columnName = exprNode.attributes.get("column");

        if (tableName == null) {
            assert(m_DDLIndexedTable != null);
            tableName = m_DDLIndexedTable.getTypeName();
        }
        assert(tableName != null);

        expr.setColumnAlias(alias);
        expr.setColumnName(columnName);
        expr.setTableName(tableName);

        expr.resolveForDB(m_db);
        return expr;
    }

    /**
     *
     * @param paramsById
     * @param exprNode
     * @return
     */
    private AbstractExpression parseOperationExpression(VoltXMLElement exprNode) {

        String optype = exprNode.attributes.get("optype");
        ExpressionType exprType = ExpressionType.get(optype);
        AbstractExpression expr = null;

        if (exprType == ExpressionType.INVALID) {
            throw new PlanningErrorException("Unsupported operation type '" + optype + "'");
        }
        try {
            expr = exprType.getExpressionClass().newInstance();
        } catch (Exception e) {
            e.printStackTrace();
            throw new RuntimeException(e.getMessage(), e);
        }
        expr.setExpressionType(exprType);

        // get the first (left) node that is an element
        VoltXMLElement leftExprNode = exprNode.children.get(0);
        assert(leftExprNode != null);

        // recursively parse the left subtree (could be another operator or
        // a constant/tuple/param value operand).
        AbstractExpression leftExpr = parseExpressionTree(leftExprNode);
        assert((leftExpr != null) || (exprType == ExpressionType.AGGREGATE_COUNT));
        expr.setLeft(leftExpr);

        // get the second (right) node that is an element (might be null)
        VoltXMLElement rightExprNode = null;
        if (exprNode.children.size() > 1) {
            rightExprNode = exprNode.children.get(1);
        }

        if (expr.needsRightExpression()) {
            assert(rightExprNode != null);

            // recursively parse the right subtree
            AbstractExpression rightExpr = parseExpressionTree(rightExprNode);
            assert(rightExpr != null);
            expr.setRight(rightExpr);
        } else {
            assert(rightExprNode == null);
            if (exprType == ExpressionType.OPERATOR_CAST) {
                String valuetype = exprNode.attributes.get("valuetype");
                assert(valuetype != null);
                VoltType voltType = VoltType.typeFromString(valuetype);
                expr.setValueType(voltType);
                // We don't support parameterized casting, such as specifically to "VARCHAR(3)" vs. VARCHAR,
                // so assume max length for variable-length types (VARCHAR and VARBINARY).
                expr.setValueSize(voltType.getMaxLengthInBytes());
            }
        }

        return expr;
    }

    /**
     *
     * @param paramsById
     * @param exprNode
     * @return
     */

    private AbstractExpression parseAggregationExpression(VoltXMLElement exprNode)
    {
        String type = exprNode.attributes.get("optype");
        ExpressionType exprType = ExpressionType.get(type);

        if (exprType == ExpressionType.INVALID) {
            throw new PlanningErrorException("Unsupported aggregation type '" + type + "'");
        }

        // Allow expressions to read expression-specific data from exprNode.
        // The design fully abstracts other volt classes from the XML serialization.
        // So, this goes here instead of in derived Expression implementations.

        assert (exprNode.children.size() == 1);

        // get the single required child node
        VoltXMLElement childExprNode = exprNode.children.get(0);
        assert(childExprNode != null);

        // recursively parse the child subtree -- could (in theory) be an operator or
        // a constant, column, or param value operand or null in the specific case of "COUNT(*)".
        AbstractExpression childExpr = parseExpressionTree(childExprNode);
        if (childExpr == null) {
            assert(exprType == ExpressionType.AGGREGATE_COUNT);
            exprType = ExpressionType.AGGREGATE_COUNT_STAR;
        }

        AggregateExpression expr = new AggregateExpression(exprType);
        expr.setLeft(childExpr);

        String node;
        if ((node = exprNode.attributes.get("distinct")) != null && Boolean.parseBoolean(node)) {
            expr.setDistinct();
        }
        return expr;
    }


    /**
     *
     * @param paramsById
     * @param exprNode
     * @return a new Function Expression
     */
    private AbstractExpression parseFunctionExpression(VoltXMLElement exprNode) {
        String name = exprNode.attributes.get("name").toLowerCase();
        String disabled = exprNode.attributes.get("disabled");
        if (disabled != null) {
            throw new PlanningErrorException("Function '" + name + "' is not supported in VoltDB: " + disabled);
        }
        String value_type_name = exprNode.attributes.get("valuetype");
        VoltType value_type = VoltType.typeFromString(value_type_name);
        String id = exprNode.attributes.get("function_id");
        assert(id != null);
        int idArg = 0;
        try {
            idArg = Integer.parseInt(id);
        } catch (NumberFormatException nfe) {}
        assert(idArg > 0);
        String parameter = exprNode.attributes.get("parameter");
        String volt_alias = exprNode.attributes.get("volt_alias");
        if (volt_alias == null) {
            volt_alias = name; // volt shares the function name with HSQL
        }

        ArrayList<AbstractExpression> args = new ArrayList<AbstractExpression>();
        for (VoltXMLElement argNode : exprNode.children) {
            assert(argNode != null);
            // recursively parse each argument subtree (could be any kind of expression).
            AbstractExpression argExpr = parseExpressionTree(argNode);
            assert(argExpr != null);
            args.add(argExpr);
        }

        FunctionExpression expr = new FunctionExpression();
        expr.setAttributes(name, volt_alias, idArg);
        expr.setArgs(args);
        if (value_type != null) {
            expr.setValueType(value_type);
            expr.setValueSize(value_type.getMaxLengthInBytes());
        }

        if (parameter != null) {
            int parameter_idx = -1; // invalid argument index
            try {
                parameter_idx = Integer.parseInt(parameter);
            } catch (NumberFormatException nfe) {}
            assert(parameter_idx >= 0); // better be valid by now.
            assert(parameter_idx < args.size()); // must refer to a provided argument
            expr.setParameterArg(parameter_idx);
        }

        expr.resolveForDB(m_db);
        return expr;
    }

    /**
     * Build a WHERE expression for a single-table statement.
     */
<<<<<<< HEAD
    public AbstractExpression getCombinedFilterExpression() {
        return (joinTree != null) ? joinTree.getCombinedExpression() : null;
=======
    public AbstractExpression getSingleTableFilterExpression() {
        if (joinTree == null) { // Not possible.
            assert(joinTree != null);
            return null;
        }
        return joinTree.getSimpleFilterExpression();
>>>>>>> 55651b02
    }

    /**
     * Parse the scan_columns element out of the HSQL-generated XML.
     * Fills scanColumns with a list of the columns used in the plan, hashed by
     * table name.
     *
     * @param columnsNode
     */
    void parseScanColumns(VoltXMLElement columnsNode)
    {
        scanColumns = new HashMap<String, ArrayList<SchemaColumn>>();

        for (VoltXMLElement child : columnsNode.children) {
            assert(child.name.equals("columnref"));
            AbstractExpression col_exp = parseExpressionTree(child);
            // TupleValueExpressions are always specifically typed,
            // so there is no need for expression type specialization, here.
            assert(col_exp != null);
            assert(col_exp instanceof TupleValueExpression);
            TupleValueExpression tve = (TupleValueExpression)col_exp;
            SchemaColumn col = new SchemaColumn(tve.getTableName(),
                                                tve.getColumnName(),
                                                tve.getColumnAlias(),
                                                col_exp);
            ArrayList<SchemaColumn> table_cols = null;
            if (!scanColumns.containsKey(col.getTableName()))
            {
                table_cols = new ArrayList<SchemaColumn>();
                scanColumns.put(col.getTableName(), table_cols);
            }
            table_cols = scanColumns.get(col.getTableName());
            table_cols.add(col);
        }
    }

    /**
    *
    * @param tableNode
    */
    private void parseTable(VoltXMLElement tableNode) {
        String tableName = tableNode.attributes.get("table");
        Table table = getTableFromDB(tableName);
        assert(table != null);

        AbstractExpression joinExpr = parseJoinCondition(tableNode);
        AbstractExpression whereExpr = parseWhereCondition(tableNode);
        tableList.add(table);

        // @TODO ENG_3038 This method of building join trees works for joins without
        // sub-queries

        // The join type of the leaf node is always INNER
        // For a new tree its node's ids start with 0 and keep incrementing by 1
        int nodeId = (joinTree == null) ? 0 : joinTree.m_id + 1;
        JoinNode leafNode = new JoinNode(nodeId, JoinType.INNER, table, joinExpr, whereExpr);

        if (joinTree == null) {
            // this is the first table
            joinTree = leafNode;
        } else {
            // Build the tree by attaching the next table always to the right
            // The node's join type is determined by the type of its right node

            JoinType joinType = JoinType.get(tableNode.attributes.get("jointype"));
            assert(joinType != JoinType.INVALID);
            if (joinType == JoinType.FULL) {
                throw new PlanningErrorException("VoltDB does not support full outer joins");
            }

            JoinNode joinNode = new JoinNode(nodeId + 1, joinType, joinTree, leafNode);
            joinTree = joinNode;
       }
    }

    /**
     *
     * @param tablesNode
     */
    private void parseTables(VoltXMLElement tablesNode) {
        // temp guard against self-joins.
        Set<Table> visited = new HashSet<Table>(tableList);

        for (VoltXMLElement node : tablesNode.children) {
            if (node.name.equalsIgnoreCase("tablescan")) {

                String tableName = node.attributes.get("table");
                Table table = getTableFromDB(tableName);

                assert(table != null);

                if( visited.contains( table)) {
                    throw new PlanningErrorException("VoltDB does not support self joins, consider using views instead");
                }

                parseTable(node);
                visited.add(table);
            }
        }
    }

    /**
     * Populate the statement's paramList from the "parameters" element
     * @param paramsNode
     */
    private void parseParameters(VoltXMLElement paramsNode) {
        m_paramList = new ParameterValueExpression[paramsNode.children.size()];

        for (VoltXMLElement node : paramsNode.children) {
            if (node.name.equalsIgnoreCase("parameter")) {
                long id = Long.parseLong(node.attributes.get("id"));
                int index = Integer.parseInt(node.attributes.get("index"));
                String typeName = node.attributes.get("valuetype");
                String isVectorParam = node.attributes.get("isvector");
                VoltType type = VoltType.typeFromString(typeName);
                ParameterValueExpression pve = new ParameterValueExpression();
                pve.setParameterIndex(index);
                pve.setValueType(type);
                if (isVectorParam != null && isVectorParam.equalsIgnoreCase("true")) {
                    pve.setParamIsVector();
                }
                m_paramsById.put(id, pve);
                m_paramList[index] = pve;
            }
        }
    }

    /**
     * Collect value equivalence expressions across the entire SQL statement
     * @return a map of tuple value expressions to the other expressions,
     * TupleValueExpressions, ConstantValueExpressions, or ParameterValueExpressions,
     * that they are constrained to equal.
     */
<<<<<<< HEAD
    void analyzeValueEquivalence() {
        if (joinTree == null) {
            return;
        }
        // collect individual where/join expressions
        Collection<AbstractExpression> exprList = joinTree.getAllExpressions();
        valueEquivalence.putAll(analyzeValueEquivalence(exprList));
    }

    /**
     */
    HashMap<AbstractExpression, Set<AbstractExpression> > analyzeValueEquivalence(Collection<AbstractExpression> exprList) {
        HashMap<AbstractExpression, Set<AbstractExpression> > equivalenceSet =
                new HashMap<AbstractExpression, Set<AbstractExpression> >();
        for (AbstractExpression expr : exprList) {
            addExprToEquivalenceSets(expr, equivalenceSet);
        }
        return equivalenceSet;
=======
    HashMap<AbstractExpression, Set<AbstractExpression>> analyzeValueEquivalence() {
        // collect individual where/join expressions
        return joinTree.getAllEquivalenceFilters();
>>>>>>> 55651b02
    }

    /**
     * Analyze join expressions
     */
    void analyzeJoinExpressions(JoinNode joinNode) {
        //assert (joinNode != null);
        if (joinNode == null) {
            return;
        }
        if (joinNode.m_table != null) {
            // Leaf node. Simply un-combine expressions and move them to the inner lists
            // The expressions will be classified later at the join node level.
            // If this is a single table select then classification is not required.
            assert(joinNode.m_leftNode == null && joinNode.m_rightNode == null);
            joinNode.m_joinInnerList.addAll(ExpressionUtil.uncombineAny(joinNode.m_joinExpr));
            joinNode.m_whereInnerList.addAll(ExpressionUtil.uncombineAny(joinNode.m_whereExpr));
            return;
        }

        assert(joinNode.m_leftNode != null && joinNode.m_rightNode != null);
        analyzeJoinExpressions(joinNode.m_leftNode);
        analyzeJoinExpressions(joinNode.m_rightNode);

        // At this moment all RIGHT joins are already converted to the LEFT ones
        assert (joinNode.m_joinType == JoinType.LEFT || joinNode.m_joinType == JoinType.INNER);

        ArrayList<AbstractExpression> joinList = new ArrayList<AbstractExpression>();
        ArrayList<AbstractExpression> whereList = new ArrayList<AbstractExpression>();

        // Collect node's own join and where expressions
        joinList.addAll(ExpressionUtil.uncombineAny(joinNode.m_joinExpr));
        whereList.addAll(ExpressionUtil.uncombineAny(joinNode.m_whereExpr));

        // Collect children expressions only if a child is a leaf. They are not classified yet
        if (joinNode.m_leftNode.m_table != null) {
            joinList.addAll(joinNode.m_leftNode.m_joinInnerList);
            joinNode.m_leftNode.m_joinInnerList.clear();
            whereList.addAll(joinNode.m_leftNode.m_whereInnerList);
            joinNode.m_leftNode.m_whereInnerList.clear();
        }
        if (joinNode.m_rightNode.m_table != null) {
            joinList.addAll(joinNode.m_rightNode.m_joinInnerList);
            joinNode.m_rightNode.m_joinInnerList.clear();
            whereList.addAll(joinNode.m_rightNode.m_whereInnerList);
            joinNode.m_rightNode.m_whereInnerList.clear();
        }

        Collection<Table> outerTables = joinNode.m_leftNode.generateTableJoinOrder();
        Collection<Table> innerTables = joinNode.m_rightNode.generateTableJoinOrder();

        // Classify join expressions into the following categories:
        // 1. The OUTER-only join conditions. If any are false for a given outer tuple,
        // then NO inner tuples should match it (and it can automatically get null-padded by the join
        // without even considering the inner table). Testing the outer-only conditions
        // COULD be considered as an optimal first step to processing each outer tuple
        // 2. The INNER-only join conditions apply to the inner tuples (even prior to considering any outer tuple).
        // if true for a given inner tuple, the condition has no effect, if false,
        // it prevents the inner tuple from matching ANY outer tuple,
        // In case of multi-tables join, they could be pushed down to a child node if this node is a join itself
        // 3. The two-sided expressions that get evaluated on each combination of outer and inner tuple
        // and either accept or reject that particular combination.
        // 4. The TVE expressions where neither inner nor outer tables are involved. This is not possible
        // for the currently supported two table joins but could change if number of tables > 2
        classifyJoinExpressions(joinList, outerTables, innerTables,  joinNode.m_joinOuterList,
                joinNode.m_joinInnerList, joinNode.m_joinInnerOuterList);

        // Apply implied transitive constant filter to join expressions
        // outer.partkey = ? and outer.partkey = inner.partkey is equivalent to
        // outer.partkey = ? and inner.partkey = ?
        applyTransitiveEquivalence(joinNode.m_joinOuterList, joinNode.m_joinInnerList, joinNode.m_joinInnerOuterList);

        // Classify where expressions into the following categories:
        // 1. The OUTER-only filter conditions. If any are false for a given outer tuple,
        // nothing in the join processing of that outer tuple will get it past this filter,
        // so it makes sense to "push this filter down" to pre-qualify the outer tuples before they enter the join.
        // 2. The INNER-only join conditions. If these conditions reject NULL inner tuple it make sense to
        // move them "up" to the join conditions, otherwise they must remain post-join conditions
        // to preserve outer join semantic
        // 3. The two-sided expressions. Same as the inner only conditions.
        // 4. The TVE expressions where neither inner nor outer tables are involved. Same as for the join expressions
        classifyJoinExpressions(whereList, outerTables, innerTables,  joinNode.m_whereOuterList,
                joinNode.m_whereInnerList, joinNode.m_whereInnerOuterList);

        // Apply implied transitive constant filter to where expressions
        applyTransitiveEquivalence(joinNode.m_whereOuterList, joinNode.m_whereInnerList, joinNode.m_whereInnerOuterList);

        // In case of multi-table joins certain expressions could be pushed down to the children
        // to improve join performance.
        pushDownExpressions(joinNode);
<<<<<<< HEAD

        // these just shouldn't happen right?
        assert(multiTableSelectionList.size() == 0);
        assert(noTableSelectionList.size() == 0);
=======
>>>>>>> 55651b02
    }

    /**
     * Split the input expression list into the three categories
     * 1. TVE expressions with outer tables only
     * 2. TVE expressions with inner tables only
     * 3. TVE expressions with inner and outer tables
     * The outer tables are the tables reachable from the outer node of the join
     * The inner tables are the tables reachable from the inner node of the join
     * @param exprList expression list to split
     * @param outerTables outer table
     * @param innerTable outer table
     * @param outerList expressions with outer table only
     * @param innerList expressions with inner table only
     * @param innerOuterList with inner and outer tables
     */
    void classifyJoinExpressions(Collection<AbstractExpression> exprList,
            Collection<Table> outerTables, Collection<Table> innerTables,
            List<AbstractExpression> outerList, List<AbstractExpression> innerList,
            List<AbstractExpression> innerOuterList) {
        HashSet<Table> tableSet = new HashSet<Table>();
        HashSet<Table> outerSet = new HashSet<Table>(outerTables);
        HashSet<Table> innerSet = new HashSet<Table>(innerTables);
        for (AbstractExpression expr : exprList) {
            tableSet.clear();
            getTablesForExpression(expr, tableSet);
            Table tables[] = tableSet.toArray(new Table[0]);
            if (tableSet.size() == 0) {
                noTableSelectionList.add(expr);
            }
            else if (tableSet.size() == 1) {
                if (outerSet.contains(tables[0])) {
                    outerList.add(expr);
                } else if (innerSet.contains(tables[0])) {
                    innerList.add(expr);
                } else {
                    // can not be, right?
                    assert(false);
                }
            }
            else if (tableSet.size() == 2) {
                boolean outer = outerSet.contains(tables[0]) || outerSet.contains(tables[1]);
                boolean inner = innerSet.contains(tables[0]) || innerSet.contains(tables[1]);
                if (outer && inner) {
                    innerOuterList.add(expr);
                } else if (outer) {
                    outerList.add(expr);
                } else if (inner) {
                    innerList.add(expr);
                } else {
                    // can not be, right?
                    assert(false);
                }
            }
            else if (tableSet.size() > 2) {
                multiTableSelectionList.add(expr);
            }
        }
    }

    /**
     * Apply implied transitive constant filter to join expressions
     * outer.partkey = ? and outer.partkey = inner.partkey is equivalent to
     * outer.partkey = ? and inner.partkey = ?
     * @param innerTableExprs inner table expressions
     * @param outerTableExprs outer table expressions
     * @param innerOuterTableExprs inner-outer tables expressions
     */
<<<<<<< HEAD
    private void applyTransitiveEquivalence(List<AbstractExpression> outerTableExprs,
            List<AbstractExpression> innerTableExprs,
            List<AbstractExpression> innerOuterTableExprs) {
=======
    private static void applyTransitiveEquivalence(List<AbstractExpression> outerTableExprs,
            List<AbstractExpression> innerTableExprs,
            List<AbstractExpression> innerOuterTableExprs)
    {
>>>>>>> 55651b02
        List<AbstractExpression> simplifiedOuterExprs = applyTransitiveEquivalence(innerTableExprs, innerOuterTableExprs);
        List<AbstractExpression> simplifiedInnerExprs = applyTransitiveEquivalence(outerTableExprs, innerOuterTableExprs);
        outerTableExprs.addAll(simplifiedOuterExprs);
        innerTableExprs.addAll(simplifiedInnerExprs);
    }

    private static List<AbstractExpression>
    applyTransitiveEquivalence(List<AbstractExpression> singleTableExprs,
                               List<AbstractExpression> twoTableExprs)
    {
        ArrayList<AbstractExpression> simplifiedExprs = new ArrayList<AbstractExpression>();
        HashMap<AbstractExpression, Set<AbstractExpression> > eqMap1 =
                new HashMap<AbstractExpression, Set<AbstractExpression> >();
        ExpressionUtil.collectPartitioningFilters(singleTableExprs, eqMap1);

        for (AbstractExpression expr : twoTableExprs) {
            if (! ExpressionUtil.isColumnEquivalenceFilter(expr)) {
                continue;
            }
            AbstractExpression leftExpr = expr.getLeft();
            AbstractExpression rightExpr = expr.getRight();
            assert(leftExpr instanceof TupleValueExpression && rightExpr instanceof TupleValueExpression);
            Set<AbstractExpression> eqSet1 = eqMap1.get(leftExpr);
            AbstractExpression singleExpr = leftExpr;
            if (eqSet1 == null) {
                eqSet1 = eqMap1.get(rightExpr);
                if (eqSet1 == null) {
                    continue;
                }
                singleExpr = rightExpr;
            }

            for (AbstractExpression eqExpr : eqSet1) {
                if (eqExpr instanceof ConstantValueExpression) {
                    if (singleExpr == leftExpr) {
                        expr.setLeft(eqExpr);
                    } else {
                        expr.setRight(eqExpr);
                    }
                    simplifiedExprs.add(expr);
                    // Having more than one const value for a single column doesn't make
                    // much sense, right?
                    break;
                }
            }

        }

         twoTableExprs.removeAll(simplifiedExprs);
         return simplifiedExprs;
    }

    /**
     * Push down each WHERE expression on a given join node to the most specific child join
     * or table the expression applies to.
     *  1. The OUTER WHERE expressions can be pushed down to the outer (left) child for all joins
     *    (INNER and LEFT).
     *  2. The INNER WHERE expressions can be pushed down to the inner (right) child for the INNER joins.
     * @param joinNode JoinNode
     */
    private void pushDownExpressions(JoinNode joinNode) {
        assert (joinNode != null && joinNode.m_leftNode != null && joinNode.m_rightNode != null);
        JoinNode outerNode = joinNode.m_leftNode;
        if (outerNode.m_table == null) {
            pushDownExpressionsRecursively(outerNode, joinNode.m_whereOuterList);
        }
        JoinNode innerNode = joinNode.m_rightNode;
        if (innerNode.m_table == null && joinNode.m_joinType == JoinType.INNER) {
            pushDownExpressionsRecursively(innerNode, joinNode.m_whereInnerList);
        }
    }

    private void pushDownExpressionsRecursively(JoinNode joinNode, List<AbstractExpression> pushDownExprList) {
        assert(joinNode.m_table == null);
        // It is a join node. Classify pushed down expressions as inner, outer, or inner-outer
        // WHERE expressions.
        Collection<Table> outerTables = joinNode.m_leftNode.generateTableJoinOrder();
        Collection<Table> innerTables = joinNode.m_rightNode.generateTableJoinOrder();
        classifyJoinExpressions(pushDownExprList, outerTables, innerTables,
                joinNode.m_whereOuterList, joinNode.m_whereInnerList, joinNode.m_whereInnerOuterList);
        // Remove them from the original list
        pushDownExprList.clear();
        // Descend to the inner child
        pushDownExpressions(joinNode);
    }

    /**
     *
     * @param expr
     * @param tables
     */
    void getTablesForExpression(AbstractExpression expr, HashSet<Table> tables) {
        List<TupleValueExpression> tves = ExpressionUtil.getTupleValueExpressions(expr);
        for (TupleValueExpression tupleExpr : tves) {
            String tableName = tupleExpr.getTableName();
            Table table = getTableFromDB(tableName);
            tables.add(table);
        }
    }

    protected Table getTableFromDB(String tableName) {
        Table table = m_db.getTables().getIgnoreCase(tableName);
        return table;
    }

    @Override
    public String toString() {
        String retval = "SQL:\n\t" + sql + "\n";

        retval += "PARAMETERS:\n\t";
        for (ParameterValueExpression param : m_paramList) {
            retval += param.toString() + " ";
        }

        retval += "\nTABLE SOURCES:\n\t";
        for (Table table : tableList) {
            retval += table.getTypeName() + " ";
        }

        retval += "\nSCAN COLUMNS:\n";
        if (scanColumns != null)
        {
            for (String table : scanColumns.keySet())
            {
                retval += "\tTable: " + table + ":\n";
                for (SchemaColumn col : scanColumns.get(table))
                {
                    retval += "\t\tColumn: " + col.getColumnName() + ": ";
                    retval += col.getExpression().toString() + "\n";
                }
            }
        }
        else
        {
            retval += "\tALL\n";
        }

        if (joinTree != null ) {
            retval += "\nTABLES:\n";
            ArrayDeque<JoinNode> joinNodes = new ArrayDeque<JoinNode>();
            joinNodes.add(joinTree);
            while (!joinNodes.isEmpty()) {
                JoinNode joinNode = joinNodes.poll();
                if (joinNode == null) {
                    continue;
                }
                if (joinNode.m_leftNode != null) {
                    joinNodes.add(joinNode.m_leftNode);
                }
                if (joinNode.m_rightNode != null) {
                    joinNodes.add(joinNode.m_rightNode);
                }
                if (joinNode.m_table != null) {
                    retval += "\tTABLE: " + joinNode.m_table.getTypeName() + ", JOIN: " + joinNode.m_joinType.toString() + "\n";
                    int i = 0;
                    if (joinNode.m_joinExpr != null) {
                        retval += "\t\t JOIN CONDITIONS:\n";
                        retval += "\t\t\t(" + String.valueOf(i++) + ") " + joinNode.m_joinExpr.toString() + "\n";
                    }
                    int j = 0;
                    if (joinNode.m_whereExpr != null) {
                        retval += "\t\t WHERE CONDITIONS:\n";
                        retval += "\t\t\t(" + String.valueOf(j++) + ") " + joinNode.m_whereExpr.toString() + "\n";
                    }
                }
            }
        }

        retval += "NO TABLE SELECTION LIST:\n";
        int i = 0;
        for (AbstractExpression expr : noTableSelectionList)
            retval += "\t(" + String.valueOf(i++) + ") " + expr.toString() + "\n";

        retval += "MULTI TABLE SELECTION LIST:\n";
        i = 0;
        for (AbstractExpression expr : multiTableSelectionList)
            retval += "\t(" + String.valueOf(i++) + ") " + expr.toString() + "\n";

        return retval;
    }

    /** Parse a where or join clause. This behavior is common to all kinds of statements.
     */
    private AbstractExpression parseTableCondition(VoltXMLElement tableScan, String joinOrWhere)
    {
        AbstractExpression condExpr = null;
        for (VoltXMLElement childNode : tableScan.children) {
            if ( ! childNode.name.equalsIgnoreCase(joinOrWhere)) {
                continue;
            }
            assert(childNode.children.size() == 1);
            assert(condExpr == null);
            condExpr = parseExpressionTree(childNode.children.get(0));
            assert(condExpr != null);
            ExpressionUtil.finalizeValueTypes(condExpr);
        }
        return condExpr;
    }

    private AbstractExpression parseJoinCondition(VoltXMLElement tableScan)
    {
        return parseTableCondition(tableScan, "joincond");
    }

    private AbstractExpression parseWhereCondition(VoltXMLElement tableScan)
    {
        return parseTableCondition(tableScan, "wherecond");
    }

    public ParameterValueExpression[] getParameters() {
        return m_paramList;
    }

}<|MERGE_RESOLUTION|>--- conflicted
+++ resolved
@@ -38,10 +38,6 @@
 import org.voltdb.expressions.ParameterValueExpression;
 import org.voltdb.expressions.TupleValueExpression;
 import org.voltdb.expressions.VectorValueExpression;
-<<<<<<< HEAD
-import org.voltdb.planner.JoinNode;
-=======
->>>>>>> 55651b02
 import org.voltdb.plannodes.SchemaColumn;
 import org.voltdb.types.ExpressionType;
 import org.voltdb.types.JoinType;
@@ -520,17 +516,12 @@
     /**
      * Build a WHERE expression for a single-table statement.
      */
-<<<<<<< HEAD
-    public AbstractExpression getCombinedFilterExpression() {
-        return (joinTree != null) ? joinTree.getCombinedExpression() : null;
-=======
     public AbstractExpression getSingleTableFilterExpression() {
         if (joinTree == null) { // Not possible.
             assert(joinTree != null);
             return null;
         }
         return joinTree.getSimpleFilterExpression();
->>>>>>> 55651b02
     }
 
     /**
@@ -664,30 +655,9 @@
      * TupleValueExpressions, ConstantValueExpressions, or ParameterValueExpressions,
      * that they are constrained to equal.
      */
-<<<<<<< HEAD
-    void analyzeValueEquivalence() {
-        if (joinTree == null) {
-            return;
-        }
-        // collect individual where/join expressions
-        Collection<AbstractExpression> exprList = joinTree.getAllExpressions();
-        valueEquivalence.putAll(analyzeValueEquivalence(exprList));
-    }
-
-    /**
-     */
-    HashMap<AbstractExpression, Set<AbstractExpression> > analyzeValueEquivalence(Collection<AbstractExpression> exprList) {
-        HashMap<AbstractExpression, Set<AbstractExpression> > equivalenceSet =
-                new HashMap<AbstractExpression, Set<AbstractExpression> >();
-        for (AbstractExpression expr : exprList) {
-            addExprToEquivalenceSets(expr, equivalenceSet);
-        }
-        return equivalenceSet;
-=======
     HashMap<AbstractExpression, Set<AbstractExpression>> analyzeValueEquivalence() {
         // collect individual where/join expressions
         return joinTree.getAllEquivalenceFilters();
->>>>>>> 55651b02
     }
 
     /**
@@ -778,13 +748,6 @@
         // In case of multi-table joins certain expressions could be pushed down to the children
         // to improve join performance.
         pushDownExpressions(joinNode);
-<<<<<<< HEAD
-
-        // these just shouldn't happen right?
-        assert(multiTableSelectionList.size() == 0);
-        assert(noTableSelectionList.size() == 0);
-=======
->>>>>>> 55651b02
     }
 
     /**
@@ -853,16 +816,10 @@
      * @param outerTableExprs outer table expressions
      * @param innerOuterTableExprs inner-outer tables expressions
      */
-<<<<<<< HEAD
-    private void applyTransitiveEquivalence(List<AbstractExpression> outerTableExprs,
-            List<AbstractExpression> innerTableExprs,
-            List<AbstractExpression> innerOuterTableExprs) {
-=======
     private static void applyTransitiveEquivalence(List<AbstractExpression> outerTableExprs,
             List<AbstractExpression> innerTableExprs,
             List<AbstractExpression> innerOuterTableExprs)
     {
->>>>>>> 55651b02
         List<AbstractExpression> simplifiedOuterExprs = applyTransitiveEquivalence(innerTableExprs, innerOuterTableExprs);
         List<AbstractExpression> simplifiedInnerExprs = applyTransitiveEquivalence(outerTableExprs, innerOuterTableExprs);
         outerTableExprs.addAll(simplifiedOuterExprs);
