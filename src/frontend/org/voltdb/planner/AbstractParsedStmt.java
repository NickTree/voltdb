/* This file is part of VoltDB.
 * Copyright (C) 2008-2014 VoltDB Inc.
 *
 * This program is free software: you can redistribute it and/or modify
 * it under the terms of the GNU Affero General Public License as
 * published by the Free Software Foundation, either version 3 of the
 * License, or (at your option) any later version.
 *
 * This program is distributed in the hope that it will be useful,
 * but WITHOUT ANY WARRANTY; without even the implied warranty of
 * MERCHANTABILITY or FITNESS FOR A PARTICULAR PURPOSE.  See the
 * GNU Affero General Public License for more details.
 *
 * You should have received a copy of the GNU Affero General Public License
 * along with VoltDB.  If not, see <http://www.gnu.org/licenses/>.
 */

package org.voltdb.planner;

import java.util.ArrayList;
import java.util.HashMap;
import java.util.HashSet;
<<<<<<< HEAD
import java.util.List;
import java.util.Map;
=======
>>>>>>> 2244ddbc
import java.util.Set;

import org.hsqldb_voltpatches.VoltXMLElement;
import org.voltdb.VoltType;
import org.voltdb.catalog.Column;
import org.voltdb.catalog.Database;
import org.voltdb.catalog.Table;
import org.voltdb.expressions.AbstractExpression;
import org.voltdb.expressions.AggregateExpression;
import org.voltdb.expressions.ConstantValueExpression;
import org.voltdb.expressions.ExpressionUtil;
import org.voltdb.expressions.FunctionExpression;
import org.voltdb.expressions.OperatorExpression;
import org.voltdb.expressions.ParameterValueExpression;
import org.voltdb.expressions.SubqueryExpression;
import org.voltdb.expressions.TupleValueExpression;
import org.voltdb.expressions.VectorValueExpression;
import org.voltdb.planner.parseinfo.BranchNode;
import org.voltdb.planner.parseinfo.JoinNode;
<<<<<<< HEAD
import org.voltdb.planner.parseinfo.StmtTableScan;
import org.voltdb.planner.parseinfo.StmtTargetTableScan;
import org.voltdb.planner.parseinfo.StmtSubqueryScan;
import org.voltdb.planner.parseinfo.SubqueryLeafNode;
import org.voltdb.planner.parseinfo.TableLeafNode;
import org.voltdb.planner.parseinfo.TempTable;
=======
import org.voltdb.planner.parseinfo.StmtSubqueryScan;
import org.voltdb.planner.parseinfo.StmtTableScan;
import org.voltdb.planner.parseinfo.StmtTargetTableScan;
import org.voltdb.planner.parseinfo.SubqueryLeafNode;
import org.voltdb.planner.parseinfo.TableLeafNode;
>>>>>>> 2244ddbc
import org.voltdb.plannodes.SchemaColumn;
import org.voltdb.types.ExpressionType;
import org.voltdb.types.JoinType;

public abstract class AbstractParsedStmt {

<<<<<<< HEAD
     // Internal statement counter
    public static int NEXT_STMT_ID = 0;
    // Internal parameter counter
    public static int NEXT_PARAMETER_ID = 0;

    // The unique id to identify the statement
    public int stmtId;

    public String sql;
=======
    public String m_sql;
>>>>>>> 2244ddbc

    // The initial value is a safety net for the case of parameter-less statements.
    private ParameterValueExpression[] m_paramList = new ParameterValueExpression[0];

    protected HashMap<Long, ParameterValueExpression> m_paramsById = new HashMap<Long, ParameterValueExpression>();

<<<<<<< HEAD
    // The parameter TVEs from the correlated expressions. The key is the parameter index.
    // This map acts as an intermediate storage for the parameter TVE until they are
    // distributed to an appropriate subquery expression where they are originated
    public Map<Integer, TupleValueExpression> m_parameterTveMap = new HashMap<Integer, TupleValueExpression>();

    public ArrayList<StmtTableScan> tableList = new ArrayList<StmtTableScan>();
    private Table m_DDLIndexedTable = null;

    public void setTable(Table tbl) {
        m_DDLIndexedTable = tbl;
        // Add this table to the cache
        assert(tbl.getTypeName() != null);
        addTableToStmtCache(tbl.getTypeName(), tbl.getTypeName());
    }

    public ArrayList<AbstractExpression> noTableSelectionList = new ArrayList<AbstractExpression>();
=======
    public ArrayList<Table> m_tableList = new ArrayList<Table>();
    private Table m_DDLIndexedTable = null;

    public ArrayList<AbstractExpression> m_noTableSelectionList = new ArrayList<AbstractExpression>();
>>>>>>> 2244ddbc

    protected ArrayList<AbstractExpression> m_aggregationList = null;

    // Hierarchical join representation
    public JoinNode m_joinTree = null;

    //User specified join order, null if none is specified
    public String m_joinOrder = null;

    public HashMap<String, StmtTableScan> m_tableAliasMap = new HashMap<String, StmtTableScan>();

    protected final String[] m_paramValues;
    public final Database m_db;

    // Parent statement if any
    public AbstractParsedStmt m_parentStmt = null;

    static final String INSERT_NODE_NAME = "insert";
    static final String UPDATE_NODE_NAME = "update";
    static final String DELETE_NODE_NAME = "delete";
    static final String SELECT_NODE_NAME = "select";
    static final String UNION_NODE_NAME  = "union";

    /**
    * Class constructor
    * @param paramValues
    * @param db
    */
    protected AbstractParsedStmt(String[] paramValues, Database db) {
        this.m_paramValues = paramValues;
        this.m_db = db;
    }

    public void setTable(Table tbl) {
        m_DDLIndexedTable = tbl;
        // Add this table to the cache
        assert(tbl.getTypeName() != null);
        addTableToStmtCache(tbl.getTypeName(), tbl.getTypeName(), null);
    }

    /**
    *
    * @param stmtTypeElement
    * @param paramValues
    * @param db
    */
   private static AbstractParsedStmt getParsedStmt(VoltXMLElement stmtTypeElement, String[] paramValues,
           Database db) {
       AbstractParsedStmt retval = null;

       if (stmtTypeElement == null) {
           System.err.println("Unexpected error parsing hsql parsed stmt xml");
           throw new RuntimeException("Unexpected error parsing hsql parsed stmt xml");
       }

       // create non-abstract instances
       if (stmtTypeElement.name.equalsIgnoreCase(INSERT_NODE_NAME)) {
           retval = new ParsedInsertStmt(paramValues, db);
       }
       else if (stmtTypeElement.name.equalsIgnoreCase(UPDATE_NODE_NAME)) {
           retval = new ParsedUpdateStmt(paramValues, db);
       }
       else if (stmtTypeElement.name.equalsIgnoreCase(DELETE_NODE_NAME)) {
           retval = new ParsedDeleteStmt(paramValues, db);
       }
       else if (stmtTypeElement.name.equalsIgnoreCase(SELECT_NODE_NAME)) {
           retval = new ParsedSelectStmt(paramValues, db);
       }
       else if (stmtTypeElement.name.equalsIgnoreCase(UNION_NODE_NAME)) {
           retval = new ParsedUnionStmt(paramValues, db);
       }
       else {
           throw new RuntimeException("Unexpected Element: " + stmtTypeElement.name);
       }
       return retval;
   }

   /**
   * @param parsedStmt
   * @param sql
   * @param xmlSQL
   * @param db
   * @param joinOrder
   */
  private static AbstractParsedStmt parse(AbstractParsedStmt parsedStmt, String sql,
          VoltXMLElement stmtTypeElement,  String[] paramValues, Database db, String joinOrder) {
      // parse tables and parameters
      parsedStmt.parseTablesAndParams(stmtTypeElement);

      // parse specifics
      parsedStmt.parse(stmtTypeElement);

      // post parse action
      parsedStmt.postParse(sql, joinOrder);

      return parsedStmt;

  }
    /**
    *
    * @param stmtTypeElement
    * @param paramValues
    * @param db
    */
   private static AbstractParsedStmt getParsedStmt(VoltXMLElement stmtTypeElement, String[] paramValues,
           Database db) {

       AbstractParsedStmt retval = null;

       if (stmtTypeElement == null) {
           System.err.println("Unexpected error parsing hsql parsed stmt xml");
           throw new RuntimeException("Unexpected error parsing hsql parsed stmt xml");
       }

       // create non-abstract instances
       if (stmtTypeElement.name.equalsIgnoreCase(INSERT_NODE_NAME)) {
           retval = new ParsedInsertStmt(paramValues, db);
       }
       else if (stmtTypeElement.name.equalsIgnoreCase(UPDATE_NODE_NAME)) {
           retval = new ParsedUpdateStmt(paramValues, db);
       }
       else if (stmtTypeElement.name.equalsIgnoreCase(DELETE_NODE_NAME)) {
           retval = new ParsedDeleteStmt(paramValues, db);
       }
       else if (stmtTypeElement.name.equalsIgnoreCase(SELECT_NODE_NAME)) {
           retval = new ParsedSelectStmt(paramValues, db);
       }
       else if (stmtTypeElement.name.equalsIgnoreCase(UNION_NODE_NAME)) {
           retval = new ParsedUnionStmt(paramValues, db);
       }
       else {
           throw new RuntimeException("Unexpected Element: " + stmtTypeElement.name);
       }
       // Set the unique id
       retval.stmtId = NEXT_STMT_ID++;
       return retval;
   }

   /**
   * @param parsedStmt
   * @param sql
   * @param xmlSQL
   * @param db
   * @param joinOrder
   */
  private static AbstractParsedStmt parse(AbstractParsedStmt parsedStmt, String sql,
          VoltXMLElement stmtTypeElement,  Database db, String joinOrder) {
      // parse tables and parameters
      parsedStmt.parseTablesAndParams(stmtTypeElement);

      // parse specifics
      parsedStmt.parse(stmtTypeElement);

      // post parse action
      parsedStmt.postParse(sql, joinOrder);

      return parsedStmt;

  }
    /**
     *
     * @param sql
     * @param stmtTypeElement
     * @param paramValues
     * @param db
     * @param joinOrder
     */
    public static AbstractParsedStmt parse(String sql, VoltXMLElement stmtTypeElement, String[] paramValues,
            Database db, String joinOrder) {

<<<<<<< HEAD
        // reset the statemet counteres
        NEXT_STMT_ID = 0;
        NEXT_PARAMETER_ID = 0;
        AbstractParsedStmt retval = getParsedStmt(stmtTypeElement, paramValues, db);
        return parse(retval, sql, stmtTypeElement, db, joinOrder);
=======
        AbstractParsedStmt retval = getParsedStmt(stmtTypeElement, paramValues, db);
        return parse(retval, sql, stmtTypeElement, paramValues, db, joinOrder);
>>>>>>> 2244ddbc
    }

    /**
     *
     * @param stmtElement
     * @param db
     */
    abstract void parse(VoltXMLElement stmtElement);

    void parseTargetColumns(VoltXMLElement columnsNode, Table table, HashMap<Column, AbstractExpression> columns)
    {
        for (VoltXMLElement child : columnsNode.children) {
            assert(child.name.equals("column"));

            String name = child.attributes.get("name");
            assert(name != null);
            Column col = table.getColumns().getExact(name.trim());

            assert(child.children.size() == 1);
            VoltXMLElement subChild = child.children.get(0);
            AbstractExpression expr = parseExpressionTree(subChild);
            assert(expr != null);
            expr.refineValueType(VoltType.get((byte)col.getType()), col.getSize());
            ExpressionUtil.finalizeValueTypes(expr);
            columns.put(col, expr);
        }
    }

    /**Parse tables and parameters
     * .
     * @param root
     * @param db
     */
    void parseTablesAndParams(VoltXMLElement root) {
        // Parse parameters first to satisfy a dependency of expression parsing
        // which happens during table scan parsing.
        for (VoltXMLElement node : root.children) {
            if (node.name.equalsIgnoreCase("parameters")) {
                parseParameters(node);
                break;
            }
        }
        for (VoltXMLElement node : root.children) {
            if (node.name.equalsIgnoreCase("tablescan")) {
                parseTable(node);
            } else if (node.name.equalsIgnoreCase("tablescans")) {
                parseTables(node);
            }
        }
    }

    /**Miscellaneous post parse activity
     * .
     * @param sql
     * @param joinOrder
     */
    void postParse(String sql, String joinOrder) {
        m_sql = sql;
        m_joinOrder = joinOrder;
    }

    /**
     * Convert a HSQL VoltXML expression to an AbstractExpression tree.
     * @param root
     * @return configured AbstractExpression
     */
    // -- the function is now also called by DDLCompiler with no AbstractParsedStmt in sight --
    // so, the methods COULD be relocated to class AbstractExpression or ExpressionUtil.
    public AbstractExpression parseExpressionTree(VoltXMLElement root) {
        String elementName = root.name.toLowerCase();
        AbstractExpression retval = null;

        if (elementName.equals("value")) {
            retval = parseValueExpression(root);
        }
        else if (elementName.equals("vector")) {
            retval = parseVectorExpression(root);
        }
        else if (elementName.equals("columnref")) {
            retval = parseColumnRefExpression(root);
        }
        else if (elementName.equals("operation")) {
            retval = parseOperationExpression(root);
        }
        else if (elementName.equals("aggregation")) {
            retval = parseAggregationExpression(root);
            if (m_aggregationList != null) {
                ExpressionUtil.finalizeValueTypes(retval);
                m_aggregationList.add(retval);
            }
        }
        else if (elementName.equals("function")) {
            retval = parseFunctionExpression(root);
        }
        else if (elementName.equals("asterisk")) {
            return null;
        }
<<<<<<< HEAD
        else if (elementName.equals("tablesubquery")) {
            retval = parseSubqueryExpression(root);
        } else if (elementName.equals("row")) {
            retval = parseRowExpression(root);
        } else {
=======
        else if (elementName.equals("row")) {
            throw new PlanningErrorException("Unsupported subquery syntax within an expression.");
        }
        else {
>>>>>>> 2244ddbc
            throw new PlanningErrorException("Unsupported expression node '" + elementName + "'");
        }

        return retval;
    }

    /**
     * Parse a Vector value for SQL-IN
     */
    private AbstractExpression parseVectorExpression(VoltXMLElement exprNode) {
        ArrayList<AbstractExpression> args = new ArrayList<AbstractExpression>();
        for (VoltXMLElement argNode : exprNode.children) {
            assert(argNode != null);
            // recursively parse each argument subtree (could be any kind of expression).
            AbstractExpression argExpr = parseExpressionTree(argNode);
            assert(argExpr != null);
            args.add(argExpr);
        }

        VectorValueExpression vve = new VectorValueExpression();
        vve.setArgs(args);
        return vve;
    }

    /**
     *
     * @param paramsById
     * @param exprNode
     * @return
     */
    private AbstractExpression parseValueExpression(VoltXMLElement exprNode) {
        String isParam = exprNode.attributes.get("isparam");
        String isPlannerGenerated = exprNode.attributes.get("isplannergenerated");

        // A ParameterValueExpression is needed to represent any user-provided or planner-injected parameter.
        boolean needParameter = (isParam != null) && (isParam.equalsIgnoreCase("true"));

        // A ConstantValueExpression is needed to represent a constant in the statement,
        // EVEN if that constant has been "parameterized" by the plan caching code.
        ConstantValueExpression cve = null;
        boolean needConstant = (needParameter == false) ||
            ((isPlannerGenerated != null) && (isPlannerGenerated.equalsIgnoreCase("true")));

        if (needConstant) {
            String type = exprNode.attributes.get("valuetype");
            VoltType vt = VoltType.typeFromString(type);
            int size = VoltType.MAX_VALUE_LENGTH;
            assert(vt != VoltType.VOLTTABLE);

            if ((vt != VoltType.STRING) && (vt != VoltType.VARBINARY)) {
                if (vt == VoltType.NULL) size = 0;
                else size = vt.getLengthInBytesForFixedTypes();
            }
            cve = new ConstantValueExpression();
            cve.setValueType(vt);
            cve.setValueSize(size);
            if ( ! needParameter && vt != VoltType.NULL) {
                String valueStr = exprNode.attributes.get("value");
                cve.setValue(valueStr);
            }
        }

        if (needParameter) {
            long id = Long.parseLong(exprNode.attributes.get("id"));
            ParameterValueExpression expr = m_paramsById.get(id);
            if (needConstant) {
                expr.setOriginalValue(cve);
                cve.setValue(m_paramValues[expr.getParameterIndex()]);
            }
            return expr;
        }
        return cve;
    }

    /**
     *
     * @param exprNode
     * @return
     */
    private AbstractExpression parseColumnRefExpression(VoltXMLElement exprNode) {

        String tableName = exprNode.attributes.get("table");
        if (tableName == null) {
            assert(m_DDLIndexedTable != null);
            tableName = m_DDLIndexedTable.getTypeName();
        }
        assert(tableName != null);

        String tableAlias = exprNode.attributes.get("tablealias");
        if (tableAlias == null) {
            tableAlias = tableName;
        }
        StmtTableScan tableScan = m_tableAliasMap.get(tableAlias);
        assert(tableScan != null);
        String columnName = exprNode.attributes.get("column");
        String columnAlias = exprNode.attributes.get("alias");
        TupleValueExpression expr = new TupleValueExpression(tableName, tableAlias, columnName, columnAlias);
<<<<<<< HEAD
        addScanColumn(expr);

        AbstractExpression retval = expr;
        if (stmtId != expr.getOrigStmtId()) {
            // This a TVE from the correlated expression
            int paramIdx = AbstractParsedStmt.NEXT_PARAMETER_ID++;
            ParameterValueExpression pve = new ParameterValueExpression();
            pve.setParameterIndex(paramIdx);
            pve.setValueSize(expr.getValueSize());
            pve.setValueType(expr.getValueType());
            m_parameterTveMap.put(paramIdx, expr);
            retval = pve;
        }
        return retval;
    }

    /**
     * Parse a subquery for SQL-IN(SELECT...)
     */
    private SubqueryExpression parseSubqueryExpression(VoltXMLElement exprNode) {
        assert(exprNode.children.size() == 1);
        VoltXMLElement subqueryElmt = exprNode.children.get(0);
        AbstractParsedStmt subqueryStmt = parseSubquery(subqueryElmt);
        String tableName = "VOLT_TEMP_TABLE_" + subqueryStmt.stmtId;
        // add table to the query cache
        int idx = addTableToStmtCache(tableName, tableName, subqueryStmt);
        StmtTableScan tableCache = stmtCache.get(idx);
        return new SubqueryExpression(tableCache.getTempTable());
    }

    /**
    *
    * @param exprNode
    * @return
    */
   private AbstractExpression parseRowExpression(VoltXMLElement exprNode) {
       // Parse individual columnref expressions from the IN output schema
       // Short-circuit a special and most probable case with a single column schema
       if (exprNode.children.size() == 1) {
           return parseExpressionTree(exprNode.children.get(0));
       } else {
           List<AbstractExpression> columnExprList = new ArrayList<AbstractExpression>();
           // Process expressions in the reverse order first because ExpressionUtil.combine
           // combines (A, B ,C) into C AND (B AND A). For the row expression we must preserver
           // the original column order
           for(int i = exprNode.children.size() -1; i >= 0; --i) {
               VoltXMLElement nextExpr = exprNode.children.get(i);
               columnExprList.add(parseExpressionTree(nextExpr));
           }
           // Combine all the children into a single expression using conjunction AND
           return ExpressionUtil.combine(columnExprList);
       }
   }

    /**
     * Return StmtTableScan by table alias. In case of correlated queries, would need
     * to walk the statement tree up.
     *
     * @param stmt
     * @param tableAlias
     */
    private StmtTableScan getStmtTableScanByAlias(AbstractParsedStmt stmt, String tableAlias) {
        assert(stmt != null);
        Integer tableCacheIdx = stmt.tableAliasIndexMap.get(tableAlias);
        if (tableCacheIdx != null) {
            return stmt.stmtCache.get(tableCacheIdx.intValue());
        } else if (stmt.m_parentStmt != null) {
            // This may be a correlated subquery
            return getStmtTableScanByAlias(stmt.m_parentStmt, tableAlias);
        } else {
            return null;
        }
=======
        // Collect the unique columns used in the plan for a given scan.
        // Resolve the tve and add it to the scan's cache of referenced columns
        tableScan.resolveTVE(expr, columnName);
        return expr;
>>>>>>> 2244ddbc
    }

    /**
     * Add a table or a sub-query to the statement cache. If the subQuery is not NULL,
     * the table name and the alias specify the sub-query
     * @param tableName
     * @param tableAlias
     * @param subQuery
     * @return index into the cache array
     */
<<<<<<< HEAD
    private void addScanColumn(TupleValueExpression tveColumn)
    {
        // The sub-query temp table should be already registered
        // during the parseTable and/or setTable calls
        String tableAlias = tveColumn.getTableAlias();
        StmtTableScan tableCache = getStmtTableScanByAlias(this, tableAlias);
        assert(tableCache != null);
        // Set the statement ID this TVE refers to.
        tveColumn.setOrigStmtId(tableCache.getStatementId());
        // For the subqueries replace table name with its alias.
        if (tableCache.getScanType() == StmtTableScan.TABLE_SCAN_TYPE.TEMP_TABLE_SCAN) {
            tveColumn.setTableName(tableAlias);
        }
        // Resolve the tve before adding it to the cache
        tableCache.resolveTVEForDB(m_db, tveColumn);
        SchemaColumn col = new SchemaColumn(tveColumn.getTableName(),
                tveColumn.getTableAlias(),
                tveColumn.getColumnName(),
                tveColumn.getColumnAlias(),
                tveColumn);
        tableCache.getScanColumns().add(col);
    }

    /**
     * Add a table or a sub-query to the statement cache. If the subQuery is not NULL,
     * the table name and the alias specify the sub-query
     * @param tableName
     * @param tableAlias
     * @param subQuery
     * @return index into the cache array
     */
    private int addTableToStmtCache(String tableName, String tableAlias, AbstractParsedStmt subQuery) {
        // Create an index into the query Catalog cache
        if (!tableAliasIndexMap.containsKey(tableAlias)) {
            int nextIndex = stmtCache.size();
            tableAliasIndexMap.put(tableAlias, nextIndex);
            StmtTableScan tableCache = null;
            if (subQuery == null) {
                tableCache = new StmtTargetTableScan(getTableFromDB(tableName), tableAlias, stmtId);
            } else {
                // Temp table always have name SYSTEM_SUBQUERY.
                // Need to use its alias to uniquely identify the sub-query
                tableCache = new StmtSubqueryScan(new TempTable(tableAlias, tableAlias, subQuery), tableAlias, stmtId);
            }
            stmtCache.add(tableCache);
            tableAliasIndexMap.put(tableAlias, nextIndex);
        }
        return tableAliasIndexMap.get(tableAlias);
=======
    private StmtTableScan addTableToStmtCache(String tableName, String tableAlias, AbstractParsedStmt subquery) {
        // Create an index into the query Catalog cache
        StmtTableScan tableScan = m_tableAliasMap.get(tableAlias);
        if (tableScan == null) {
            if (subquery == null) {
                tableScan = new StmtTargetTableScan(getTableFromDB(tableName), tableAlias);
            } else {
                // Temp table always have name SYSTEM_SUBQUERY + hashCode.
                tableScan = new StmtSubqueryScan(subquery, tableAlias);
            }
            m_tableAliasMap.put(tableAlias, tableScan);
        }
        return tableScan;
>>>>>>> 2244ddbc
    }

    /**
     * Add a table to the statement cache.
     * @param tableName
     * @param tableAlias
     * @return index into the cache array
     */
    protected int addTableToStmtCache(String tableName, String tableAlias) {
        return addTableToStmtCache(tableName, tableAlias, null);
    }

    /**
     *
     * @param paramsById
     * @param exprNode
     * @return
     */
    private AbstractExpression parseOperationExpression(VoltXMLElement exprNode) {

        String optype = exprNode.attributes.get("optype");
        ExpressionType exprType = ExpressionType.get(optype);
        AbstractExpression expr = null;

        if (exprType == ExpressionType.INVALID) {
            throw new PlanningErrorException("Unsupported operation type '" + optype + "'");
        } else if (exprType == ExpressionType.OPERATOR_EXISTS) {
            // bypass one layer
            assert(exprNode.children.isEmpty() == false);
            return parseExpressionTree(exprNode.children.get(0));
        }
        try {
            expr = exprType.getExpressionClass().newInstance();
        } catch (Exception e) {
            e.printStackTrace();
            throw new RuntimeException(e.getMessage(), e);
        }
        expr.setExpressionType(exprType);

        if (exprType == ExpressionType.OPERATOR_CASE_WHEN || exprType == ExpressionType.OPERATOR_ALTERNATIVE) {
            String valueType = exprNode.attributes.get("valuetype");
            expr.setValueType(VoltType.typeFromString(valueType));
        }

        // get the first (left) node that is an element
        VoltXMLElement leftExprNode = exprNode.children.get(0);
        assert(leftExprNode != null);

        // recursively parse the left subtree (could be another operator or
        // a constant/tuple/param value operand).
        AbstractExpression leftExpr = parseExpressionTree(leftExprNode);
        assert((leftExpr != null) || (exprType == ExpressionType.AGGREGATE_COUNT));
        expr.setLeft(leftExpr);

        // get the second (right) node that is an element (might be null)
        VoltXMLElement rightExprNode = null;
        if (exprNode.children.size() > 1) {
            rightExprNode = exprNode.children.get(1);
        }

        if (expr.needsRightExpression()) {
            assert(rightExprNode != null);

            // recursively parse the right subtree
            AbstractExpression rightExpr = parseExpressionTree(rightExprNode);
            assert(rightExpr != null);
            expr.setRight(rightExpr);
        } else {
            assert(rightExprNode == null);
            if (exprType == ExpressionType.OPERATOR_CAST) {
                String valuetype = exprNode.attributes.get("valuetype");
                assert(valuetype != null);
                VoltType voltType = VoltType.typeFromString(valuetype);
                expr.setValueType(voltType);
                // We don't support parameterized casting, such as specifically to "VARCHAR(3)" vs. VARCHAR,
                // so assume max length for variable-length types (VARCHAR and VARBINARY).
                expr.setValueSize(voltType.getMaxLengthInBytes());
            }
        }
        if (exprType == ExpressionType.COMPARE_IN) {
            expr = rewriteInExpressionAsExists(expr);
        }
        return expr;
    }

    /**
    * Converts an IN expression into the equivalent EXISTS one
    * IN (SELECT" forms e.g. "(A, B) IN (SELECT X, Y, FROM ...) ==
    * EXISTS (SELECT 42 FROM ... AND|WHERE|HAVING A=X AND|WHERE|HAVING B=Y)
    *
    * @param inExpr
    * @return existsExpr
    */
    private AbstractExpression rewriteInExpressionAsExists(AbstractExpression inExpr) {
        assert(ExpressionType.COMPARE_IN == inExpr.getExpressionType());
        assert(inExpr.getRight() != null);
        AbstractExpression expr = inExpr.getRight();
        assert(expr != null);
        if (ExpressionType.SUBQUERY != expr.getExpressionType()) {
            return inExpr;
        }
        SubqueryExpression subqueryExpr = (SubqueryExpression) expr;
        AbstractParsedStmt subquery = subqueryExpr.getSubquery();
        if (subquery instanceof ParsedSelectStmt) {
            ParsedSelectStmt selectStmt = (ParsedSelectStmt) subquery;
            ParsedSelectStmt.rewriteInSubqueryAsExists(selectStmt, inExpr);
        } else if (subquery instanceof ParsedUnionStmt) {
            ParsedUnionStmt unionStmt = (ParsedUnionStmt) subquery;
            ParsedUnionStmt.rewriteInSubqueryAsExists(unionStmt, inExpr);
        } else {
            throw new PlanningErrorException("Only select or set operations statements are allowed in a subquery.");
        }

        String tableName = "VOLT_TEMP_TABLE_" + subquery.stmtId;
        // add table to the query cache
        int idx = addTableToStmtCache(tableName, tableName, subquery);
        StmtTableScan tableCache = stmtCache.get(idx);
        SubqueryExpression newSubqueryExpr = new SubqueryExpression(tableCache.getTempTable());
        // don't forget to add the parameters from the original subquery expression
        newSubqueryExpr.getArgs().addAll(subqueryExpr.getArgs());
        newSubqueryExpr.getParameterIdxList().addAll(subqueryExpr.getParameterIdxList());
        return newSubqueryExpr;
    }

    /**
     *
     * @param paramsById
     * @param exprNode
     * @return
     */

    private AbstractExpression parseAggregationExpression(VoltXMLElement exprNode)
    {
        String type = exprNode.attributes.get("optype");
        ExpressionType exprType = ExpressionType.get(type);

        if (exprType == ExpressionType.INVALID) {
            throw new PlanningErrorException("Unsupported aggregation type '" + type + "'");
        }

        // Allow expressions to read expression-specific data from exprNode.
        // The design fully abstracts other volt classes from the XML serialization.
        // So, this goes here instead of in derived Expression implementations.

        assert (exprNode.children.size() == 1);

        // get the single required child node
        VoltXMLElement childExprNode = exprNode.children.get(0);
        assert(childExprNode != null);

        // recursively parse the child subtree -- could (in theory) be an operator or
        // a constant, column, or param value operand or null in the specific case of "COUNT(*)".
        AbstractExpression childExpr = parseExpressionTree(childExprNode);
        if (childExpr == null) {
            assert(exprType == ExpressionType.AGGREGATE_COUNT);
            exprType = ExpressionType.AGGREGATE_COUNT_STAR;
        }

        AggregateExpression expr = new AggregateExpression(exprType);
        expr.setLeft(childExpr);

        String node;
        if ((node = exprNode.attributes.get("distinct")) != null && Boolean.parseBoolean(node)) {
            expr.setDistinct();
        }
        return expr;
    }


    /**
     *
     * @param paramsById
     * @param exprNode
     * @return a new Function Expression
     */
    private AbstractExpression parseFunctionExpression(VoltXMLElement exprNode) {
        String name = exprNode.attributes.get("name").toLowerCase();
        String disabled = exprNode.attributes.get("disabled");
        if (disabled != null) {
            throw new PlanningErrorException("Function '" + name + "' is not supported in VoltDB: " + disabled);
        }
        String value_type_name = exprNode.attributes.get("valuetype");
        VoltType value_type = VoltType.typeFromString(value_type_name);
        String id = exprNode.attributes.get("function_id");
        assert(id != null);
        int idArg = 0;
        try {
            idArg = Integer.parseInt(id);
        } catch (NumberFormatException nfe) {}
        assert(idArg > 0);
        String parameter = exprNode.attributes.get("parameter");
        String volt_alias = exprNode.attributes.get("volt_alias");
        if (volt_alias == null) {
            volt_alias = name; // volt shares the function name with HSQL
        }

        ArrayList<AbstractExpression> args = new ArrayList<AbstractExpression>();
        for (VoltXMLElement argNode : exprNode.children) {
            assert(argNode != null);
            // recursively parse each argument subtree (could be any kind of expression).
            AbstractExpression argExpr = parseExpressionTree(argNode);
            assert(argExpr != null);
            args.add(argExpr);
        }

        FunctionExpression expr = new FunctionExpression();
        expr.setAttributes(name, volt_alias, idArg);
        expr.setArgs(args);
        if (value_type != null) {
            expr.setValueType(value_type);
            expr.setValueSize(value_type.getMaxLengthInBytes());
        }

        if (parameter != null) {
            int parameter_idx = -1; // invalid argument index
            try {
                parameter_idx = Integer.parseInt(parameter);
            } catch (NumberFormatException nfe) {}
            assert(parameter_idx >= 0); // better be valid by now.
            assert(parameter_idx < args.size()); // must refer to a provided argument
            expr.setParameterArg(parameter_idx);
            expr.negotiateInitialValueTypes();
        }
<<<<<<< HEAD

        expr.resolveForStmt(m_db, this);
=======
>>>>>>> 2244ddbc
        return expr;
    }

    /**
     * Build a WHERE expression for a single-table statement.
     */
    public AbstractExpression getSingleTableFilterExpression() {
        if (m_joinTree == null) { // Not possible.
            assert(m_joinTree != null);
            return null;
        }
        return m_joinTree.getSimpleFilterExpression();
    }

    /**
*
* @param tableNode
*/
    private void parseTable(VoltXMLElement tableNode) {
        String tableName = tableNode.attributes.get("table");
        assert(tableName != null);

        String tableAlias = tableNode.attributes.get("tablealias");
        if (tableAlias == null) {
            tableAlias = tableName;
        }
<<<<<<< HEAD
        // Possible sub-query FROM (SELECT ...)
        AbstractParsedStmt subQuery = parseFromSubQuery(tableNode);
=======
        // Possible sub-query
        AbstractParsedStmt subquery = parseSubQuery(tableNode);
>>>>>>> 2244ddbc

        // add table to the query cache before processing the JOIN/WHERE expressions
        // The order is important because processing sub-query expressions assumes that
        // the sub-query is already registered
<<<<<<< HEAD
        int aliasIdx = addTableToStmtCache(tableName, tableAlias, subQuery);
=======
        StmtTableScan tableScan = addTableToStmtCache(tableName, tableAlias, subquery);
>>>>>>> 2244ddbc

        AbstractExpression joinExpr = parseJoinCondition(tableNode);
        AbstractExpression whereExpr = parseWhereCondition(tableNode);

<<<<<<< HEAD
        StmtTableScan tableCache = stmtCache.get(aliasIdx);
        tableList.add(tableCache);

        // The join type of the leaf node is always INNER
        // For a new tree its node's ids start with 0 and keep incrementing by 1
        int nodeId = (joinTree == null) ? 0 : joinTree.getId() + 1;
        JoinNode leafNode = (subQuery == null) ?
                new TableLeafNode(nodeId, aliasIdx, joinExpr, whereExpr) :
                new SubqueryLeafNode(nodeId, aliasIdx, joinExpr, whereExpr);
=======
        // The join type of the leaf node is always INNER
        // For a new tree its node's ids start with 0 and keep incrementing by 1
        int nodeId = (m_joinTree == null) ? 0 : m_joinTree.getId() + 1;

        JoinNode leafNode;
        if (tableScan instanceof StmtTargetTableScan) {
            Table table = ((StmtTargetTableScan)tableScan).getTargetTable();
            m_tableList.add(table);
            leafNode = new TableLeafNode(nodeId, joinExpr, whereExpr, (StmtTargetTableScan)tableScan);
        } else {
            leafNode = new SubqueryLeafNode(nodeId, joinExpr, whereExpr, (StmtSubqueryScan)tableScan);
        }
>>>>>>> 2244ddbc

        if (m_joinTree == null) {
            // this is the first table
            m_joinTree = leafNode;
        } else {
            // Build the tree by attaching the next table always to the right
            // The node's join type is determined by the type of its right node

            JoinType joinType = JoinType.get(tableNode.attributes.get("jointype"));
            assert(joinType != JoinType.INVALID);
            if (joinType == JoinType.FULL) {
                throw new PlanningErrorException("VoltDB does not support full outer joins");
            }

<<<<<<< HEAD
            JoinNode joinNode = new BranchNode(nodeId + 1, joinType, joinTree, leafNode);
            joinTree = joinNode;
=======
            JoinNode joinNode = new BranchNode(nodeId + 1, joinType, m_joinTree, leafNode);
            m_joinTree = joinNode;
>>>>>>> 2244ddbc
       }
    }

    /**
     *
     * @param tablesNode
     */
    private void parseTables(VoltXMLElement tablesNode) {
        Set<String> visited = new HashSet<String>();

        for (VoltXMLElement node : tablesNode.children) {
            if (node.name.equalsIgnoreCase("tablescan")) {

                String visitedTable = node.attributes.get("tablealias");
                if (visitedTable == null) {
                    visitedTable = node.attributes.get("table");
                }

                assert(visitedTable != null);

                if( visited.contains(visitedTable)) {
                    throw new PlanningErrorException("Not unique table/alias: " + visitedTable);
                }

                parseTable(node);
                visited.add(visitedTable);
            }
        }
    }

    /**
     * Populate the statement's paramList from the "parameters" element
     * @param paramsNode
     */
    private void parseParameters(VoltXMLElement paramsNode) {
        m_paramList = new ParameterValueExpression[paramsNode.children.size()];

        long max_parameter_id = -1;
        for (VoltXMLElement node : paramsNode.children) {
            if (node.name.equalsIgnoreCase("parameter")) {
                long id = Long.parseLong(node.attributes.get("id"));
                int index = Integer.parseInt(node.attributes.get("index"));
                if (index > max_parameter_id) {
                    max_parameter_id = index;
                }
                String typeName = node.attributes.get("valuetype");
                String isVectorParam = node.attributes.get("isvector");
                VoltType type = VoltType.typeFromString(typeName);
                ParameterValueExpression pve = new ParameterValueExpression();
                pve.setParameterIndex(index);
                pve.setValueType(type);
                if (isVectorParam != null && isVectorParam.equalsIgnoreCase("true")) {
                    pve.setParamIsVector();
                }
                m_paramsById.put(id, pve);
                m_paramList[index] = pve;
            }
        }
        if (max_parameter_id >= NEXT_PARAMETER_ID) {
            NEXT_PARAMETER_ID = (int)max_parameter_id + 1;
        }
    }

    /**
     * Collect value equivalence expressions across the entire SQL statement
     * @return a map of tuple value expressions to the other expressions,
     * TupleValueExpressions, ConstantValueExpressions, or ParameterValueExpressions,
     * that they are constrained to equal.
     */
    HashMap<AbstractExpression, Set<AbstractExpression>> analyzeValueEquivalence() {
        // collect individual where/join expressions
<<<<<<< HEAD
        analyzeJoinExpressions(joinTree);
        return joinTree.getAllEquivalenceFilters();
    }

    /**
     * Analyze join expressions
     */
    void analyzeJoinExpressions(JoinNode joinNode) {
        //assert (joinNode != null);
        if (joinNode == null) {
            return;
        }
        if (joinNode.getNodeType() == JoinNode.NodeType.LEAF ||
            joinNode.getNodeType() == JoinNode.NodeType.SUBQUERY) {
            // Leaf node. Simply un-combine expressions and move them to the inner lists
            // The expressions will be classified later at the join node level.
            // If this is a single table select then classification is not required.
            assert(joinNode.getLeftNode() == null && joinNode.getRightNode() == null);
            joinNode.m_joinInnerList.addAll(ExpressionUtil.uncombineAny(joinNode.getJoinExpression()));
            joinNode.m_whereInnerList.addAll(ExpressionUtil.uncombineAny(joinNode.getWhereExpression()));
            return;
        }

        assert(joinNode.getNodeType() == JoinNode.NodeType.JOIN);
        analyzeJoinExpressions(joinNode.getLeftNode());
        analyzeJoinExpressions(joinNode.getRightNode());

        // At this moment all RIGHT joins are already converted to the LEFT ones
        assert (joinNode.getJoinType() == JoinType.LEFT || joinNode.getJoinType() == JoinType.INNER);

        ArrayList<AbstractExpression> joinList = new ArrayList<AbstractExpression>();
        ArrayList<AbstractExpression> whereList = new ArrayList<AbstractExpression>();

        // Collect node's own join and where expressions
        joinList.addAll(ExpressionUtil.uncombineAny(joinNode.getJoinExpression()));
        whereList.addAll(ExpressionUtil.uncombineAny(joinNode.getWhereExpression()));

        // Collect children expressions only if a child is a leaf. They are not classified yet
        JoinNode leftChild = joinNode.getLeftNode();
        if (leftChild.getNodeType() == JoinNode.NodeType.LEAF ||
                leftChild.getNodeType() == JoinNode.NodeType.SUBQUERY) {
            joinList.addAll(leftChild.m_joinInnerList);
            leftChild.m_joinInnerList.clear();
            whereList.addAll(leftChild.m_whereInnerList);
            leftChild.m_whereInnerList.clear();
        }
        JoinNode rightChild = joinNode.getRightNode();
        if (rightChild.getNodeType() == JoinNode.NodeType.LEAF ||
                rightChild.getNodeType() == JoinNode.NodeType.SUBQUERY) {
            joinList.addAll(rightChild.m_joinInnerList);
            rightChild.m_joinInnerList.clear();
            whereList.addAll(rightChild.m_whereInnerList);
            rightChild.m_whereInnerList.clear();
        }

        Collection<Integer> outerTables = leftChild.generateTableJoinOrder();
        Collection<Integer> innerTables = rightChild.generateTableJoinOrder();

        // Classify join expressions into the following categories:
        // 1. The OUTER-only join conditions. If any are false for a given outer tuple,
        // then NO inner tuples should match it (and it can automatically get null-padded by the join
        // without even considering the inner table). Testing the outer-only conditions
        // COULD be considered as an optimal first step to processing each outer tuple
        // 2. The INNER-only join conditions apply to the inner tuples (even prior to considering any outer tuple).
        // if true for a given inner tuple, the condition has no effect, if false,
        // it prevents the inner tuple from matching ANY outer tuple,
        // In case of multi-tables join, they could be pushed down to a child node if this node is a join itself
        // 3. The two-sided expressions that get evaluated on each combination of outer and inner tuple
        // and either accept or reject that particular combination.
        // 4. The TVE expressions where neither inner nor outer tables are involved. This is not possible
        // for the currently supported two table joins but could change if number of tables > 2
        classifyJoinExpressions(joinList, outerTables, innerTables,  joinNode.m_joinOuterList,
                joinNode.m_joinInnerList, joinNode.m_joinInnerOuterList);

        // Apply implied transitive constant filter to join expressions
        // outer.partkey = ? and outer.partkey = inner.partkey is equivalent to
        // outer.partkey = ? and inner.partkey = ?
        applyTransitiveEquivalence(joinNode.m_joinOuterList, joinNode.m_joinInnerList, joinNode.m_joinInnerOuterList);

        // Classify where expressions into the following categories:
        // 1. The OUTER-only filter conditions. If any are false for a given outer tuple,
        // nothing in the join processing of that outer tuple will get it past this filter,
        // so it makes sense to "push this filter down" to pre-qualify the outer tuples before they enter the join.
        // 2. The INNER-only join conditions. If these conditions reject NULL inner tuple it make sense to
        // move them "up" to the join conditions, otherwise they must remain post-join conditions
        // to preserve outer join semantic
        // 3. The two-sided expressions. Same as the inner only conditions.
        // 4. The TVE expressions where neither inner nor outer tables are involved. Same as for the join expressions
        classifyJoinExpressions(whereList, outerTables, innerTables,  joinNode.m_whereOuterList,
                joinNode.m_whereInnerList, joinNode.m_whereInnerOuterList);

        // Apply implied transitive constant filter to where expressions
        applyTransitiveEquivalence(joinNode.m_whereOuterList, joinNode.m_whereInnerList, joinNode.m_whereInnerOuterList);

        // In case of multi-table joins certain expressions could be pushed down to the children
        // to improve join performance.
        pushDownExpressions(joinNode);
    }

    /**
     * Split the input expression list into the three categories
     * 1. TVE expressions with outer tables only
     * 2. TVE expressions with inner tables only
     * 3. TVE expressions with inner and outer tables
     * The outer tables are the tables reachable from the outer node of the join
     * The inner tables are the tables reachable from the inner node of the join
     * @param exprList expression list to split
     * @param outerTables outer table
     * @param innerTable outer table
     * @param outerList expressions with outer table only
     * @param innerList expressions with inner table only
     * @param innerOuterList with inner and outer tables
     */
    void classifyJoinExpressions(Collection<AbstractExpression> exprList,
            Collection<Integer> outerTables, Collection<Integer> innerTables,
            List<AbstractExpression> outerList, List<AbstractExpression> innerList,
            List<AbstractExpression> innerOuterList) {
        HashSet<Integer> tableAliasSet = new HashSet<Integer>();
        HashSet<Integer> outerSet = new HashSet<Integer>(outerTables);
        HashSet<Integer> innerSet = new HashSet<Integer>(innerTables);
        for (AbstractExpression expr : exprList) {
            tableAliasSet.clear();
            getTablesForExpression(expr, tableAliasSet);
            Integer tableAliasIdxs[] = tableAliasSet.toArray(new Integer[0]);
            if (tableAliasSet.isEmpty()) {
                noTableSelectionList.add(expr);
            } else {
                boolean outer = false;
                boolean inner = false;
                for (Integer aliasIdx : tableAliasIdxs) {
                    outer = outer || outerSet.contains(aliasIdx);
                    inner = inner || innerSet.contains(aliasIdx);
                }
                if (outer && inner) {
                    innerOuterList.add(expr);
                } else if (outer) {
                    outerList.add(expr);
                } else if (inner) {
                    innerList.add(expr);
                } else {
                    // can not be, right?
                    assert(false);
                }
            }
        }
    }

    /**
     * Apply implied transitive constant filter to join expressions
     * outer.partkey = ? and outer.partkey = inner.partkey is equivalent to
     * outer.partkey = ? and inner.partkey = ?
     * @param innerTableExprs inner table expressions
     * @param outerTableExprs outer table expressions
     * @param innerOuterTableExprs inner-outer tables expressions
     */
    private static void applyTransitiveEquivalence(List<AbstractExpression> outerTableExprs,
            List<AbstractExpression> innerTableExprs,
            List<AbstractExpression> innerOuterTableExprs)
    {
        List<AbstractExpression> simplifiedOuterExprs = applyTransitiveEquivalence(innerTableExprs, innerOuterTableExprs);
        List<AbstractExpression> simplifiedInnerExprs = applyTransitiveEquivalence(outerTableExprs, innerOuterTableExprs);
        outerTableExprs.addAll(simplifiedOuterExprs);
        innerTableExprs.addAll(simplifiedInnerExprs);
    }

    private static List<AbstractExpression>
    applyTransitiveEquivalence(List<AbstractExpression> singleTableExprs,
                               List<AbstractExpression> twoTableExprs)
    {
        ArrayList<AbstractExpression> simplifiedExprs = new ArrayList<AbstractExpression>();
        HashMap<AbstractExpression, Set<AbstractExpression> > eqMap1 =
                new HashMap<AbstractExpression, Set<AbstractExpression> >();
        ExpressionUtil.collectPartitioningFilters(singleTableExprs, eqMap1);

        for (AbstractExpression expr : twoTableExprs) {
            if (! ExpressionUtil.isColumnEquivalenceFilter(expr)) {
                continue;
            }
            AbstractExpression leftExpr = expr.getLeft();
            AbstractExpression rightExpr = expr.getRight();
            assert(leftExpr instanceof TupleValueExpression && rightExpr instanceof TupleValueExpression);
            Set<AbstractExpression> eqSet1 = eqMap1.get(leftExpr);
            AbstractExpression singleExpr = leftExpr;
            if (eqSet1 == null) {
                eqSet1 = eqMap1.get(rightExpr);
                if (eqSet1 == null) {
                    continue;
                }
                singleExpr = rightExpr;
            }

            for (AbstractExpression eqExpr : eqSet1) {
                if (eqExpr instanceof ConstantValueExpression) {
                    if (singleExpr == leftExpr) {
                        expr.setLeft(eqExpr);
                    } else {
                        expr.setRight(eqExpr);
                    }
                    simplifiedExprs.add(expr);
                    // Having more than one const value for a single column doesn't make
                    // much sense, right?
                    break;
                }
            }

        }

         twoTableExprs.removeAll(simplifiedExprs);
         return simplifiedExprs;
    }

    /**
     * Push down each WHERE expression on a given join node to the most specific child join
     * or table the expression applies to.
     *  1. The OUTER WHERE expressions can be pushed down to the outer (left) child for all joins
     *    (INNER and LEFT).
     *  2. The INNER WHERE expressions can be pushed down to the inner (right) child for the INNER joins.
     * @param joinNode JoinNode
     */
    private void pushDownExpressions(JoinNode joinNode) {
        assert (joinNode != null && joinNode.getNodeType() == JoinNode.NodeType.JOIN);
        JoinNode outerNode = joinNode.getLeftNode();
        if (outerNode.getNodeType() == JoinNode.NodeType.JOIN) {
            pushDownExpressionsRecursively(outerNode, joinNode.m_whereOuterList);
        }
        JoinNode innerNode = joinNode.getRightNode();
        if (innerNode.getNodeType() == JoinNode.NodeType.JOIN && joinNode.getJoinType() == JoinType.INNER) {
            pushDownExpressionsRecursively(innerNode, joinNode.m_whereInnerList);
        }
    }

    private void pushDownExpressionsRecursively(JoinNode joinNode, List<AbstractExpression> pushDownExprList) {
        assert(joinNode.getNodeType() == JoinNode.NodeType.JOIN);
        // It is a join node. Classify pushed down expressions as inner, outer, or inner-outer
        // WHERE expressions.
        Collection<Integer> outerTables = joinNode.getLeftNode().generateTableJoinOrder();
        Collection<Integer> innerTables = joinNode.getRightNode().generateTableJoinOrder();
        classifyJoinExpressions(pushDownExprList, outerTables, innerTables,
                joinNode.m_whereOuterList, joinNode.m_whereInnerList, joinNode.m_whereInnerOuterList);
        // Remove them from the original list
        pushDownExprList.clear();
        // Descend to the inner child
        pushDownExpressions(joinNode);
    }

    /**
     *
     * @param expr
     * @param tables
     */
    void getTablesForExpression(AbstractExpression expr, HashSet<Integer> tables) {
        List<TupleValueExpression> tves = ExpressionUtil.getTupleValueExpressions(expr);
        for (TupleValueExpression tupleExpr : tves) {
            String tableAlias = tupleExpr.getTableAlias();
            assert(tableAliasIndexMap.containsKey(tableAlias));
            tables.add(tableAliasIndexMap.get(tableAlias));
        }
=======
        m_joinTree.analyzeJoinExpressions(m_noTableSelectionList);
        return m_joinTree.getAllEquivalenceFilters();
>>>>>>> 2244ddbc
    }

    protected Table getTableFromDB(String tableName) {
        Table table = m_db.getTables().getExact(tableName);
        return table;
    }

    @Override
    public String toString() {
        String retval = "SQL:\n\t" + m_sql + "\n";

        retval += "PARAMETERS:\n\t";
        for (ParameterValueExpression param : m_paramList) {
            retval += param.toString() + " ";
        }

        retval += "\nTABLE SOURCES:\n\t";
<<<<<<< HEAD
        for (StmtTableScan table : tableList) {
            retval += table.getTableName() + " ";
=======
        for (Table table : m_tableList) {
            retval += table.getTypeName() + " ";
>>>>>>> 2244ddbc
        }

        retval += "\nSCAN COLUMNS:\n";
        boolean hasAll = true;
<<<<<<< HEAD
        for (StmtTableScan tableCache : stmtCache) {
            if (tableCache.getScanColumns().isEmpty() == false) {
                hasAll = false;
                retval += "\tTable Alias: " + tableCache.getTableAlias() + ":\n";
                for (SchemaColumn col : tableCache.getScanColumns())
                {
=======
        for (StmtTableScan tableScan : m_tableAliasMap.values()) {
            if ( ! tableScan.getScanColumns().isEmpty()) {
                hasAll = false;
                retval += "\tTable Alias: " + tableScan.getTableAlias() + ":\n";
                for (SchemaColumn col : tableScan.getScanColumns()) {
>>>>>>> 2244ddbc
                    retval += "\t\tColumn: " + col.getColumnName() + ": ";
                    retval += col.getExpression().toString() + "\n";
                }
            }
        }
        if (hasAll) {
            retval += "\tALL\n";
        }

        retval += "\nJOIN TREE :\n";
        if (m_joinTree != null ) {
            retval += m_joinTree.toString();
        }

        retval += "NO TABLE SELECTION LIST:\n";
        int i = 0;
        for (AbstractExpression expr : m_noTableSelectionList)
            retval += "\t(" + String.valueOf(i++) + ") " + expr.toString() + "\n";

        return retval;
    }

<<<<<<< HEAD
    private AbstractParsedStmt parseFromSubQuery(VoltXMLElement tableScan) {
        for (VoltXMLElement childNode : tableScan.children) {
            if (childNode.name.equals("tablesubquery")) {
                if (!childNode.children.isEmpty()) {
                    return parseSubquery(childNode.children.get(0));
=======
    private AbstractParsedStmt parseSubQuery(VoltXMLElement tableScan) {
        for (VoltXMLElement childNode : tableScan.children) {
            if (childNode.name.equals("tablesubquery")) {
                if (!childNode.children.isEmpty()) {
                    AbstractParsedStmt subQuery = AbstractParsedStmt.getParsedStmt(childNode.children.get(0), m_paramValues, m_db);
                    // Propagate parameters from the parent to the child
                    subQuery.m_paramsById.putAll(m_paramsById);
                    subQuery.m_paramList = m_paramList;
                    subQuery = AbstractParsedStmt.parse(subQuery, m_sql, childNode.children.get(0), m_paramValues, m_db, m_joinOrder);

                    return subQuery;
>>>>>>> 2244ddbc
                }
            }
        }
        return null;
    }

<<<<<<< HEAD
    private AbstractParsedStmt parseSubquery(VoltXMLElement suqueryElmt) {
        AbstractParsedStmt subQuery = AbstractParsedStmt.getParsedStmt(suqueryElmt, m_paramValues, m_db);
        // Propagate parameters from the parent to the child
        subQuery.m_parentStmt = this;
        subQuery.m_paramsById.putAll(m_paramsById);
        subQuery.m_paramList = m_paramList;
        return AbstractParsedStmt.parse(subQuery, sql, suqueryElmt, m_db, joinOrder);
    }

=======
>>>>>>> 2244ddbc
    /** Parse a where or join clause. This behavior is common to all kinds of statements.
     */
    private AbstractExpression parseTableCondition(VoltXMLElement tableScan, String joinOrWhere)
    {
        AbstractExpression condExpr = null;
        for (VoltXMLElement childNode : tableScan.children) {
            if ( ! childNode.name.equalsIgnoreCase(joinOrWhere)) {
                continue;
            }
            assert(childNode.children.size() == 1);
            assert(condExpr == null);
            condExpr = parseExpressionTree(childNode.children.get(0));
            assert(condExpr != null);
            ExpressionUtil.finalizeValueTypes(condExpr);
        }
        return condExpr;
    }

    private AbstractExpression parseJoinCondition(VoltXMLElement tableScan)
    {
        return parseTableCondition(tableScan, "joincond");
    }

    private AbstractExpression parseWhereCondition(VoltXMLElement tableScan)
    {
        return parseTableCondition(tableScan, "wherecond");
    }

    public ParameterValueExpression[] getParameters() {
        // Is a statement contains subqueries the parameters will be associated with
        // the parent statement
        if (m_parentStmt != null) {
            return m_parentStmt.getParameters();
        } else {
            return m_paramList;
        }
    }

<<<<<<< HEAD
    public boolean hasSubqueries() {
        for (StmtTableScan table : tableList) {
            if (table.getScanType() == StmtTableScan.TABLE_SCAN_TYPE.TEMP_TABLE_SCAN) {
                return true;
            }
        }
        return false;
    }
=======
    public boolean hasLimitOrOffset()
    {
        // This dummy implementation for DML statements should never be called.
        // The interface is established on AbstractParsedStmt for support
        // in ParsedSelectStmt and ParsedUnionStmt.
        return false;
    }

    public boolean isOrderDeterministic()
    {
        // This dummy implementation for DML statements should never be called.
        // The interface is established on AbstractParsedStmt for support
        // in ParsedSelectStmt and ParsedUnionStmt.
        throw new RuntimeException("isOrderDeterministic not supported by DML statements");
    }

    public boolean isOrderDeterministicInSpiteOfUnorderedSubqueries() {
        // This dummy implementation for DML statements should never be called.
        // The interface is established on AbstractParsedStmt for support
        // in ParsedSelectStmt and ParsedUnionStmt.
        throw new RuntimeException("isOrderDeterministicInSpiteOfUnorderedSubqueries not supported by DML statements");
    }

>>>>>>> 2244ddbc
}<|MERGE_RESOLUTION|>--- conflicted
+++ resolved
@@ -20,11 +20,8 @@
 import java.util.ArrayList;
 import java.util.HashMap;
 import java.util.HashSet;
-<<<<<<< HEAD
 import java.util.List;
 import java.util.Map;
-=======
->>>>>>> 2244ddbc
 import java.util.Set;
 
 import org.hsqldb_voltpatches.VoltXMLElement;
@@ -37,75 +34,48 @@
 import org.voltdb.expressions.ConstantValueExpression;
 import org.voltdb.expressions.ExpressionUtil;
 import org.voltdb.expressions.FunctionExpression;
-import org.voltdb.expressions.OperatorExpression;
 import org.voltdb.expressions.ParameterValueExpression;
 import org.voltdb.expressions.SubqueryExpression;
 import org.voltdb.expressions.TupleValueExpression;
 import org.voltdb.expressions.VectorValueExpression;
 import org.voltdb.planner.parseinfo.BranchNode;
 import org.voltdb.planner.parseinfo.JoinNode;
-<<<<<<< HEAD
-import org.voltdb.planner.parseinfo.StmtTableScan;
-import org.voltdb.planner.parseinfo.StmtTargetTableScan;
-import org.voltdb.planner.parseinfo.StmtSubqueryScan;
-import org.voltdb.planner.parseinfo.SubqueryLeafNode;
-import org.voltdb.planner.parseinfo.TableLeafNode;
-import org.voltdb.planner.parseinfo.TempTable;
-=======
 import org.voltdb.planner.parseinfo.StmtSubqueryScan;
 import org.voltdb.planner.parseinfo.StmtTableScan;
 import org.voltdb.planner.parseinfo.StmtTargetTableScan;
 import org.voltdb.planner.parseinfo.SubqueryLeafNode;
 import org.voltdb.planner.parseinfo.TableLeafNode;
->>>>>>> 2244ddbc
 import org.voltdb.plannodes.SchemaColumn;
 import org.voltdb.types.ExpressionType;
 import org.voltdb.types.JoinType;
 
 public abstract class AbstractParsedStmt {
 
-<<<<<<< HEAD
      // Internal statement counter
     public static int NEXT_STMT_ID = 0;
     // Internal parameter counter
     public static int NEXT_PARAMETER_ID = 0;
 
     // The unique id to identify the statement
-    public int stmtId;
-
-    public String sql;
-=======
+    public int m_stmtId;
+
     public String m_sql;
->>>>>>> 2244ddbc
 
     // The initial value is a safety net for the case of parameter-less statements.
     private ParameterValueExpression[] m_paramList = new ParameterValueExpression[0];
 
     protected HashMap<Long, ParameterValueExpression> m_paramsById = new HashMap<Long, ParameterValueExpression>();
 
-<<<<<<< HEAD
     // The parameter TVEs from the correlated expressions. The key is the parameter index.
     // This map acts as an intermediate storage for the parameter TVE until they are
     // distributed to an appropriate subquery expression where they are originated
     public Map<Integer, TupleValueExpression> m_parameterTveMap = new HashMap<Integer, TupleValueExpression>();
 
-    public ArrayList<StmtTableScan> tableList = new ArrayList<StmtTableScan>();
+    public ArrayList<Table> m_tableList = new ArrayList<Table>();
+
     private Table m_DDLIndexedTable = null;
 
-    public void setTable(Table tbl) {
-        m_DDLIndexedTable = tbl;
-        // Add this table to the cache
-        assert(tbl.getTypeName() != null);
-        addTableToStmtCache(tbl.getTypeName(), tbl.getTypeName());
-    }
-
-    public ArrayList<AbstractExpression> noTableSelectionList = new ArrayList<AbstractExpression>();
-=======
-    public ArrayList<Table> m_tableList = new ArrayList<Table>();
-    private Table m_DDLIndexedTable = null;
-
     public ArrayList<AbstractExpression> m_noTableSelectionList = new ArrayList<AbstractExpression>();
->>>>>>> 2244ddbc
 
     protected ArrayList<AbstractExpression> m_aggregationList = null;
 
@@ -154,65 +124,6 @@
     */
    private static AbstractParsedStmt getParsedStmt(VoltXMLElement stmtTypeElement, String[] paramValues,
            Database db) {
-       AbstractParsedStmt retval = null;
-
-       if (stmtTypeElement == null) {
-           System.err.println("Unexpected error parsing hsql parsed stmt xml");
-           throw new RuntimeException("Unexpected error parsing hsql parsed stmt xml");
-       }
-
-       // create non-abstract instances
-       if (stmtTypeElement.name.equalsIgnoreCase(INSERT_NODE_NAME)) {
-           retval = new ParsedInsertStmt(paramValues, db);
-       }
-       else if (stmtTypeElement.name.equalsIgnoreCase(UPDATE_NODE_NAME)) {
-           retval = new ParsedUpdateStmt(paramValues, db);
-       }
-       else if (stmtTypeElement.name.equalsIgnoreCase(DELETE_NODE_NAME)) {
-           retval = new ParsedDeleteStmt(paramValues, db);
-       }
-       else if (stmtTypeElement.name.equalsIgnoreCase(SELECT_NODE_NAME)) {
-           retval = new ParsedSelectStmt(paramValues, db);
-       }
-       else if (stmtTypeElement.name.equalsIgnoreCase(UNION_NODE_NAME)) {
-           retval = new ParsedUnionStmt(paramValues, db);
-       }
-       else {
-           throw new RuntimeException("Unexpected Element: " + stmtTypeElement.name);
-       }
-       return retval;
-   }
-
-   /**
-   * @param parsedStmt
-   * @param sql
-   * @param xmlSQL
-   * @param db
-   * @param joinOrder
-   */
-  private static AbstractParsedStmt parse(AbstractParsedStmt parsedStmt, String sql,
-          VoltXMLElement stmtTypeElement,  String[] paramValues, Database db, String joinOrder) {
-      // parse tables and parameters
-      parsedStmt.parseTablesAndParams(stmtTypeElement);
-
-      // parse specifics
-      parsedStmt.parse(stmtTypeElement);
-
-      // post parse action
-      parsedStmt.postParse(sql, joinOrder);
-
-      return parsedStmt;
-
-  }
-    /**
-    *
-    * @param stmtTypeElement
-    * @param paramValues
-    * @param db
-    */
-   private static AbstractParsedStmt getParsedStmt(VoltXMLElement stmtTypeElement, String[] paramValues,
-           Database db) {
-
        AbstractParsedStmt retval = null;
 
        if (stmtTypeElement == null) {
@@ -240,7 +151,7 @@
            throw new RuntimeException("Unexpected Element: " + stmtTypeElement.name);
        }
        // Set the unique id
-       retval.stmtId = NEXT_STMT_ID++;
+       retval.m_stmtId = NEXT_STMT_ID++;
        return retval;
    }
 
@@ -276,16 +187,11 @@
     public static AbstractParsedStmt parse(String sql, VoltXMLElement stmtTypeElement, String[] paramValues,
             Database db, String joinOrder) {
 
-<<<<<<< HEAD
         // reset the statemet counteres
         NEXT_STMT_ID = 0;
         NEXT_PARAMETER_ID = 0;
         AbstractParsedStmt retval = getParsedStmt(stmtTypeElement, paramValues, db);
         return parse(retval, sql, stmtTypeElement, db, joinOrder);
-=======
-        AbstractParsedStmt retval = getParsedStmt(stmtTypeElement, paramValues, db);
-        return parse(retval, sql, stmtTypeElement, paramValues, db, joinOrder);
->>>>>>> 2244ddbc
     }
 
     /**
@@ -383,18 +289,15 @@
         else if (elementName.equals("asterisk")) {
             return null;
         }
-<<<<<<< HEAD
         else if (elementName.equals("tablesubquery")) {
             retval = parseSubqueryExpression(root);
-        } else if (elementName.equals("row")) {
+        } 
+        else if (elementName.equals("row")) {
             retval = parseRowExpression(root);
-        } else {
-=======
-        else if (elementName.equals("row")) {
-            throw new PlanningErrorException("Unsupported subquery syntax within an expression.");
+// ENG-451-MERGE
+//            throw new PlanningErrorException("Unsupported subquery syntax within an expression.");
         }
         else {
->>>>>>> 2244ddbc
             throw new PlanningErrorException("Unsupported expression node '" + elementName + "'");
         }
 
@@ -492,11 +395,18 @@
         String columnName = exprNode.attributes.get("column");
         String columnAlias = exprNode.attributes.get("alias");
         TupleValueExpression expr = new TupleValueExpression(tableName, tableAlias, columnName, columnAlias);
-<<<<<<< HEAD
-        addScanColumn(expr);
-
-        AbstractExpression retval = expr;
-        if (stmtId != expr.getOrigStmtId()) {
+        // Collect the unique columns used in the plan for a given scan.
+        // Resolve the tve and add it to the scan's cache of referenced columns
+        tableScan.resolveTVE(expr, columnName);
+        // Get tableScan where this TVE is originated from. In case of the
+        // correlated queries it may not be THIS statement but its parent
+        StmtTableScan tableCache = getStmtTableScanByAlias(this, tableAlias);
+        assert(tableCache != null);
+        expr.setOrigStmtId(tableCache.getStatementId());
+
+        if (m_stmtId == expr.getOrigStmtId()) {
+            return expr;
+        } else {
             // This a TVE from the correlated expression
             int paramIdx = AbstractParsedStmt.NEXT_PARAMETER_ID++;
             ParameterValueExpression pve = new ParameterValueExpression();
@@ -504,9 +414,8 @@
             pve.setValueSize(expr.getValueSize());
             pve.setValueType(expr.getValueType());
             m_parameterTveMap.put(paramIdx, expr);
-            retval = pve;
-        }
-        return retval;
+            return pve;
+        }
     }
 
     /**
@@ -516,11 +425,11 @@
         assert(exprNode.children.size() == 1);
         VoltXMLElement subqueryElmt = exprNode.children.get(0);
         AbstractParsedStmt subqueryStmt = parseSubquery(subqueryElmt);
-        String tableName = "VOLT_TEMP_TABLE_" + subqueryStmt.stmtId;
+        String tableName = "VOLT_TEMP_TABLE_" + subqueryStmt.m_stmtId;
         // add table to the query cache
-        int idx = addTableToStmtCache(tableName, tableName, subqueryStmt);
-        StmtTableScan tableCache = stmtCache.get(idx);
-        return new SubqueryExpression(tableCache.getTempTable());
+        StmtTableScan tableCache = addTableToStmtCache(tableName, tableName, subqueryStmt);
+        assert(tableCache instanceof StmtSubqueryScan);
+        return new SubqueryExpression((StmtSubqueryScan)tableCache);
     }
 
     /**
@@ -556,22 +465,44 @@
      */
     private StmtTableScan getStmtTableScanByAlias(AbstractParsedStmt stmt, String tableAlias) {
         assert(stmt != null);
-        Integer tableCacheIdx = stmt.tableAliasIndexMap.get(tableAlias);
-        if (tableCacheIdx != null) {
-            return stmt.stmtCache.get(tableCacheIdx.intValue());
+        StmtTableScan tableScan = stmt.m_tableAliasMap.get(tableAlias);
+        if (tableScan != null) {
+            return tableScan;
         } else if (stmt.m_parentStmt != null) {
             // This may be a correlated subquery
             return getStmtTableScanByAlias(stmt.m_parentStmt, tableAlias);
         } else {
             return null;
         }
-=======
-        // Collect the unique columns used in the plan for a given scan.
-        // Resolve the tve and add it to the scan's cache of referenced columns
-        tableScan.resolveTVE(expr, columnName);
-        return expr;
->>>>>>> 2244ddbc
-    }
+    }
+
+//    /**
+//     * Collect unique columns used in the plan for a given table.
+//     *
+//     * @param tveColumn - scan column to add
+//     */
+//    private void addScanColumn(TupleValueExpression tveColumn)
+//    {
+//        // The sub-query temp table should be already registered
+//        // during the parseTable and/or setTable calls
+//        String tableAlias = tveColumn.getTableAlias();
+//        StmtTableScan tableCache = getStmtTableScanByAlias(this, tableAlias);
+//        assert(tableCache != null);
+//        // Set the statement ID this TVE refers to.
+//        tveColumn.setOrigStmtId(tableCache.getStatementId());
+//        // For the subqueries replace table name with its alias.
+//        if (tableCache.getScanType() == StmtTableScan.TABLE_SCAN_TYPE.TEMP_TABLE_SCAN) {
+//            tveColumn.setTableName(tableAlias);
+//        }
+//        // Resolve the tve before adding it to the cache
+//        tableCache.resolveTVEForDB(m_db, tveColumn);
+//        SchemaColumn col = new SchemaColumn(tveColumn.getTableName(),
+//                tveColumn.getTableAlias(),
+//                tveColumn.getColumnName(),
+//                tveColumn.getColumnAlias(),
+//                tveColumn);
+//        tableCache.getScanColumns().add(col);
+//    }
 
     /**
      * Add a table or a sub-query to the statement cache. If the subQuery is not NULL,
@@ -581,80 +512,21 @@
      * @param subQuery
      * @return index into the cache array
      */
-<<<<<<< HEAD
-    private void addScanColumn(TupleValueExpression tveColumn)
-    {
-        // The sub-query temp table should be already registered
-        // during the parseTable and/or setTable calls
-        String tableAlias = tveColumn.getTableAlias();
-        StmtTableScan tableCache = getStmtTableScanByAlias(this, tableAlias);
-        assert(tableCache != null);
-        // Set the statement ID this TVE refers to.
-        tveColumn.setOrigStmtId(tableCache.getStatementId());
-        // For the subqueries replace table name with its alias.
-        if (tableCache.getScanType() == StmtTableScan.TABLE_SCAN_TYPE.TEMP_TABLE_SCAN) {
-            tveColumn.setTableName(tableAlias);
-        }
-        // Resolve the tve before adding it to the cache
-        tableCache.resolveTVEForDB(m_db, tveColumn);
-        SchemaColumn col = new SchemaColumn(tveColumn.getTableName(),
-                tveColumn.getTableAlias(),
-                tveColumn.getColumnName(),
-                tveColumn.getColumnAlias(),
-                tveColumn);
-        tableCache.getScanColumns().add(col);
-    }
-
-    /**
-     * Add a table or a sub-query to the statement cache. If the subQuery is not NULL,
-     * the table name and the alias specify the sub-query
-     * @param tableName
-     * @param tableAlias
-     * @param subQuery
-     * @return index into the cache array
-     */
-    private int addTableToStmtCache(String tableName, String tableAlias, AbstractParsedStmt subQuery) {
-        // Create an index into the query Catalog cache
-        if (!tableAliasIndexMap.containsKey(tableAlias)) {
-            int nextIndex = stmtCache.size();
-            tableAliasIndexMap.put(tableAlias, nextIndex);
-            StmtTableScan tableCache = null;
-            if (subQuery == null) {
-                tableCache = new StmtTargetTableScan(getTableFromDB(tableName), tableAlias, stmtId);
-            } else {
-                // Temp table always have name SYSTEM_SUBQUERY.
-                // Need to use its alias to uniquely identify the sub-query
-                tableCache = new StmtSubqueryScan(new TempTable(tableAlias, tableAlias, subQuery), tableAlias, stmtId);
-            }
-            stmtCache.add(tableCache);
-            tableAliasIndexMap.put(tableAlias, nextIndex);
-        }
-        return tableAliasIndexMap.get(tableAlias);
-=======
-    private StmtTableScan addTableToStmtCache(String tableName, String tableAlias, AbstractParsedStmt subquery) {
+    protected StmtTableScan addTableToStmtCache(String tableName, String tableAlias, AbstractParsedStmt subquery) {
         // Create an index into the query Catalog cache
         StmtTableScan tableScan = m_tableAliasMap.get(tableAlias);
         if (tableScan == null) {
             if (subquery == null) {
-                tableScan = new StmtTargetTableScan(getTableFromDB(tableName), tableAlias);
+                tableScan = new StmtTargetTableScan(getTableFromDB(tableName), tableAlias, m_stmtId);
             } else {
                 // Temp table always have name SYSTEM_SUBQUERY + hashCode.
-                tableScan = new StmtSubqueryScan(subquery, tableAlias);
+// ENG-451-MERGE
+//                tableCache = new StmtSubqueryScan(new TempTable(tableAlias, tableAlias, subQuery), tableAlias, stmtId);
+                tableScan = new StmtSubqueryScan(subquery, tableAlias, m_stmtId);
             }
             m_tableAliasMap.put(tableAlias, tableScan);
         }
         return tableScan;
->>>>>>> 2244ddbc
-    }
-
-    /**
-     * Add a table to the statement cache.
-     * @param tableName
-     * @param tableAlias
-     * @return index into the cache array
-     */
-    protected int addTableToStmtCache(String tableName, String tableAlias) {
-        return addTableToStmtCache(tableName, tableAlias, null);
     }
 
     /**
@@ -758,11 +630,11 @@
             throw new PlanningErrorException("Only select or set operations statements are allowed in a subquery.");
         }
 
-        String tableName = "VOLT_TEMP_TABLE_" + subquery.stmtId;
+        String tableName = "VOLT_TEMP_TABLE_" + subquery.m_stmtId;
         // add table to the query cache
-        int idx = addTableToStmtCache(tableName, tableName, subquery);
-        StmtTableScan tableCache = stmtCache.get(idx);
-        SubqueryExpression newSubqueryExpr = new SubqueryExpression(tableCache.getTempTable());
+        StmtTableScan tableCache = addTableToStmtCache(tableName, tableName, subquery);
+        assert(tableCache instanceof StmtSubqueryScan);
+        SubqueryExpression newSubqueryExpr = new SubqueryExpression((StmtSubqueryScan)tableCache);
         // don't forget to add the parameters from the original subquery expression
         newSubqueryExpr.getArgs().addAll(subqueryExpr.getArgs());
         newSubqueryExpr.getParameterIdxList().addAll(subqueryExpr.getParameterIdxList());
@@ -868,11 +740,6 @@
             expr.setParameterArg(parameter_idx);
             expr.negotiateInitialValueTypes();
         }
-<<<<<<< HEAD
-
-        expr.resolveForStmt(m_db, this);
-=======
->>>>>>> 2244ddbc
         return expr;
     }
 
@@ -899,37 +766,20 @@
         if (tableAlias == null) {
             tableAlias = tableName;
         }
-<<<<<<< HEAD
         // Possible sub-query FROM (SELECT ...)
-        AbstractParsedStmt subQuery = parseFromSubQuery(tableNode);
-=======
-        // Possible sub-query
-        AbstractParsedStmt subquery = parseSubQuery(tableNode);
->>>>>>> 2244ddbc
+        AbstractParsedStmt subquery = parseFromSubQuery(tableNode);
 
         // add table to the query cache before processing the JOIN/WHERE expressions
         // The order is important because processing sub-query expressions assumes that
         // the sub-query is already registered
-<<<<<<< HEAD
-        int aliasIdx = addTableToStmtCache(tableName, tableAlias, subQuery);
-=======
         StmtTableScan tableScan = addTableToStmtCache(tableName, tableAlias, subquery);
->>>>>>> 2244ddbc
 
         AbstractExpression joinExpr = parseJoinCondition(tableNode);
         AbstractExpression whereExpr = parseWhereCondition(tableNode);
 
-<<<<<<< HEAD
-        StmtTableScan tableCache = stmtCache.get(aliasIdx);
-        tableList.add(tableCache);
-
-        // The join type of the leaf node is always INNER
-        // For a new tree its node's ids start with 0 and keep incrementing by 1
-        int nodeId = (joinTree == null) ? 0 : joinTree.getId() + 1;
-        JoinNode leafNode = (subQuery == null) ?
-                new TableLeafNode(nodeId, aliasIdx, joinExpr, whereExpr) :
-                new SubqueryLeafNode(nodeId, aliasIdx, joinExpr, whereExpr);
-=======
+// ENG-451-MERGE
+//        m_tableList.add(tableScan);
+
         // The join type of the leaf node is always INNER
         // For a new tree its node's ids start with 0 and keep incrementing by 1
         int nodeId = (m_joinTree == null) ? 0 : m_joinTree.getId() + 1;
@@ -937,12 +787,12 @@
         JoinNode leafNode;
         if (tableScan instanceof StmtTargetTableScan) {
             Table table = ((StmtTargetTableScan)tableScan).getTargetTable();
+// ENG-451-MERGE
             m_tableList.add(table);
             leafNode = new TableLeafNode(nodeId, joinExpr, whereExpr, (StmtTargetTableScan)tableScan);
         } else {
             leafNode = new SubqueryLeafNode(nodeId, joinExpr, whereExpr, (StmtSubqueryScan)tableScan);
         }
->>>>>>> 2244ddbc
 
         if (m_joinTree == null) {
             // this is the first table
@@ -957,13 +807,8 @@
                 throw new PlanningErrorException("VoltDB does not support full outer joins");
             }
 
-<<<<<<< HEAD
-            JoinNode joinNode = new BranchNode(nodeId + 1, joinType, joinTree, leafNode);
-            joinTree = joinNode;
-=======
             JoinNode joinNode = new BranchNode(nodeId + 1, joinType, m_joinTree, leafNode);
             m_joinTree = joinNode;
->>>>>>> 2244ddbc
        }
     }
 
@@ -1035,268 +880,8 @@
      */
     HashMap<AbstractExpression, Set<AbstractExpression>> analyzeValueEquivalence() {
         // collect individual where/join expressions
-<<<<<<< HEAD
-        analyzeJoinExpressions(joinTree);
-        return joinTree.getAllEquivalenceFilters();
-    }
-
-    /**
-     * Analyze join expressions
-     */
-    void analyzeJoinExpressions(JoinNode joinNode) {
-        //assert (joinNode != null);
-        if (joinNode == null) {
-            return;
-        }
-        if (joinNode.getNodeType() == JoinNode.NodeType.LEAF ||
-            joinNode.getNodeType() == JoinNode.NodeType.SUBQUERY) {
-            // Leaf node. Simply un-combine expressions and move them to the inner lists
-            // The expressions will be classified later at the join node level.
-            // If this is a single table select then classification is not required.
-            assert(joinNode.getLeftNode() == null && joinNode.getRightNode() == null);
-            joinNode.m_joinInnerList.addAll(ExpressionUtil.uncombineAny(joinNode.getJoinExpression()));
-            joinNode.m_whereInnerList.addAll(ExpressionUtil.uncombineAny(joinNode.getWhereExpression()));
-            return;
-        }
-
-        assert(joinNode.getNodeType() == JoinNode.NodeType.JOIN);
-        analyzeJoinExpressions(joinNode.getLeftNode());
-        analyzeJoinExpressions(joinNode.getRightNode());
-
-        // At this moment all RIGHT joins are already converted to the LEFT ones
-        assert (joinNode.getJoinType() == JoinType.LEFT || joinNode.getJoinType() == JoinType.INNER);
-
-        ArrayList<AbstractExpression> joinList = new ArrayList<AbstractExpression>();
-        ArrayList<AbstractExpression> whereList = new ArrayList<AbstractExpression>();
-
-        // Collect node's own join and where expressions
-        joinList.addAll(ExpressionUtil.uncombineAny(joinNode.getJoinExpression()));
-        whereList.addAll(ExpressionUtil.uncombineAny(joinNode.getWhereExpression()));
-
-        // Collect children expressions only if a child is a leaf. They are not classified yet
-        JoinNode leftChild = joinNode.getLeftNode();
-        if (leftChild.getNodeType() == JoinNode.NodeType.LEAF ||
-                leftChild.getNodeType() == JoinNode.NodeType.SUBQUERY) {
-            joinList.addAll(leftChild.m_joinInnerList);
-            leftChild.m_joinInnerList.clear();
-            whereList.addAll(leftChild.m_whereInnerList);
-            leftChild.m_whereInnerList.clear();
-        }
-        JoinNode rightChild = joinNode.getRightNode();
-        if (rightChild.getNodeType() == JoinNode.NodeType.LEAF ||
-                rightChild.getNodeType() == JoinNode.NodeType.SUBQUERY) {
-            joinList.addAll(rightChild.m_joinInnerList);
-            rightChild.m_joinInnerList.clear();
-            whereList.addAll(rightChild.m_whereInnerList);
-            rightChild.m_whereInnerList.clear();
-        }
-
-        Collection<Integer> outerTables = leftChild.generateTableJoinOrder();
-        Collection<Integer> innerTables = rightChild.generateTableJoinOrder();
-
-        // Classify join expressions into the following categories:
-        // 1. The OUTER-only join conditions. If any are false for a given outer tuple,
-        // then NO inner tuples should match it (and it can automatically get null-padded by the join
-        // without even considering the inner table). Testing the outer-only conditions
-        // COULD be considered as an optimal first step to processing each outer tuple
-        // 2. The INNER-only join conditions apply to the inner tuples (even prior to considering any outer tuple).
-        // if true for a given inner tuple, the condition has no effect, if false,
-        // it prevents the inner tuple from matching ANY outer tuple,
-        // In case of multi-tables join, they could be pushed down to a child node if this node is a join itself
-        // 3. The two-sided expressions that get evaluated on each combination of outer and inner tuple
-        // and either accept or reject that particular combination.
-        // 4. The TVE expressions where neither inner nor outer tables are involved. This is not possible
-        // for the currently supported two table joins but could change if number of tables > 2
-        classifyJoinExpressions(joinList, outerTables, innerTables,  joinNode.m_joinOuterList,
-                joinNode.m_joinInnerList, joinNode.m_joinInnerOuterList);
-
-        // Apply implied transitive constant filter to join expressions
-        // outer.partkey = ? and outer.partkey = inner.partkey is equivalent to
-        // outer.partkey = ? and inner.partkey = ?
-        applyTransitiveEquivalence(joinNode.m_joinOuterList, joinNode.m_joinInnerList, joinNode.m_joinInnerOuterList);
-
-        // Classify where expressions into the following categories:
-        // 1. The OUTER-only filter conditions. If any are false for a given outer tuple,
-        // nothing in the join processing of that outer tuple will get it past this filter,
-        // so it makes sense to "push this filter down" to pre-qualify the outer tuples before they enter the join.
-        // 2. The INNER-only join conditions. If these conditions reject NULL inner tuple it make sense to
-        // move them "up" to the join conditions, otherwise they must remain post-join conditions
-        // to preserve outer join semantic
-        // 3. The two-sided expressions. Same as the inner only conditions.
-        // 4. The TVE expressions where neither inner nor outer tables are involved. Same as for the join expressions
-        classifyJoinExpressions(whereList, outerTables, innerTables,  joinNode.m_whereOuterList,
-                joinNode.m_whereInnerList, joinNode.m_whereInnerOuterList);
-
-        // Apply implied transitive constant filter to where expressions
-        applyTransitiveEquivalence(joinNode.m_whereOuterList, joinNode.m_whereInnerList, joinNode.m_whereInnerOuterList);
-
-        // In case of multi-table joins certain expressions could be pushed down to the children
-        // to improve join performance.
-        pushDownExpressions(joinNode);
-    }
-
-    /**
-     * Split the input expression list into the three categories
-     * 1. TVE expressions with outer tables only
-     * 2. TVE expressions with inner tables only
-     * 3. TVE expressions with inner and outer tables
-     * The outer tables are the tables reachable from the outer node of the join
-     * The inner tables are the tables reachable from the inner node of the join
-     * @param exprList expression list to split
-     * @param outerTables outer table
-     * @param innerTable outer table
-     * @param outerList expressions with outer table only
-     * @param innerList expressions with inner table only
-     * @param innerOuterList with inner and outer tables
-     */
-    void classifyJoinExpressions(Collection<AbstractExpression> exprList,
-            Collection<Integer> outerTables, Collection<Integer> innerTables,
-            List<AbstractExpression> outerList, List<AbstractExpression> innerList,
-            List<AbstractExpression> innerOuterList) {
-        HashSet<Integer> tableAliasSet = new HashSet<Integer>();
-        HashSet<Integer> outerSet = new HashSet<Integer>(outerTables);
-        HashSet<Integer> innerSet = new HashSet<Integer>(innerTables);
-        for (AbstractExpression expr : exprList) {
-            tableAliasSet.clear();
-            getTablesForExpression(expr, tableAliasSet);
-            Integer tableAliasIdxs[] = tableAliasSet.toArray(new Integer[0]);
-            if (tableAliasSet.isEmpty()) {
-                noTableSelectionList.add(expr);
-            } else {
-                boolean outer = false;
-                boolean inner = false;
-                for (Integer aliasIdx : tableAliasIdxs) {
-                    outer = outer || outerSet.contains(aliasIdx);
-                    inner = inner || innerSet.contains(aliasIdx);
-                }
-                if (outer && inner) {
-                    innerOuterList.add(expr);
-                } else if (outer) {
-                    outerList.add(expr);
-                } else if (inner) {
-                    innerList.add(expr);
-                } else {
-                    // can not be, right?
-                    assert(false);
-                }
-            }
-        }
-    }
-
-    /**
-     * Apply implied transitive constant filter to join expressions
-     * outer.partkey = ? and outer.partkey = inner.partkey is equivalent to
-     * outer.partkey = ? and inner.partkey = ?
-     * @param innerTableExprs inner table expressions
-     * @param outerTableExprs outer table expressions
-     * @param innerOuterTableExprs inner-outer tables expressions
-     */
-    private static void applyTransitiveEquivalence(List<AbstractExpression> outerTableExprs,
-            List<AbstractExpression> innerTableExprs,
-            List<AbstractExpression> innerOuterTableExprs)
-    {
-        List<AbstractExpression> simplifiedOuterExprs = applyTransitiveEquivalence(innerTableExprs, innerOuterTableExprs);
-        List<AbstractExpression> simplifiedInnerExprs = applyTransitiveEquivalence(outerTableExprs, innerOuterTableExprs);
-        outerTableExprs.addAll(simplifiedOuterExprs);
-        innerTableExprs.addAll(simplifiedInnerExprs);
-    }
-
-    private static List<AbstractExpression>
-    applyTransitiveEquivalence(List<AbstractExpression> singleTableExprs,
-                               List<AbstractExpression> twoTableExprs)
-    {
-        ArrayList<AbstractExpression> simplifiedExprs = new ArrayList<AbstractExpression>();
-        HashMap<AbstractExpression, Set<AbstractExpression> > eqMap1 =
-                new HashMap<AbstractExpression, Set<AbstractExpression> >();
-        ExpressionUtil.collectPartitioningFilters(singleTableExprs, eqMap1);
-
-        for (AbstractExpression expr : twoTableExprs) {
-            if (! ExpressionUtil.isColumnEquivalenceFilter(expr)) {
-                continue;
-            }
-            AbstractExpression leftExpr = expr.getLeft();
-            AbstractExpression rightExpr = expr.getRight();
-            assert(leftExpr instanceof TupleValueExpression && rightExpr instanceof TupleValueExpression);
-            Set<AbstractExpression> eqSet1 = eqMap1.get(leftExpr);
-            AbstractExpression singleExpr = leftExpr;
-            if (eqSet1 == null) {
-                eqSet1 = eqMap1.get(rightExpr);
-                if (eqSet1 == null) {
-                    continue;
-                }
-                singleExpr = rightExpr;
-            }
-
-            for (AbstractExpression eqExpr : eqSet1) {
-                if (eqExpr instanceof ConstantValueExpression) {
-                    if (singleExpr == leftExpr) {
-                        expr.setLeft(eqExpr);
-                    } else {
-                        expr.setRight(eqExpr);
-                    }
-                    simplifiedExprs.add(expr);
-                    // Having more than one const value for a single column doesn't make
-                    // much sense, right?
-                    break;
-                }
-            }
-
-        }
-
-         twoTableExprs.removeAll(simplifiedExprs);
-         return simplifiedExprs;
-    }
-
-    /**
-     * Push down each WHERE expression on a given join node to the most specific child join
-     * or table the expression applies to.
-     *  1. The OUTER WHERE expressions can be pushed down to the outer (left) child for all joins
-     *    (INNER and LEFT).
-     *  2. The INNER WHERE expressions can be pushed down to the inner (right) child for the INNER joins.
-     * @param joinNode JoinNode
-     */
-    private void pushDownExpressions(JoinNode joinNode) {
-        assert (joinNode != null && joinNode.getNodeType() == JoinNode.NodeType.JOIN);
-        JoinNode outerNode = joinNode.getLeftNode();
-        if (outerNode.getNodeType() == JoinNode.NodeType.JOIN) {
-            pushDownExpressionsRecursively(outerNode, joinNode.m_whereOuterList);
-        }
-        JoinNode innerNode = joinNode.getRightNode();
-        if (innerNode.getNodeType() == JoinNode.NodeType.JOIN && joinNode.getJoinType() == JoinType.INNER) {
-            pushDownExpressionsRecursively(innerNode, joinNode.m_whereInnerList);
-        }
-    }
-
-    private void pushDownExpressionsRecursively(JoinNode joinNode, List<AbstractExpression> pushDownExprList) {
-        assert(joinNode.getNodeType() == JoinNode.NodeType.JOIN);
-        // It is a join node. Classify pushed down expressions as inner, outer, or inner-outer
-        // WHERE expressions.
-        Collection<Integer> outerTables = joinNode.getLeftNode().generateTableJoinOrder();
-        Collection<Integer> innerTables = joinNode.getRightNode().generateTableJoinOrder();
-        classifyJoinExpressions(pushDownExprList, outerTables, innerTables,
-                joinNode.m_whereOuterList, joinNode.m_whereInnerList, joinNode.m_whereInnerOuterList);
-        // Remove them from the original list
-        pushDownExprList.clear();
-        // Descend to the inner child
-        pushDownExpressions(joinNode);
-    }
-
-    /**
-     *
-     * @param expr
-     * @param tables
-     */
-    void getTablesForExpression(AbstractExpression expr, HashSet<Integer> tables) {
-        List<TupleValueExpression> tves = ExpressionUtil.getTupleValueExpressions(expr);
-        for (TupleValueExpression tupleExpr : tves) {
-            String tableAlias = tupleExpr.getTableAlias();
-            assert(tableAliasIndexMap.containsKey(tableAlias));
-            tables.add(tableAliasIndexMap.get(tableAlias));
-        }
-=======
         m_joinTree.analyzeJoinExpressions(m_noTableSelectionList);
         return m_joinTree.getAllEquivalenceFilters();
->>>>>>> 2244ddbc
     }
 
     protected Table getTableFromDB(String tableName) {
@@ -1314,31 +899,17 @@
         }
 
         retval += "\nTABLE SOURCES:\n\t";
-<<<<<<< HEAD
-        for (StmtTableScan table : tableList) {
-            retval += table.getTableName() + " ";
-=======
         for (Table table : m_tableList) {
             retval += table.getTypeName() + " ";
->>>>>>> 2244ddbc
         }
 
         retval += "\nSCAN COLUMNS:\n";
         boolean hasAll = true;
-<<<<<<< HEAD
-        for (StmtTableScan tableCache : stmtCache) {
-            if (tableCache.getScanColumns().isEmpty() == false) {
-                hasAll = false;
-                retval += "\tTable Alias: " + tableCache.getTableAlias() + ":\n";
-                for (SchemaColumn col : tableCache.getScanColumns())
-                {
-=======
         for (StmtTableScan tableScan : m_tableAliasMap.values()) {
             if ( ! tableScan.getScanColumns().isEmpty()) {
                 hasAll = false;
                 retval += "\tTable Alias: " + tableScan.getTableAlias() + ":\n";
                 for (SchemaColumn col : tableScan.getScanColumns()) {
->>>>>>> 2244ddbc
                     retval += "\t\tColumn: " + col.getColumnName() + ": ";
                     retval += col.getExpression().toString() + "\n";
                 }
@@ -1361,43 +932,26 @@
         return retval;
     }
 
-<<<<<<< HEAD
     private AbstractParsedStmt parseFromSubQuery(VoltXMLElement tableScan) {
         for (VoltXMLElement childNode : tableScan.children) {
             if (childNode.name.equals("tablesubquery")) {
                 if (!childNode.children.isEmpty()) {
                     return parseSubquery(childNode.children.get(0));
-=======
-    private AbstractParsedStmt parseSubQuery(VoltXMLElement tableScan) {
-        for (VoltXMLElement childNode : tableScan.children) {
-            if (childNode.name.equals("tablesubquery")) {
-                if (!childNode.children.isEmpty()) {
-                    AbstractParsedStmt subQuery = AbstractParsedStmt.getParsedStmt(childNode.children.get(0), m_paramValues, m_db);
-                    // Propagate parameters from the parent to the child
-                    subQuery.m_paramsById.putAll(m_paramsById);
-                    subQuery.m_paramList = m_paramList;
-                    subQuery = AbstractParsedStmt.parse(subQuery, m_sql, childNode.children.get(0), m_paramValues, m_db, m_joinOrder);
-
-                    return subQuery;
->>>>>>> 2244ddbc
                 }
             }
         }
         return null;
     }
 
-<<<<<<< HEAD
     private AbstractParsedStmt parseSubquery(VoltXMLElement suqueryElmt) {
         AbstractParsedStmt subQuery = AbstractParsedStmt.getParsedStmt(suqueryElmt, m_paramValues, m_db);
         // Propagate parameters from the parent to the child
         subQuery.m_parentStmt = this;
         subQuery.m_paramsById.putAll(m_paramsById);
         subQuery.m_paramList = m_paramList;
-        return AbstractParsedStmt.parse(subQuery, sql, suqueryElmt, m_db, joinOrder);
-    }
-
-=======
->>>>>>> 2244ddbc
+        return AbstractParsedStmt.parse(subQuery, m_sql, suqueryElmt, m_db, m_joinOrder);
+    }
+
     /** Parse a where or join clause. This behavior is common to all kinds of statements.
      */
     private AbstractExpression parseTableCondition(VoltXMLElement tableScan, String joinOrWhere)
@@ -1436,16 +990,6 @@
         }
     }
 
-<<<<<<< HEAD
-    public boolean hasSubqueries() {
-        for (StmtTableScan table : tableList) {
-            if (table.getScanType() == StmtTableScan.TABLE_SCAN_TYPE.TEMP_TABLE_SCAN) {
-                return true;
-            }
-        }
-        return false;
-    }
-=======
     public boolean hasLimitOrOffset()
     {
         // This dummy implementation for DML statements should never be called.
@@ -1469,5 +1013,4 @@
         throw new RuntimeException("isOrderDeterministicInSpiteOfUnorderedSubqueries not supported by DML statements");
     }
 
->>>>>>> 2244ddbc
 }