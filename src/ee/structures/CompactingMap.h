--- conflicted
+++ resolved
@@ -719,14 +719,8 @@
 
     int64_t sumct = getSubct(x->left) + getSubct(x->right) + 1;
     if (sumct <= SUBCTMAX)
-<<<<<<< HEAD
-        // assign the lower 32 value to subct, I think the compiler will automatically do it
-        // tell me if I am wrong
-        x->subct = sumct;
-=======
         // assign the lower 32 value to subct
         x->subct = static_cast<NodeCount>(sumct);
->>>>>>> 1d4b43a3
     else
         x->subct = INVALIDCT;
 }
