/* This file is part of VoltDB.
 * Copyright (C) 2008-2012 VoltDB Inc.
 *
 * VoltDB is free software: you can redistribute it and/or modify
 * it under the terms of the GNU General Public License as published by
 * the Free Software Foundation, either version 3 of the License, or
 * (at your option) any later version.
 *
 * VoltDB is distributed in the hope that it will be useful,
 * but WITHOUT ANY WARRANTY; without even the implied warranty of
 * MERCHANTABILITY or FITNESS FOR A PARTICULAR PURPOSE.  See the
 * GNU General Public License for more details.
 *
 * You should have received a copy of the GNU General Public License
 * along with VoltDB.  If not, see <http://www.gnu.org/licenses/>.
 */

/*
 Implement the Java ExecutionEngine interface using IPC to a standalone EE
 process. This allows the backend to run without a JVM - useful for many
 debugging tasks.  Represents a single EE in a single process. Accepts
 and executes commands from Java synchronously.
 */

#include "common/Topend.h"

#include "common/debuglog.h"
#include "common/ids.h"
#include "common/serializeio.h"
#include "common/Pool.hpp"
#include "common/FatalException.hpp"
#include "common/SegvException.hpp"
#include "common/RecoveryProtoMessage.h"
#include "common/TheHashinator.h"
#include "common/ThreadLocalPool.h"
#include "execution/VoltDBEngine.h"
#include "logging/LogDefs.h"
#include "logging/LogProxy.h"
#include "logging/StdoutLogProxy.h"
#include "storage/StreamBlock.h"
#include "storage/table.h"

#include <cassert>
#include <cstdlib>
#include <dlfcn.h>
#include <iostream>
#include <signal.h>
#include <string>
#include <vector>

#include <arpa/inet.h>
#include <unistd.h>
#include <sys/types.h>
#include <sys/socket.h>
#include <netinet/in.h>
#include <netinet/tcp.h>


// Please don't make this different from the JNI result buffer size.
// This determines the size of the EE results buffer and it's nice
// if IPC and JNI are matched.
#define MAX_MSG_SZ (1024*1024*10)

using namespace std;

/* java sends all data with this header */
struct ipc_command
{
    int32_t msgsize;
    int32_t command;
}__attribute__((packed));

using namespace voltdb;

// must match ERRORCODE_SUCCESS|ERROR in ExecutionEngine.java
static const int8_t kErrorCode_None = -1;
static const int8_t kErrorCode_Success = 0;
static const int8_t kErrorCode_Error = 1;
/*
 * The following are not error codes but requests for information or functionality from Java.
 * These do not exist in ExecutionEngine.java since they are IPC specific.
 * These constants are mirrored in ExecutionEngineIPC.java.
 */
static const int8_t kErrorCode_RetrieveDependency = 100;   //Request for dependency
static const int8_t kErrorCode_DependencyFound = 101;      //Response to 100
static const int8_t kErrorCode_DependencyNotFound = 102;   //Also response to 100
static const int8_t kErrorCode_pushExportBuffer = 103;     //Indication that el buffer is next
static const int8_t kErrorCode_CrashVoltDB = 104;          //Crash with reason string
static const int8_t kErrorCode_getQueuedExportBytes = 105; //Retrieve value for stats

/*
 * This is used by the signal dispatcher and error paths to cleanly take down the Java driver.
 */
static Topend *s_currentTopEnd = NULL;

static VoltDBEngine *s_engine = NULL;
static int s_fd = -1;
static char s_reusedResultBuffer[MAX_MSG_SZ+1];//+1 for ipc's error code prefix.
static char s_exceptionBuffer[MAX_MSG_SZ];
static bool s_terminate = false;

<<<<<<< HEAD
static inline int64_t ntoh(const int64_t& datum) { return ntohll(datum); }
static inline int32_t ntoh(const int32_t& datum) { return ntohl(datum); }
static inline int16_t ntoh(const int16_t& datum) { return ntohs(datum); }
=======
typedef struct {
    struct ipc_command cmd;
    int64_t timestamp;
    char data[0];
}__attribute__((packed)) catalog_load;
>>>>>>> ed0548c2

static inline int64_t hton(const size_t&  datum) { return static_cast<int64_t>(htonll(datum)); }
static inline int64_t hton(const int64_t& datum) { return htonll(datum); }
static inline int32_t hton(const int32_t& datum) { return htonl(datum); }
static inline int16_t hton(const int16_t& datum) { return htons(datum); }

// file static help function to do a blocking write.
// exit on a -1.. otherwise return when all bytes are written.
static void writeOrDie(const void* data, ssize_t sz)
{
    ssize_t written = 0;
    while (written < sz) {
        ssize_t last = write(s_fd, reinterpret_cast<const unsigned char *>(data) + written, sz - written);
        if (last < 0) {
            printf("\n\nIPC write to JNI returned -1. Exiting\n\n");
            fflush(stdout);
            exit(-1);
        }
        written += last;
    }
}


static void startSerializedResult(char byte)
{
    s_reusedResultBuffer[0] = byte;
}

template<typename T>
static inline size_t serializeResult(size_t position, const T& value)
{
    *reinterpret_cast<T*>(s_reusedResultBuffer+position) = hton(value);
    return position + sizeof(T);
}

template<typename T>
static inline size_t serializeStringResult(size_t position, const T& stringLength, const char* bytes)
{
    position = serializeResult(position, stringLength);
    memcpy(s_reusedResultBuffer+position, bytes, stringLength);
    return position + stringLength;
}

static inline size_t serializeByte(size_t position, char byte)
{
    s_reusedResultBuffer[position] = byte;
    return position + 1;
}

static void sendSerializedResult(size_t position)
{
    writeOrDie(s_reusedResultBuffer, position);
}

static void sendException()
{
    const int32_t* exceptionData = reinterpret_cast<const int32_t*>(s_exceptionBuffer);
    // The exception is serialized preceded by its normalized 4-byte length.
    // Denormalize the length and use it to size up the write of the length-prefixed exception.
    int32_t exceptionLength = ntoh(*exceptionData);
    printf("Sending exception length %d\n", exceptionLength);
    fflush(stdout);
    writeOrDie(&kErrorCode_Error, sizeof(kErrorCode_Error));
    size_t expectedSize = exceptionLength + sizeof(int32_t);
    writeOrDie(exceptionData, expectedSize);
}

inline static void sendEmptyException()
{
    // Write 1-byte generic error code with 4-byte exception length set to 0.
    static int8_t msg[5] = { kErrorCode_Error, 0, 0, 0, 0 };
    writeOrDie(msg, sizeof(msg));
}

inline static void sendErrorCode(int8_t result)
{
    writeOrDie(&result, 1);
}

template<typename T> inline static void sendSuccessWithNormalizedResult(const T& datum)
{
    s_reusedResultBuffer[0] = static_cast<char>(kErrorCode_Success);
    *(T*)(s_reusedResultBuffer+1) = hton(datum);
    writeOrDie(s_reusedResultBuffer, 1+sizeof(T));
}


static int8_t unexpected(ipc_command* cmd)
{
    printf("IPC command %d not implemented.\n", ntoh(cmd->command));
    fflush(stdout);
    return kErrorCode_Error;
}

static int8_t loadCatalog(ipc_command *cmd)
{
    struct cmd_structure
    {
        int64_t txnId;
        char data[0];
    }__attribute__((packed));
    cmd_structure* cs = reinterpret_cast<cmd_structure*>(cmd+1);

    //printf("loadCatalog\n");
    try {
<<<<<<< HEAD
        if (s_engine->loadCatalog(ntoh(cs->txnId), string(cs->data))) {
=======
        if (m_engine->loadCatalog(ntohll(msg->timestamp), std::string(msg->data)) == true) {
>>>>>>> ed0548c2
            return kErrorCode_Success;
        }
    } catch (SerializableEEException &e) {
        //TODO: Probably not advisable to just squelch a serializable exception from loadCatalog?
    }
    return kErrorCode_Error;
}

<<<<<<< HEAD
static int8_t updateCatalog(ipc_command *cmd)
{
    struct cmd_structure
    {
        int64_t txnId;
        char data[];
    }__attribute__((packed));
    cmd_structure* cs = reinterpret_cast<cmd_structure*>(cmd+1);

    if (s_engine->updateCatalog(ntoh(cs->txnId), string(cs->data))) {
        return kErrorCode_Success;
=======
int8_t VoltDBIPC::updateCatalog(struct ipc_command *cmd) {
    assert(m_engine);
    if (!m_engine) {
        return kErrorCode_Error;
    }

    struct updatecatalog {
        struct ipc_command cmd;
        int64_t timestamp;
        char data[];
    };
    struct updatecatalog *uc = (struct updatecatalog*)cmd;
    try {
        if (m_engine->updateCatalog(ntohll(uc->timestamp), std::string(uc->data)) == true) {
            return kErrorCode_Success;
        }
    } catch (FatalException e) {
        crashVoltDB(e);
>>>>>>> ed0548c2
    }
    return kErrorCode_Error;
}

static int8_t initialize(ipc_command *cmd)
{
    struct cmd_structure
    {
        int32_t clusterId;
        int64_t siteId;
        int32_t partitionId;
        int32_t hostId;
        int64_t logLevels;
        int64_t tempTableMemory;
        int32_t totalPartitions;
        int16_t hostnameLength;
        char hostname[0];
    }__attribute__((packed));
    cmd_structure* cs = reinterpret_cast<cmd_structure*>(cmd+1);

    // expect a single initialization.
    assert(!s_engine);
    delete s_engine;

    // voltdbengine::initialize expects catalogids.
    assert(sizeof(CatalogId) == sizeof(int));
    int32_t clusterId = ntoh(cs->clusterId);
    int64_t siteId = ntoh(cs->siteId);
    printf("initialize: cluster=%d, site=%ld\n", (int)clusterId, (long)siteId);
    int32_t partitionId = ntoh(cs->partitionId);
    int32_t hostId = ntoh(cs->hostId);
    int16_t hostnameLength = ntoh(cs->hostnameLength);
    int64_t logLevels = ntoh(cs->logLevels);
    int64_t tempTableMemory = ntoh(cs->tempTableMemory);
    int32_t totalPartitions = ntoh(cs->totalPartitions);
    string hostname(cs->hostname, hostnameLength);

    // The engine has uses for the VoltDBIPCTopEnd singleton beyond what it is used for
    // in this module -- crashing and access to logging.
    // That's why VoltDBIPCTopEnd implements the Topend interface.
    s_engine = new VoltDBEngine(s_currentTopEnd);
    s_currentTopEnd->getLogManager().setLogLevels(logLevels);
    // offset by +1 reserves 1 byte for ipc to add its prefix code without disturbing the engine.
    s_engine->setBuffers(s_reusedResultBuffer+1, MAX_MSG_SZ, s_exceptionBuffer, MAX_MSG_SZ);
    if (s_engine->initialize(clusterId,
                             siteId,
                             partitionId,
                             hostId,
                             hostname,
                             tempTableMemory,
                             totalPartitions)) {
        return kErrorCode_Success;
    }
    return kErrorCode_Error;
}

static int8_t toggleProfiler(ipc_command *cmd)
{
    struct cmd_structure
    {
        int toggle;
    }__attribute__((packed));
    cmd_structure* cs = reinterpret_cast<cmd_structure*>(cmd+1);

    printf("toggleProfiler: toggle=%d\n", ntoh(cs->toggle));

    // actually, the engine doesn't implement this now.
    // s_engine->ProfilerStart();
    return kErrorCode_Success;
}

static int8_t releaseUndoToken(ipc_command *cmd)
{
    struct cmd_structure
    {
        int64_t token;
    }__attribute__((packed));
    cmd_structure* cs = reinterpret_cast<cmd_structure*>(cmd+1);

    s_engine->releaseUndoToken(ntoh(cs->token));
    return kErrorCode_Success;
}

static int8_t undoUndoToken(ipc_command *cmd)
{
    struct cmd_structure
    {
        int64_t token;
    }__attribute__((packed));
    cmd_structure* cs = reinterpret_cast<cmd_structure*>(cmd+1);

    s_engine->undoUndoToken(ntoh(cs->token));
    return kErrorCode_Success;
}

static int8_t tick(ipc_command *cmd)
{
    struct cmd_structure
    {
        int64_t time;
        int64_t lastTxnId;
    }__attribute__((packed));
    cmd_structure* cs = reinterpret_cast<cmd_structure*>(cmd+1);

    //cout << "tick: time=" << cs->time << " txn=" << cs->lastTxnId << endl;

    // no return code. can't fail!
    s_engine->tick(ntoh(cs->time), ntoh(cs->lastTxnId));
    return kErrorCode_Success;
}

static int8_t quiesce(ipc_command *cmd)
{
    struct cmd_structure
    {
        int64_t lastTxnId;
    }__attribute__((packed));
    cmd_structure* cs = reinterpret_cast<cmd_structure*>(cmd+1);

    s_engine->quiesce(ntoh(cs->lastTxnId));
    return kErrorCode_Success;
}

static int8_t executePlanFragments(ipc_command *cmd)
{
    struct cmd_structure
    {
        int64_t txnId;
        int64_t lastCommittedTxnId;
        int64_t undoToken;
        int32_t numFragmentIds;
        char data[0];
    }__attribute__((packed));
    cmd_structure* cs = reinterpret_cast<cmd_structure*>(cmd+1);

    int errors = 0;
    int32_t numFrags = ntoh(cs->numFragmentIds);

    // data has binary packed fragmentIds first
    int64_t *fragmentId = reinterpret_cast<int64_t*>(cs->data);
    // then, the same number of dependency ids
    int64_t *inputDepId = fragmentId + numFrags;
    // ...and fast serialized parameter set last.
    const char* parameterset = reinterpret_cast<const char*>(inputDepId + numFrags);
    long int usedsize = parameterset - reinterpret_cast<const char*>(cmd);
    int sz = static_cast<int>(ntoh(cmd->msgsize) - usedsize);

    if (0)
        cout << "executepfs:" << " txnId=" << ntoh(cs->txnId)
                  << " txnId=" << ntoh(cs->txnId)
                  << " lastCommitted=" << ntoh(cs->lastCommittedTxnId)
                  << " undoToken=" << ntoh(cs->undoToken)
                  << " numFragIds=" << numFrags << endl;

    // and reset to space for the results output
    s_engine->deserializeParameterSet(parameterset, sz);
    s_engine->resetReusedResultOutputBuffer();
    s_engine->setUndoToken(ntoh(cs->undoToken));
    for (int i = 0; i < numFrags; ++i) {
        if (s_engine->executeQuery(ntoh(fragmentId[i]),
                                   1,
                                   (int32_t)(ntoh(inputDepId[i])), // Java sends int64 but EE wants int32
                                   ntoh(cs->txnId),
                                   ntoh(cs->lastCommittedTxnId),
                                   i == 0 ? true : false, //first
                                   i == numFrags - 1 ? true : false)) { //last
            ++errors;
        }
    }
    s_engine->resizePlanCache(); // shrink cache if need be

    // write the results array back across the wire
    if (errors != 0) {
        sendException();
        return kErrorCode_None;
    }
    // write the results array back across the wire
    const int32_t size = s_engine->getResultsSize();
    s_reusedResultBuffer[0] = static_cast<char>(kErrorCode_Success);
    writeOrDie(s_reusedResultBuffer, size);
    return kErrorCode_None;
}

/**
 * Ensure a plan fragment is loaded.
 * Return error code, fragmentid for plan, and cache stats
 */
static int8_t loadFragment(ipc_command *cmd)
{
    struct cmd_structure
    {
        int32_t planFragLength;
        char data[0];
    }__attribute__((packed));
    cmd_structure* cs = reinterpret_cast<cmd_structure*>(cmd+1);

    int32_t planFragLength = ntoh(cs->planFragLength);

    int64_t fragId;
    bool wasHit;
    int64_t cacheSize;

    if (s_engine->loadFragment(cs->data, planFragLength, fragId, wasHit, cacheSize)) {
        sendException();
        return kErrorCode_None;
    }

    // make network suitable
    fragId = hton(fragId);
    int64_t wasHitLong = hton((wasHit ? (int64_t)1 : (int64_t)0));
    cacheSize = hton(cacheSize);

    // write the results array back across the wire
    const int8_t successResult = kErrorCode_Success;
    writeOrDie(&successResult, sizeof(int8_t));
    writeOrDie(&fragId, sizeof(int64_t));
    writeOrDie(&wasHitLong, sizeof(int64_t));
    writeOrDie(&cacheSize, sizeof(int64_t));
    return kErrorCode_None;
}

static int8_t loadTable(ipc_command *cmd)
{
    struct cmd_structure
    {
        int32_t tableId;
        int64_t txnId;
        int64_t lastCommittedTxnId;
        char data[0];
    }__attribute__((packed));
    cmd_structure* cs = reinterpret_cast<cmd_structure*>(cmd+1);

    if (0) {
        cout << "loadTable:" << " tableId=" << ntoh(cs->tableId)
                  << " txnId=" << ntoh(cs->txnId) << " lastCommitted="
                  << ntoh(cs->lastCommittedTxnId) << endl;
    }

    const int32_t tableId = ntoh(cs->tableId);
    const int64_t txnId = ntoh(cs->txnId);
    const int64_t lastCommittedTxnId = ntoh(cs->lastCommittedTxnId);
    // ...and fast serialized table last.
    const char* tableData = cs->data;
    int sz = static_cast<int>(ntoh(cmd->msgsize) - sizeof(cmd_structure));
    ReferenceSerializeInput serialize_in(tableData, sz);
    if (s_engine->loadTable(tableId, serialize_in, txnId, lastCommittedTxnId)) {
        return kErrorCode_Success;
    }
    return kErrorCode_Error;
}

static int8_t setLogLevels(ipc_command *cmd)
{
    struct cmd_structure
    {
        int64_t logLevels;
    }__attribute__((packed));
    cmd_structure* cs = reinterpret_cast<cmd_structure*>(cmd+1);

    if (s_currentTopEnd == NULL) {
        return kErrorCode_Error;
    }
    int64_t logLevels = ntoh(cs->logLevels);
    s_currentTopEnd->getLogManager().setLogLevels(logLevels);
    return kErrorCode_Success;
}

static int8_t getStats(struct ipc_command *cmd)
{
    struct cmd_structure
    {
        int32_t selector;
        int8_t  interval;
        int64_t now;
        int32_t num_locators;
        int32_t locators[0];
    }__attribute__((packed));
    cmd_structure* cs = reinterpret_cast<cmd_structure*>(cmd+1);

    const int32_t selector = ntoh(cs->selector);
    const int32_t numLocators = ntoh(cs->num_locators);
    bool interval = cs->interval != 0;
    const int64_t now = ntoh(cs->now);
    int32_t locators[numLocators];
    for (int ii = 0; ii < numLocators; ii++) {
        locators[ii] = ntoh(cs->locators[ii]);
    }

    if (s_engine->getStats(static_cast<int>(selector), locators, numLocators, interval, now) != 1) {
        sendException();
        return kErrorCode_None;
    }
    s_reusedResultBuffer[0] = static_cast<char>(kErrorCode_Success);
    // write the results array back across the wire
    // the result set includes the total serialization size
    const int32_t size = s_engine->getResultsSize();
    writeOrDie(s_reusedResultBuffer, size+1);
    return kErrorCode_None;
}

static int8_t activateTableStream(ipc_command *cmd)
{
    struct cmd_structure
    {
        CatalogId tableId;
        TableStreamType streamType;
    }__attribute__((packed));
    cmd_structure* cs = reinterpret_cast<cmd_structure*>(cmd+1);

    const CatalogId tableId = ntoh(cs->tableId);
    const TableStreamType streamType = static_cast<TableStreamType>(ntoh(cs->streamType));
    if (s_engine->activateTableStream(tableId, streamType)) {
        return kErrorCode_Success;
    }
    return kErrorCode_Error;
}

static int8_t tableStreamSerializeMore(ipc_command *cmd)
{
    struct cmd_structure
    {
        CatalogId tableId;
        TableStreamType streamType;
        int bufferSize;
    }__attribute__((packed));
    cmd_structure* cs = reinterpret_cast<cmd_structure*>(cmd+1);

    const CatalogId tableId = ntoh(cs->tableId);
    const TableStreamType streamType = static_cast<TableStreamType>(ntoh(cs->streamType));
    const int bufferLength = ntoh(cs->bufferSize);
    assert(bufferLength + 5 < MAX_MSG_SZ);

    if (bufferLength + 5 >= MAX_MSG_SZ) {
        return kErrorCode_Error;
    }

    startSerializedResult(static_cast<char>(kErrorCode_Success));
    ReferenceSerializeOutput out(s_reusedResultBuffer + 5, bufferLength);
    int32_t serialized = s_engine->tableStreamSerializeMore(&out, tableId, streamType);
    serializeResult(1, serialized);

    /*
     * Already put the -1 code into the message.
     * Set it to 0 so toWrite has the correct number of bytes
     */
    if (serialized == -1) {
        serialized = 0;
    }
    const ssize_t toWrite = serialized + 5;
    sendSerializedResult(toWrite);
    return kErrorCode_None;
}

static int8_t recoveryMessage(ipc_command *cmd)
{
    struct cmd_structure
    {
        int32_t messageLength;
        char message[0];
    }__attribute__((packed));
    cmd_structure* cs = reinterpret_cast<cmd_structure*>(cmd+1);

    const int32_t messageLength = ntoh(cs->messageLength);
    ReferenceSerializeInput input(cs->message, messageLength);
    RecoveryProtoMsg message(&input);
    s_engine->processRecoveryMessage(&message);
    return kErrorCode_Success;
}

static int8_t tableHashCode(ipc_command *cmd)
{
    struct cmd_structure
    {
        int32_t tableId;
    }__attribute__((packed));
    cmd_structure* cs = reinterpret_cast<cmd_structure*>(cmd+1);

    const int32_t tableId = ntoh(cs->tableId);
    int64_t tableHashCode = s_engine->tableHashCode(tableId);
    sendSuccessWithNormalizedResult(tableHashCode);
    return kErrorCode_None;
}

static int8_t exportAction(ipc_command *cmd)
{
    struct cmd_structure
    {
        int32_t isSync;
        int64_t offset;
        int64_t seqNo;
        int32_t tableSignatureLength;
        char tableSignature[0];
    }__attribute__((packed));
    cmd_structure* cs = reinterpret_cast<cmd_structure*>(cmd+1);

    s_engine->resetReusedResultOutputBuffer();
    int32_t tableSignatureLength = ntoh(cs->tableSignatureLength);
    string tableSignature(cs->tableSignature, tableSignatureLength);
    int64_t result = s_engine->exportAction(ntoh(cs->isSync),
                                            ntoh(cs->offset),
                                            ntoh(cs->seqNo),
                                            tableSignature);

    // write offset across bigendian.
    result = hton(result);
    writeOrDie(&result, sizeof(result));
    return kErrorCode_None;
}

static int8_t getUSOs(ipc_command *cmd)
{
    struct cmd_structure
    {
        int32_t tableSignatureLength;
        char tableSignature[0];
    }__attribute__((packed));
    cmd_structure* cs = reinterpret_cast<cmd_structure*>(cmd+1);

    s_engine->resetReusedResultOutputBuffer();
    int32_t tableSignatureLength = ntoh(cs->tableSignatureLength);
    string tableSignature(cs->tableSignature, tableSignatureLength);

    size_t ackOffset;
    int64_t seqNo;
    s_engine->getUSOForExportTable(ackOffset, seqNo, tableSignature);

    // write offset across bigendian.
    int64_t ackOffsetI64 = static_cast<int64_t>(ackOffset);
    ackOffsetI64 = hton(ackOffsetI64);
    writeOrDie(&ackOffsetI64, sizeof(ackOffsetI64));

    // write the poll data. It is at least 4 bytes of length prefix.
    seqNo = hton(seqNo);
    writeOrDie(&seqNo, sizeof(seqNo));
    return kErrorCode_None;
}

static int8_t hashinate(ipc_command* cmd)
{
    struct cmd_structure
    {
        int32_t partitionCount;
        char data[0];
    }__attribute__((packed));
    cmd_structure* cs = reinterpret_cast<cmd_structure*>(cmd+1);

    int32_t partitionCount = ntoh(cs->partitionCount);
    char* paramData = cs->data;
    int sz = static_cast<int> (ntoh(cmd->msgsize) - sizeof(cmd_structure));

    s_engine->deserializeParameterSet(paramData, sz);
    int retval = s_engine->hashinate(partitionCount);

    char response[5];
    response[0] = kErrorCode_Success;
    *reinterpret_cast<int32_t*>(&response[1]) = hton(retval);
    writeOrDie(response, 5);
    return kErrorCode_None;
}

static int8_t getPoolAllocations(ipc_command* cmd)
{
    size_t poolAllocations = ThreadLocalPool::getPoolAllocationSize();
    sendSuccessWithNormalizedResult(poolAllocations);
    return kErrorCode_None;
}


static void signalHandler(int signum, siginfo_t *info, void *context) {
    char err_msg[128];
    snprintf(err_msg, 128, "SIGSEGV caught: signal number %d, error value %d,"
             " signal code %d\n\n", info->si_signo, info->si_errno,
             info->si_code);
    string message = err_msg;
    if (s_engine) {
        message.append(s_engine->debug());
    }
    s_currentTopEnd->crashVoltDB(SegvException(message.c_str(), context, __FILE__, __LINE__));
}

static void signalDispatcher(int signum, siginfo_t *info, void *context)
{
    if (s_currentTopEnd != NULL) {
        signalHandler(signum, info, context);
    }
}

static void setupSigHandler(void)
{
#if !defined(MEMCHECK)
    struct sigaction action;
    memset(&action, 0, sizeof(action));
    action.sa_sigaction = signalDispatcher;
    action.sa_flags = SA_SIGINFO;
    if(sigaction(SIGSEGV, &action, NULL) < 0)
        perror("Failed to setup signal handler for SIGSEGV");
#endif
}

class VoltDBIPCTopEnd : public Topend {
public:
    VoltDBIPCTopEnd() : Topend(new StdoutLogProxy()) { }
    /**
     * Retrieve a dependency from Java via the IPC connection.
     * This method returns 0 if there are no more dependency tables.
     */
    int loadNextDependency(int32_t dependencyId, Pool* stringPool, Table* destination)
    {
        VOLT_DEBUG("iterating java dependency for id %d\n", dependencyId);
        // tell java to send the dependency over the socket
        startSerializedResult(static_cast<char>(kErrorCode_RetrieveDependency));
        size_t position = 1;
        position = serializeResult(position, dependencyId);
        sendSerializedResult(position);

        // read java's response code
        int8_t responseCode;
        ssize_t bytes = read(s_fd, &responseCode, sizeof(int8_t));
        if (bytes != sizeof(int8_t)) {
            printf("Error - blocking read failed. %jd read %jd attempted",
                    (intmax_t)bytes, (intmax_t)sizeof(int8_t));
            fflush(stdout);
            assert(false);
            exit(-1);
        }

        // deal with error response codes
        if (kErrorCode_DependencyNotFound == responseCode) {
            return 0;
        } else if (kErrorCode_DependencyFound != responseCode) {
            printf("Received unexpected response code %d to retrieve dependency request\n",
                    (int)responseCode);
            fflush(stdout);
            assert(false);
            exit(-1);
        }

        // start reading the dependency. its length is first
        int32_t dependencyLength;
        bytes = read(s_fd, &dependencyLength, sizeof(dependencyLength));
        if (bytes != sizeof(dependencyLength)) {
            printf("Error - blocking read failed. %jd read %jd attempted",
                    (intmax_t)bytes, (intmax_t)sizeof(dependencyLength));
            fflush(stdout);
            assert(false);
            exit(-1);
        }

        bytes = 0;
        dependencyLength = ntoh(dependencyLength);
        if (dependencyLength == 0) {
            return 0;
        }
        char dependencyData[dependencyLength];
        while (bytes != dependencyLength) {
            ssize_t oldBytes = bytes;
            bytes += read(s_fd, dependencyData + bytes, dependencyLength - bytes);
            if (oldBytes == bytes) {
                break;
            }
            if (oldBytes > bytes) {
                // read failed with -1 return, so +1 to compensate when reporting bytes read
                bytes++;
                break;
            }
        }

        if (bytes != dependencyLength) {
            printf("Error - blocking read failed. %jd read %jd attempted",
                    (intmax_t)bytes, (intmax_t)dependencyLength);
            fflush(stdout);
            assert(false);
            exit(-1);
        }

        ReferenceSerializeInput serialize_in(dependencyData, (size_t)dependencyLength);
        destination->loadTuplesFrom(serialize_in, stringPool);
        return 1;
    }

    void crashVoltDB(const FatalException& e)
    {
        const char *reasonBytes = e.m_reason.c_str();
        int32_t reasonLength = static_cast<int32_t>(strlen(reasonBytes));
        int32_t lineno = static_cast<int32_t>(e.m_lineno);
        int32_t filenameLength = static_cast<int32_t>(strlen(e.m_filename));
        int32_t numTraces = static_cast<int32_t>(e.m_traces.size());
        int32_t totalTracesLength = 0;
        for (int ii = 0; ii < static_cast<int>(e.m_traces.size()); ii++) {
            totalTracesLength += static_cast<int32_t>(strlen(e.m_traces[ii].c_str()));
        }
        //sizeof traces text + length prefix per trace, length prefix of reason string, number of traces count,
        //filename length, lineno
        int32_t messageLength =
                static_cast<int32_t>(
                        totalTracesLength +
                        (sizeof(int32_t) * numTraces) +
                        (sizeof(int32_t) * 4) +
                        reasonLength +
                        filenameLength);

        //status code
        startSerializedResult(static_cast<char>(kErrorCode_CrashVoltDB));
        size_t position = 1;

        //overall message length, not included in messageLength
        position = serializeResult(position, messageLength);
        position = serializeStringResult(position, reasonLength, reasonBytes);
        position = serializeStringResult(position, filenameLength, e.m_filename);
        position = serializeResult(position, lineno);
        position = serializeResult(position, numTraces);

        for (int32_t ii = 0; ii < numTraces; ii++) {
            const char* trace = e.m_traces[ii].c_str();
            int32_t traceLength = static_cast<int32_t>(strlen(trace));
            position = serializeStringResult(position, traceLength, trace);
        }
        assert( position == 5 + messageLength);
        sendSerializedResult(position);
        exit(-1);
    }


    int64_t getQueuedExportBytes(int32_t partitionId, const string &signature)
    {
        startSerializedResult(static_cast<char>(kErrorCode_getQueuedExportBytes));
        size_t position = 1;
        position = serializeResult(position, partitionId);
        position = serializeStringResult(position, static_cast<int32_t>(signature.size()), signature.c_str());
        sendSerializedResult(position);

        int64_t netval;
        ssize_t bytes = read(s_fd, &netval, sizeof(int64_t));
        if (bytes != sizeof(int64_t)) {
            printf("Error - blocking read failed. %jd read %jd attempted",
                    (intmax_t)bytes, (intmax_t)sizeof(int64_t));
            fflush(stdout);
            assert(false);
            exit(-1);
        }
        int64_t retval = ntoh(netval);
        return retval;
    }

    void pushExportBuffer(int64_t exportGeneration, int32_t partitionId, const string &signature,
                          StreamBlock *block, bool sync, bool endOfStream)
    {
        startSerializedResult(static_cast<char>(kErrorCode_pushExportBuffer));
        size_t position = 1;
        position = serializeResult(position, exportGeneration);
        position = serializeResult(position, partitionId);
        position = serializeStringResult(position, static_cast<int32_t>(signature.size()), signature.c_str());
        int64_t uso = 0;
        int32_t rawLength = 0;
        if (block) {
            uso = static_cast<int64_t>(block->uso());
            rawLength = block->rawLength();
        }
        position = serializeResult(position, uso);
        position = serializeByte(position, sync ? static_cast<char>(1) : static_cast<char>(0));
        position = serializeByte(position, endOfStream ? static_cast<char>(1) : static_cast<char>(0));
        position = serializeResult(position, rawLength);
        sendSerializedResult(position);
        if (block == NULL) {
            return;
        }
        writeOrDie(block->rawPtr(), block->rawLength());
        delete [] block->rawPtr();
    }

    void fallbackToEEAllocatedBuffer(char *buffer, size_t length) { /* Do nothing */ }
};


int main(int argc, char **argv) {
    //Create a pool ref to init the thread local in case a poll message comes early
    ThreadLocalPool poolRef;
    const int pid = getpid();
    printf("==%d==\n", pid);
    fflush(stdout);
    int sock = -1;
    /* max message size that can be read from java */
    int max_ipc_message_size = (1024 * 1024 * 2);

    int port = 0;

    // allow called to override port with the first argument
    if (argc == 2) {
        char *portStr = argv[1];
        assert(portStr);
        port = atoi(portStr);
    }

    struct sockaddr_in address;
    address.sin_family = AF_INET;
    address.sin_port = htons(port);
    address.sin_addr.s_addr = INADDR_ANY;


    // read args which presumably configure the VoltDBIPCTopEnd and related statics in this module

    // and set up an accept socket.
    if ((sock = socket(AF_INET,SOCK_STREAM, 0)) < 0) {
        printf("Failed to create socket.\n");
        exit(-2);
    }

    if ((bind(sock, (struct sockaddr*) (&address), sizeof(struct sockaddr_in))) != 0) {
        printf("Failed to bind socket.\n");
        exit(-3);
    }

    socklen_t address_len = sizeof(struct sockaddr_in);
    if (getsockname( sock, reinterpret_cast<sockaddr*>(&address), &address_len)) {
        printf("Failed to find socket address\n");
        exit(-4);
    }

    port = ntoh(address.sin_port);
    printf("==%d==\n", port);
    fflush(stdout);

    if ((listen(sock, 1)) != 0) {
        printf("Failed to listen on socket.\n");
        exit(-5);
    }
    printf("listening\n");
    fflush(stdout);

    struct sockaddr_in client_addr;
    socklen_t addr_size = sizeof(struct sockaddr_in);
    s_fd = accept(sock, (struct sockaddr*) (&client_addr), &addr_size);
    if (s_fd < 0) {
        printf("Failed to accept socket.\n");
        exit(-6);
    }

    int flag = 1;
    int ret = setsockopt(s_fd, IPPROTO_TCP, TCP_NODELAY, (char *)&flag, sizeof(flag) );
    if (ret == -1) {
      printf("Couldn't setsockopt(TCP_NODELAY)\n");
      exit( EXIT_FAILURE );
    }

    // requests larger than this will cause havoc.
    // cry havoc and let loose the dogs of war
    char* data = (char*) malloc(max_ipc_message_size);
    memset(data, 0, max_ipc_message_size);

    // instantiate voltdbipc to interface to EE.
    VoltDBIPCTopEnd topend;
    s_currentTopEnd = &topend;
    setupSigHandler();

    while (true) {
        size_t bytesread = 0;

        // read the header
        while (bytesread < 4) {
            size_t b = read(s_fd, data + bytesread, 4 - bytesread);
            if (b == 0) {
                printf("client eof\n");
                goto done;
            } else if (b == -1) {
                printf("client error\n");
                goto done;
            }
            bytesread += b;
        }

        // read the message body in to the same data buffer
        int msg_size = ntoh(((ipc_command*) data)->msgsize);
        //printf("Received message size %d\n", msg_size);
        if (msg_size > max_ipc_message_size) {
            max_ipc_message_size = msg_size;
            char* newdata = (char*) malloc(max_ipc_message_size);
            memset(newdata, 0, max_ipc_message_size);
            memcpy(newdata, data, 4);
            free(data);
            data = newdata;
        }

        while (bytesread < msg_size) {
            size_t b = read(s_fd, data + bytesread, msg_size - bytesread);
            if (b == 0) {
                printf("client eof\n");
                goto done;
            } else if (b == -1) {
                printf("client error\n");
                goto done;
            }
            bytesread += b;
        }

        // dispatch the request
        ipc_command *cmd = reinterpret_cast<ipc_command*>(data);

        // size at least length + command
        if (ntoh(cmd->msgsize) < sizeof(ipc_command)) {
            printf("bytesread=%zx cmd=%d msgsize=%d\n",
                   bytesread, cmd->command, (int)ntoh(cmd->msgsize));
            for (int ii = 0; ii < bytesread; ++ii) {
                printf("%x ", data[ii]);
            }
            assert(ntoh(cmd->msgsize) >= sizeof(ipc_command));
        }

        if (0) {
            cout << "IPC client command: " << ntoh(cmd->command) << endl;
        }

        typedef int8_t (*dispatchable)(ipc_command*);
        static const dispatchable method[] = {
                // commands must match java's ExecutionEngineIPC.Command
                // could enumerate but they're only used as offsets in this one place.
                initialize,               //      Initialize(0),
                unexpected,               //      // (1),
                loadCatalog,              //      LoadCatalog(2),
                toggleProfiler,           //      ToggleProfiler(3),
                tick,                     //      Tick(4),
                getStats,                 //      GetStats(5),
                executePlanFragments,     //      ExecutePlanFragments(6),
                unexpected,               //      // (7),
                unexpected,               //      // (8),
                loadTable,                //      LoadTable(9),
                releaseUndoToken,         //      ReleaseUndoToken(10),
                undoUndoToken,            //      UndoUndoToken(11),
                unexpected,               //      // (12),
                setLogLevels,             //      SetLogLevels(13),
                unexpected,               //      // (14),
                unexpected,               //      // (15),
                quiesce,                  //      Quiesce(16),
                activateTableStream,      //      ActivateTableStream(17),
                tableStreamSerializeMore, //      TableStreamSerializeMore(18),
                updateCatalog,            //      UpdateCatalog(19),
                exportAction,             //      ExportAction(20),
                recoveryMessage,          //      RecoveryMessage(21),
                tableHashCode,            //      TableHashCode(22),
                hashinate,                //      Hashinate(23),
                getPoolAllocations,       //      GetPoolAllocations(24),
                getUSOs,                  //      GetUSOs(25),
                loadFragment,             //      LoadFragment(26),
            };

        int8_t result;
        int command = ntoh(cmd->command);
        if (command < 0 || command >= (sizeof(method) / sizeof(dispatchable))) {
            result = unexpected(cmd);
        } else {
            try {
                assert(s_engine == NULL || command == 0);
                if (s_engine != NULL && command != 0) {
                    result = kErrorCode_Error;
                } else {
                    result = (*( method[command] ))(cmd);
                }
            } catch (FatalException e) {
                s_currentTopEnd->crashVoltDB(e);
            }
        }

        // Write results for the simple commands.
        // More complex commands write directly in the command implementation.
        if (result == kErrorCode_Error) {
            sendEmptyException();
        } else if (result != kErrorCode_None) {
            sendErrorCode(result);
        }

        if (s_terminate) {
            goto done;
        }
    }

  done:
    close(sock);
    close(s_fd);
    // Disable the engine's part in signal handling before deleting.
    VoltDBEngine *engine = s_engine;
    s_engine = NULL;
    delete engine;
    s_currentTopEnd = NULL;
    free(data);
    fflush(stdout);
    return 0;
}<|MERGE_RESOLUTION|>--- conflicted
+++ resolved
@@ -99,17 +99,9 @@
 static char s_exceptionBuffer[MAX_MSG_SZ];
 static bool s_terminate = false;
 
-<<<<<<< HEAD
 static inline int64_t ntoh(const int64_t& datum) { return ntohll(datum); }
 static inline int32_t ntoh(const int32_t& datum) { return ntohl(datum); }
 static inline int16_t ntoh(const int16_t& datum) { return ntohs(datum); }
-=======
-typedef struct {
-    struct ipc_command cmd;
-    int64_t timestamp;
-    char data[0];
-}__attribute__((packed)) catalog_load;
->>>>>>> ed0548c2
 
 static inline int64_t hton(const size_t&  datum) { return static_cast<int64_t>(htonll(datum)); }
 static inline int64_t hton(const int64_t& datum) { return htonll(datum); }
@@ -208,18 +200,14 @@
 {
     struct cmd_structure
     {
-        int64_t txnId;
+        int64_t timestamp;
         char data[0];
     }__attribute__((packed));
     cmd_structure* cs = reinterpret_cast<cmd_structure*>(cmd+1);
 
     //printf("loadCatalog\n");
     try {
-<<<<<<< HEAD
-        if (s_engine->loadCatalog(ntoh(cs->txnId), string(cs->data))) {
-=======
-        if (m_engine->loadCatalog(ntohll(msg->timestamp), std::string(msg->data)) == true) {
->>>>>>> ed0548c2
+        if (s_engine->loadCatalog(ntoh(cs->timestamp), string(cs->data))) {
             return kErrorCode_Success;
         }
     } catch (SerializableEEException &e) {
@@ -228,38 +216,17 @@
     return kErrorCode_Error;
 }
 
-<<<<<<< HEAD
 static int8_t updateCatalog(ipc_command *cmd)
 {
     struct cmd_structure
     {
-        int64_t txnId;
-        char data[];
-    }__attribute__((packed));
-    cmd_structure* cs = reinterpret_cast<cmd_structure*>(cmd+1);
-
-    if (s_engine->updateCatalog(ntoh(cs->txnId), string(cs->data))) {
-        return kErrorCode_Success;
-=======
-int8_t VoltDBIPC::updateCatalog(struct ipc_command *cmd) {
-    assert(m_engine);
-    if (!m_engine) {
-        return kErrorCode_Error;
-    }
-
-    struct updatecatalog {
-        struct ipc_command cmd;
         int64_t timestamp;
         char data[];
-    };
-    struct updatecatalog *uc = (struct updatecatalog*)cmd;
-    try {
-        if (m_engine->updateCatalog(ntohll(uc->timestamp), std::string(uc->data)) == true) {
-            return kErrorCode_Success;
-        }
-    } catch (FatalException e) {
-        crashVoltDB(e);
->>>>>>> ed0548c2
+    }__attribute__((packed));
+    cmd_structure* cs = reinterpret_cast<cmd_structure*>(cmd+1);
+
+    if (s_engine->updateCatalog(ntoh(cs->timestamp), string(cs->data))) {
+        return kErrorCode_Success;
     }
     return kErrorCode_Error;
 }
