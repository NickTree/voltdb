--- conflicted
+++ resolved
@@ -202,11 +202,7 @@
     if (m_wrapper) {
         // handle any materialized views
         for (int i = 0; i < m_views.size(); i++) {
-<<<<<<< HEAD
-            m_views[i]->processTupleInsert(source, false);
-=======
             m_views[i]->processTupleInsert(source, true);
->>>>>>> 72bde4b7
         }
         mark = m_wrapper->appendTuple(m_executorContext->m_lastCommittedSpHandle,
                                       m_executorContext->currentSpHandle(),
@@ -237,11 +233,7 @@
     size_t mark = 0;
     if (m_wrapper) {
         for (int i = 0; i < m_views.size(); i++) {
-<<<<<<< HEAD
-            m_views[i]->processTupleDelete(tuple, false);
-=======
             m_views[i]->processTupleDelete(tuple, fallible);
->>>>>>> 72bde4b7
         }
         mark = m_wrapper->appendTuple(m_executorContext->m_lastCommittedSpHandle,
                                       m_executorContext->currentSpHandle(),
