--- conflicted
+++ resolved
@@ -116,13 +116,8 @@
     /**
      * Does a shallow copy that copies the pointer to uninlined columns.
      */
-<<<<<<< HEAD
     TableTuple insertTupleNonVirtual(TableTuple &source);
-    void updateTupleNonVirtual(TableTuple &source, TableTuple &target);
-=======
-    void insertTupleNonVirtual(TableTuple &source);
     void updateTupleNonVirtual(TableTuple &target, TableTuple &source);
->>>>>>> 8852cbcb
 
     // ------------------------------------------------------------------
     // INDEXES
