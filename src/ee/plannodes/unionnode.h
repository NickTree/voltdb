/* This file is part of VoltDB.
 * Copyright (C) 2008-2013 VoltDB Inc.
 *
 * This file contains original code and/or modifications of original code.
 * Any modifications made by VoltDB Inc. are licensed under the following
 * terms and conditions:
 *
 * This program is free software: you can redistribute it and/or modify
 * it under the terms of the GNU Affero General Public License as
 * published by the Free Software Foundation, either version 3 of the
 * License, or (at your option) any later version.
 *
 * This program is distributed in the hope that it will be useful,
 * but WITHOUT ANY WARRANTY; without even the implied warranty of
 * MERCHANTABILITY or FITNESS FOR A PARTICULAR PURPOSE.  See the
 * GNU Affero General Public License for more details.
 *
 * You should have received a copy of the GNU Affero General Public License
 * along with VoltDB.  If not, see <http://www.gnu.org/licenses/>.
 */
/* Copyright (C) 2008 by H-Store Project
 * Brown University
 * Massachusetts Institute of Technology
 * Yale University
 *
 * Permission is hereby granted, free of charge, to any person obtaining
 * a copy of this software and associated documentation files (the
 * "Software"), to deal in the Software without restriction, including
 * without limitation the rights to use, copy, modify, merge, publish,
 * distribute, sublicense, and/or sell copies of the Software, and to
 * permit persons to whom the Software is furnished to do so, subject to
 * the following conditions:
 *
 * The above copyright notice and this permission notice shall be
 * included in all copies or substantial portions of the Software.
 *
 * THE SOFTWARE IS PROVIDED "AS IS", WITHOUT WARRANTY OF ANY KIND,
 * EXPRESS OR IMPLIED, INCLUDING BUT NOT LIMITED TO THE WARRANTIES OF
 * MERCHANTABILITY, FITNESS FOR A PARTICULAR PURPOSE AND NONINFRINGEMENT
 * IN NO EVENT SHALL THE AUTHORS BE LIABLE FOR ANY CLAIM, DAMAGES OR
 * OTHER LIABILITY, WHETHER IN AN ACTION OF CONTRACT, TORT OR OTHERWISE,
 * ARISING FROM, OUT OF OR IN CONNECTION WITH THE SOFTWARE OR THE USE OR
 * OTHER DEALINGS IN THE SOFTWARE.
 */

#ifndef HSTOREUNIONNODE_H
#define HSTOREUNIONNODE_H

#include "abstractplannode.h"

namespace voltdb {

/**
 *
 */
class UnionPlanNode : public AbstractPlanNode {
<<<<<<< HEAD
public:
    virtual PlanNodeType getPlanNodeType() const { return (PLAN_NODE_TYPE_UNION); }
    std::string debugInfo(const std::string &spacer) const;
    virtual void loadFromJSONObject(json_spirit::Object &obj) { /* Do nothing */ }
=======
    public:
        UnionPlanNode(CatalogId id) : AbstractPlanNode(id), m_unionType(UNION_TYPE_NOUNION) {
            // Do nothing
        }
        UnionPlanNode() : AbstractPlanNode(), m_unionType(UNION_TYPE_NOUNION) {
            // Do nothing
        }
        ~UnionPlanNode();

        PlanNodeType getPlanNodeType() const { return (PLAN_NODE_TYPE_UNION); }

        UnionType getUnionType() const { return m_unionType; }

        std::string debugInfo(const std::string &spacer) const;

    protected:
        void loadFromJSONObject(json_spirit::Object &obj);

    private:
       UnionType m_unionType;
>>>>>>> 77209f07
};

}

#endif<|MERGE_RESOLUTION|>--- conflicted
+++ resolved
@@ -54,33 +54,21 @@
  *
  */
 class UnionPlanNode : public AbstractPlanNode {
-<<<<<<< HEAD
 public:
+    UnionPlanNode() : AbstractPlanNode(), m_unionType(UNION_TYPE_NOUNION) { }
+    ~UnionPlanNode();
+
     virtual PlanNodeType getPlanNodeType() const { return (PLAN_NODE_TYPE_UNION); }
-    std::string debugInfo(const std::string &spacer) const;
-    virtual void loadFromJSONObject(json_spirit::Object &obj) { /* Do nothing */ }
-=======
-    public:
-        UnionPlanNode(CatalogId id) : AbstractPlanNode(id), m_unionType(UNION_TYPE_NOUNION) {
-            // Do nothing
-        }
-        UnionPlanNode() : AbstractPlanNode(), m_unionType(UNION_TYPE_NOUNION) {
-            // Do nothing
-        }
-        ~UnionPlanNode();
 
-        PlanNodeType getPlanNodeType() const { return (PLAN_NODE_TYPE_UNION); }
+    UnionType getUnionType() const { return m_unionType; }
 
-        UnionType getUnionType() const { return m_unionType; }
+    virtual std::string debugInfo(const std::string &spacer) const;
 
-        std::string debugInfo(const std::string &spacer) const;
+protected:
+    virtual void loadFromJSONObject(json_spirit::Object &obj);
 
-    protected:
-        void loadFromJSONObject(json_spirit::Object &obj);
-
-    private:
-       UnionType m_unionType;
->>>>>>> 77209f07
+private:
+   UnionType m_unionType;
 };
 
 }
