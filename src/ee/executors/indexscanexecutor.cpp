/* This file is part of VoltDB.
 * Copyright (C) 2008-2013 VoltDB Inc.
 *
 * This file contains original code and/or modifications of original code.
 * Any modifications made by VoltDB Inc. are licensed under the following
 * terms and conditions:
 *
 * This program is free software: you can redistribute it and/or modify
 * it under the terms of the GNU Affero General Public License as
 * published by the Free Software Foundation, either version 3 of the
 * License, or (at your option) any later version.
 *
 * This program is distributed in the hope that it will be useful,
 * but WITHOUT ANY WARRANTY; without even the implied warranty of
 * MERCHANTABILITY or FITNESS FOR A PARTICULAR PURPOSE.  See the
 * GNU Affero General Public License for more details.
 *
 * You should have received a copy of the GNU Affero General Public License
 * along with VoltDB.  If not, see <http://www.gnu.org/licenses/>.
 */
/* Copyright (C) 2008 by H-Store Project
 * Brown University
 * Massachusetts Institute of Technology
 * Yale University
 *
 * Permission is hereby granted, free of charge, to any person obtaining
 * a copy of this software and associated documentation files (the
 * "Software"), to deal in the Software without restriction, including
 * without limitation the rights to use, copy, modify, merge, publish,
 * distribute, sublicense, and/or sell copies of the Software, and to
 * permit persons to whom the Software is furnished to do so, subject to
 * the following conditions:
 *
 * The above copyright notice and this permission notice shall be
 * included in all copies or substantial portions of the Software.
 *
 * THE SOFTWARE IS PROVIDED "AS IS", WITHOUT WARRANTY OF ANY KIND,
 * EXPRESS OR IMPLIED, INCLUDING BUT NOT LIMITED TO THE WARRANTIES OF
 * MERCHANTABILITY, FITNESS FOR A PARTICULAR PURPOSE AND NONINFRINGEMENT
 * IN NO EVENT SHALL THE AUTHORS BE LIABLE FOR ANY CLAIM, DAMAGES OR
 * OTHER LIABILITY, WHETHER IN AN ACTION OF CONTRACT, TORT OR OTHERWISE,
 * ARISING FROM, OUT OF OR IN CONNECTION WITH THE SOFTWARE OR THE USE OR
 * OTHER DEALINGS IN THE SOFTWARE.
 */

#include "indexscanexecutor.h"

#include "common/debuglog.h"
#include "common/common.h"
#include "common/tabletuple.h"
#include "common/FatalException.hpp"
#include "expressions/abstractexpression.h"
#include "expressions/expressionutil.h"
#include "indexes/tableindex.h"

// Inline PlanNodes
#include "plannodes/indexscannode.h"
#include "plannodes/projectionnode.h"
#include "plannodes/limitnode.h"

#include "storage/table.h"
#include "storage/tableiterator.h"
#include "storage/temptable.h"
#include "storage/persistenttable.h"

using namespace voltdb;

bool IndexScanExecutor::p_init(AbstractPlanNode *abstractNode,
                               TempTableLimits* limits)
{
    VOLT_TRACE("init IndexScan Executor");

    m_projectionNode = NULL;

    m_node = dynamic_cast<IndexScanPlanNode*>(abstractNode);
    assert(m_node);
    assert(m_node->getTargetTable());

    // Create output table based on output schema from the plan
    setTempOutputTable(limits, m_node->getTargetTable()->name());

    //
    // INLINE PROJECTION
    //
    if (m_node->getInlinePlanNode(PLAN_NODE_TYPE_PROJECTION) != NULL)
    {
        m_projectionNode =
            static_cast<ProjectionPlanNode*>
            (m_node->getInlinePlanNode(PLAN_NODE_TYPE_PROJECTION));

        m_projectionExpressions =
            new AbstractExpression*[m_node->getOutputTable()->columnCount()];

        ::memset(m_projectionExpressions, 0,
                 (sizeof(AbstractExpression*) *
                  m_node->getOutputTable()->columnCount()));

        m_projectionAllTupleArrayPtr = ExpressionUtil::convertIfAllTupleValues(m_projectionNode->getOutputColumnExpressions());

        m_projectionAllTupleArray = m_projectionAllTupleArrayPtr.get();

        m_needsSubstituteProjectPtr =
            boost::shared_array<bool>
            (new bool[m_node->getOutputTable()->columnCount()]);
        m_needsSubstituteProject = m_needsSubstituteProjectPtr.get();

        for (int ctr = 0;
             ctr < m_node->getOutputTable()->columnCount();
             ctr++)
        {
            assert(m_projectionNode->getOutputColumnExpressions()[ctr]);
            m_needsSubstituteProjectPtr[ctr] =
              m_projectionNode->
                getOutputColumnExpressions()[ctr]->hasParameter();
            m_projectionExpressions[ctr] =
              m_projectionNode->getOutputColumnExpressions()[ctr];
        }
    }

    //
    // Make sure that we have search keys and that they're not null
    //
    m_numOfSearchkeys = (int)m_node->getSearchKeyExpressions().size();
    m_searchKeyBeforeSubstituteArrayPtr =
      boost::shared_array<AbstractExpression*>
        (new AbstractExpression*[m_numOfSearchkeys]);
    m_searchKeyBeforeSubstituteArray = m_searchKeyBeforeSubstituteArrayPtr.get();
    m_needsSubstituteSearchKeyPtr =
        boost::shared_array<bool>(new bool[m_numOfSearchkeys]);
    m_needsSubstituteSearchKey = m_needsSubstituteSearchKeyPtr.get();

    //printf ("<INDEX SCAN> num of seach key: %d\n", m_numOfSearchkeys);
    // if (m_numOfSearchkeys == 0)
    // {
    //     VOLT_ERROR("There are no search key expressions for PlanNode '%s'",
    //                m_node->debug().c_str());
    //     return false;
    // }
    for (int ctr = 0; ctr < m_numOfSearchkeys; ctr++)
    {
        if (m_node->getSearchKeyExpressions()[ctr] == NULL)
        {
            VOLT_ERROR("The search key expression at position '%d' is NULL for"
                       " PlanNode '%s'", ctr, m_node->debug().c_str());
            delete [] m_projectionExpressions;
            return false;
        }
        m_needsSubstituteSearchKeyPtr[ctr] =
            m_node->getSearchKeyExpressions()[ctr]->hasParameter();
        m_searchKeyBeforeSubstituteArrayPtr[ctr] =
            m_node->getSearchKeyExpressions()[ctr];
    }

    //
    // Initialize local variables
    //

    //output table should be temptable
    m_outputTable = static_cast<TempTable*>(m_node->getOutputTable());
    //target table should be persistenttable
    m_targetTable = static_cast<PersistentTable*>(m_node->getTargetTable());
    m_numOfColumns = static_cast<int>(m_outputTable->columnCount());

    //
    // Grab the Index from our inner table
    // We'll throw an error if the index is missing
    //
    m_index = m_targetTable->index(m_node->getTargetIndexName());
    m_searchKey = TableTuple(m_index->getKeySchema());
    m_searchKeyBackingStore = new char[m_index->getKeySchema()->tupleLength()];
    m_searchKey.moveNoHeader(m_searchKeyBackingStore);
    if (m_index == NULL)
    {
        VOLT_ERROR("Failed to retreive index '%s' from table '%s' for PlanNode"
                   " '%s'", m_node->getTargetIndexName().c_str(),
                   m_targetTable->name().c_str(), m_node->debug().c_str());
        delete [] m_searchKeyBackingStore;
        delete [] m_projectionExpressions;
        return false;
    }
    VOLT_TRACE("Index key schema: '%s'", m_index->getKeySchema()->debug().c_str());

    m_tuple = TableTuple(m_targetTable->schema());

    if (m_node->getEndExpression() != NULL)
    {
        m_needsSubstituteEndExpression =
            m_node->getEndExpression()->hasParameter();
    }
    if (m_node->getPredicate() != NULL)
    {
        m_needsSubstitutePostExpression =
            m_node->getPredicate()->hasParameter();
    }
    if (m_node->getInitialExpression() != NULL)
    {
        m_needsSubstituteInitialExpression =
            m_node->getInitialExpression()->hasParameter();
    }

    //
    // Miscellanous Information
    //
    m_lookupType = m_node->getLookupType();
    m_sortDirection = m_node->getSortDirection();

    // Need to move GTE to find (x,_) when doing a partial covering search.
    // the planner sometimes used to lie in this case: index_lookup_type_eq is incorrect.
    // Index_lookup_type_gte is necessary.
    assert(m_lookupType != INDEX_LOOKUP_TYPE_EQ ||
           m_searchKey.getSchema()->columnCount() == m_numOfSearchkeys);
    return true;
}

bool IndexScanExecutor::p_execute(const NValueArray &params)
{
    assert(m_node);
    assert(m_node == dynamic_cast<IndexScanPlanNode*>(m_abstractNode));
    assert(m_outputTable);
    assert(m_outputTable == static_cast<TempTable*>(m_node->getOutputTable()));
    assert(m_targetTable);
    assert(m_targetTable == m_node->getTargetTable());
    VOLT_DEBUG("IndexScan: %s.%s\n", m_targetTable->name().c_str(),
               m_index->getName().c_str());

    int activeNumOfSearchKeys = m_numOfSearchkeys;
    IndexLookupType localLookupType = m_lookupType;
    SortDirectionType localSortDirection = m_sortDirection;

    // INLINE PROJECTION
    // Set params to expression tree via substitute()
    assert(m_numOfColumns == m_outputTable->columnCount());
    if (m_projectionNode != NULL && m_projectionAllTupleArray == NULL)
    {
        for (int ctr = 0; ctr < m_numOfColumns; ctr++)
        {
            assert(m_projectionNode->getOutputColumnExpressions()[ctr]);
            if (m_needsSubstituteProject[ctr])
            {
                m_projectionExpressions[ctr]->substitute(params);
            }
            assert(m_projectionExpressions[ctr]);
        }
    }

    //
    // INLINE LIMIT
    //
    LimitPlanNode* limit_node = dynamic_cast<LimitPlanNode*>(m_abstractNode->getInlinePlanNode(PLAN_NODE_TYPE_LIMIT));

    //
    // SEARCH KEY
    //
    m_searchKey.setAllNulls();
    VOLT_TRACE("Initial (all null) search key: '%s'", m_searchKey.debugNoHeader().c_str());
    for (int ctr = 0; ctr < activeNumOfSearchKeys; ctr++) {
        if (m_needsSubstituteSearchKey[ctr]) {
            m_searchKeyBeforeSubstituteArray[ctr]->substitute(params);
        }
        NValue candidateValue = m_searchKeyBeforeSubstituteArray[ctr]->eval(&m_dummy, NULL);
        try {
            m_searchKey.setNValue(ctr, candidateValue);
        }
        catch (const SQLException &e) {
            // This next bit of logic handles underflow and overflow while
            // setting up the search keys.
            // e.g. TINYINT > 200 or INT <= 6000000000

            // re-throw if not an overflow or underflow
            // currently, it's expected to always be an overflow or underflow
            if ((e.getInternalFlags() & (SQLException::TYPE_OVERFLOW | SQLException::TYPE_UNDERFLOW)) == 0) {
                throw e;
            }

            // handle the case where this is a comparison, rather than equality match
            // comparison is the only place where the executor might return matching tuples
            // e.g. TINYINT < 1000 should return all values
            if ((localLookupType != INDEX_LOOKUP_TYPE_EQ) &&
                (ctr == (activeNumOfSearchKeys - 1))) {

                if (e.getInternalFlags() & SQLException::TYPE_OVERFLOW) {
                    if ((localLookupType == INDEX_LOOKUP_TYPE_GT) ||
                        (localLookupType == INDEX_LOOKUP_TYPE_GTE)) {

                        // gt or gte when key overflows returns nothing
                        return true;
                    }
                    else {
                        // for overflow on reverse scan, we need to
                        // do a forward scan to find the correct start
                        // point, which is exactly what LTE would do.
                        // so, set the lookupType to LTE and the missing
                        // searchkey will be handled by extra post filters
                        localLookupType = INDEX_LOOKUP_TYPE_LTE;
                    }
                }
                if (e.getInternalFlags() & SQLException::TYPE_UNDERFLOW) {
                    if ((localLookupType == INDEX_LOOKUP_TYPE_LT) ||
                        (localLookupType == INDEX_LOOKUP_TYPE_LTE)) {

                        // lt or lte when key underflows returns nothing
                        return true;
                    }
                    else {
                        // don't allow GTE because it breaks null handling
                        localLookupType = INDEX_LOOKUP_TYPE_GT;
                    }
                }

                // if here, means all tuples with the previous searchkey
                // columns need to be scaned. Note, if only one column,
                // then all tuples will be scanned
                activeNumOfSearchKeys--;
                if (localSortDirection == SORT_DIRECTION_TYPE_INVALID) {
                    localSortDirection = SORT_DIRECTION_TYPE_ASC;
                }
            }
            // if a EQ comparison is out of range, then return no tuples
            else {
                return true;
            }
            break;
        }
    }
    assert((activeNumOfSearchKeys == 0) || (m_searchKey.getSchema()->columnCount() > 0));
    VOLT_TRACE("Search key after substitutions: '%s'", m_searchKey.debugNoHeader().c_str());

    //
    // END EXPRESSION
    //
    AbstractExpression* end_expression = m_node->getEndExpression();
    if (end_expression != NULL)
    {
        if (m_needsSubstituteEndExpression) {
            end_expression->substitute(params);
        }
        VOLT_DEBUG("End Expression:\n%s", end_expression->debug(true).c_str());
    }

    //
    // POST EXPRESSION
    //
    AbstractExpression* post_expression = m_node->getPredicate();
    if (post_expression != NULL)
    {
        if (m_needsSubstitutePostExpression) {
            post_expression->substitute(params);
        }
        VOLT_DEBUG("Post Expression:\n%s", post_expression->debug(true).c_str());
    }
    assert (m_index);
    assert (m_index == m_targetTable->index(m_node->getTargetIndexName()));

    // INITIAL EXPRESSION
    AbstractExpression* initial_expression = m_node->getInitialExpression();
    if (initial_expression != NULL)
    {
        if (m_needsSubstituteInitialExpression) {
            initial_expression->substitute(params);
        }
        VOLT_DEBUG("Initial Expression:\n%s", initial_expression->debug(true).c_str());
    }

<<<<<<< HEAD
    m_index->setEngine(m_engine);
=======
    int foundTuples = 0;
>>>>>>> 3db8179a
    //
    // An index scan has three parts:
    //  (1) Lookup tuples using the search key
    //  (2) For each tuple that comes back, check whether the
    //  end_expression is false.
    //  If it is, then we stop scanning. Otherwise...
    //  (3) Check whether the tuple satisfies the post expression.
    //      If it does, then add it to the output table
    //
    // Use our search key to prime the index iterator
    // Now loop through each tuple given to us by the iterator
    //
    if (activeNumOfSearchKeys > 0)
    {
        VOLT_TRACE("INDEX_LOOKUP_TYPE(%d) m_numSearchkeys(%d) key:%s",
                   localLookupType, activeNumOfSearchKeys, m_searchKey.debugNoHeader().c_str());

        if (localLookupType == INDEX_LOOKUP_TYPE_EQ) {
            m_index->moveToKey(&m_searchKey);
        }
        else if (localLookupType == INDEX_LOOKUP_TYPE_GT) {
            m_index->moveToGreaterThanKey(&m_searchKey);
        }
        else if (localLookupType == INDEX_LOOKUP_TYPE_GTE) {
            m_index->moveToKeyOrGreater(&m_searchKey);
        } else if (localLookupType == INDEX_LOOKUP_TYPE_LT) {
            m_index->moveToLessThanKey(&m_searchKey);
        } else if (localLookupType == INDEX_LOOKUP_TYPE_LTE) {
            // find the entry whose key is greater than search key,
            // do a forward scan using initialExpr to find the correct
            // start point to do reverse scan
            m_index->moveToGreaterThanKey(&m_searchKey);

            while (!(m_tuple = m_index->nextValue()).isNullTuple()) {
<<<<<<< HEAD
                setStatsForLongOp();
=======
                if(++foundTuples % LONG_OP_THRESHOLD == 0) {
                    progressUpdate(foundTuples);
                }
>>>>>>> 3db8179a
                if (initial_expression != NULL && initial_expression->eval(&m_tuple, NULL).isFalse()) {
                    break;
                }
            }
            // just passed the first failed entry, so move 2 backward
            m_index->moveToBeforePriorEntry();
        }
        else {
            return false;
        }
    } else {
        bool toStartActually = (localSortDirection != SORT_DIRECTION_TYPE_DESC);
        m_index->moveToEnd(toStartActually);
    }

    int tuple_ctr = 0;
    int tuples_skipped = 0;     // for offset
    int limit = -1;
    int offset = -1;
    if (limit_node != NULL) {
        limit_node->getLimitAndOffsetByReference(params, limit, offset);
    }

    //
    // We have to different nextValue() methods for different lookup types
    //
    while ((limit == -1 || tuple_ctr < limit) &&
           ((localLookupType == INDEX_LOOKUP_TYPE_EQ &&
             !(m_tuple = m_index->nextValueAtKey()).isNullTuple()) ||
           ((localLookupType != INDEX_LOOKUP_TYPE_EQ || activeNumOfSearchKeys == 0) &&
            !(m_tuple = m_index->nextValue()).isNullTuple()))) {
        VOLT_TRACE("LOOPING in indexscan: tuple: '%s'\n", m_tuple.debug("tablename").c_str());

<<<<<<< HEAD
        setStatsForLongOp();
=======
        if(++foundTuples % LONG_OP_THRESHOLD == 0) {
            progressUpdate(foundTuples);
        }
>>>>>>> 3db8179a
        //
        // First check whether the end_expression is now false
        //
        if (end_expression != NULL &&
            end_expression->eval(&m_tuple, NULL).isFalse())
        {
            VOLT_TRACE("End Expression evaluated to false, stopping scan");
            break;
        }
        //
        // Then apply our post-predicate to do further filtering
        //
        if (post_expression == NULL ||
            post_expression->eval(&m_tuple, NULL).isTrue())
        {
            //
            // INLINE OFFSET
            //
            if (tuples_skipped < offset)
            {
                tuples_skipped++;
                continue;
            }
            tuple_ctr++;

            if (m_projectionNode != NULL)
            {
                TableTuple &temp_tuple = m_outputTable->tempTuple();
                if (m_projectionAllTupleArray != NULL)
                {
                    VOLT_TRACE("sweet, all tuples");
                    for (int ctr = m_numOfColumns - 1; ctr >= 0; --ctr)
                    {
                        temp_tuple.setNValue(ctr,
                                             m_tuple.getNValue(m_projectionAllTupleArray[ctr]));
                    }
                }
                else
                {
                    for (int ctr = m_numOfColumns - 1; ctr >= 0; --ctr)
                    {
                        temp_tuple.setNValue(ctr,
                                             m_projectionExpressions[ctr]->eval(&m_tuple, NULL));
                    }
                }
                m_outputTable->insertTupleNonVirtual(temp_tuple);
            }
            else
                //
                // Straight Insert
                //
            {
                //
                // Try to put the tuple into our output table
                //
                m_outputTable->insertTupleNonVirtual(m_tuple);
            }
        }
    }

    VOLT_DEBUG ("Index Scanned :\n %s", m_outputTable->debug().c_str());
    return true;
}

IndexScanExecutor::~IndexScanExecutor() {
    delete [] m_searchKeyBackingStore;
    delete [] m_projectionExpressions;
}<|MERGE_RESOLUTION|>--- conflicted
+++ resolved
@@ -361,11 +361,7 @@
         VOLT_DEBUG("Initial Expression:\n%s", initial_expression->debug(true).c_str());
     }
 
-<<<<<<< HEAD
-    m_index->setEngine(m_engine);
-=======
     int foundTuples = 0;
->>>>>>> 3db8179a
     //
     // An index scan has three parts:
     //  (1) Lookup tuples using the search key
@@ -400,13 +396,9 @@
             m_index->moveToGreaterThanKey(&m_searchKey);
 
             while (!(m_tuple = m_index->nextValue()).isNullTuple()) {
-<<<<<<< HEAD
-                setStatsForLongOp();
-=======
                 if(++foundTuples % LONG_OP_THRESHOLD == 0) {
                     progressUpdate(foundTuples);
                 }
->>>>>>> 3db8179a
                 if (initial_expression != NULL && initial_expression->eval(&m_tuple, NULL).isFalse()) {
                     break;
                 }
@@ -440,13 +432,9 @@
             !(m_tuple = m_index->nextValue()).isNullTuple()))) {
         VOLT_TRACE("LOOPING in indexscan: tuple: '%s'\n", m_tuple.debug("tablename").c_str());
 
-<<<<<<< HEAD
-        setStatsForLongOp();
-=======
         if(++foundTuples % LONG_OP_THRESHOLD == 0) {
             progressUpdate(foundTuples);
         }
->>>>>>> 3db8179a
         //
         // First check whether the end_expression is now false
         //
