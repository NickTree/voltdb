/* This file is part of VoltDB.
 * Copyright (C) 2008-2016 VoltDB Inc.
 *
 * This file contains original code and/or modifications of original code.
 * Any modifications made by VoltDB Inc. are licensed under the following
 * terms and conditions:
 *
 * This program is free software: you can redistribute it and/or modify
 * it under the terms of the GNU Affero General Public License as
 * published by the Free Software Foundation, either version 3 of the
 * License, or (at your option) any later version.
 *
 * This program is distributed in the hope that it will be useful,
 * but WITHOUT ANY WARRANTY; without even the implied warranty of
 * MERCHANTABILITY or FITNESS FOR A PARTICULAR PURPOSE.  See the
 * GNU Affero General Public License for more details.
 *
 * You should have received a copy of the GNU Affero General Public License
 * along with VoltDB.  If not, see <http://www.gnu.org/licenses/>.
 */
/* Copyright (C) 2008 by H-Store Project
 * Brown University
 * Massachusetts Institute of Technology
 * Yale University
 *
 * Permission is hereby granted, free of charge, to any person obtaining
 * a copy of this software and associated documentation files (the
 * "Software"), to deal in the Software without restriction, including
 * without limitation the rights to use, copy, modify, merge, publish,
 * distribute, sublicense, and/or sell copies of the Software, and to
 * permit persons to whom the Software is furnished to do so, subject to
 * the following conditions:
 *
 * The above copyright notice and this permission notice shall be
 * included in all copies or substantial portions of the Software.
 *
 * THE SOFTWARE IS PROVIDED "AS IS", WITHOUT WARRANTY OF ANY KIND,
 * EXPRESS OR IMPLIED, INCLUDING BUT NOT LIMITED TO THE WARRANTIES OF
 * MERCHANTABILITY, FITNESS FOR A PARTICULAR PURPOSE AND NONINFRINGEMENT
 * IN NO EVENT SHALL THE AUTHORS BE LIABLE FOR ANY CLAIM, DAMAGES OR
 * OTHER LIABILITY, WHETHER IN AN ACTION OF CONTRACT, TORT OR OTHERWISE,
 * ARISING FROM, OUT OF OR IN CONNECTION WITH THE SOFTWARE OR THE USE OR
 * OTHER DEALINGS IN THE SOFTWARE.
 */
#include "nestloopexecutor.h"

#include "common/debuglog.h"
#include "common/common.h"
#include "common/tabletuple.h"
#include "common/FatalException.hpp"
#include "executors/aggregateexecutor.h"
#include "executors/executorutil.h"
#include "execution/ProgressMonitorProxy.h"
#include "expressions/abstractexpression.h"
#include "expressions/tuplevalueexpression.h"
#include "storage/table.h"
#include "storage/temptable.h"
#include "storage/tableiterator.h"
#include "storage/tabletuplefilter.h"
#include "plannodes/nestloopnode.h"
#include "plannodes/limitnode.h"
#include "plannodes/aggregatenode.h"

#include <vector>
#include <string>
#include <stack>

#ifdef VOLT_DEBUG_ENABLED
#include <ctime>
#include <sys/times.h>
#include <unistd.h>
#endif

using namespace std;
using namespace voltdb;

const static int8_t UNMATCHED_TUPLE(TableTupleFilter::ACTIVE_TUPLE);
const static int8_t MATCHED_TUPLE(TableTupleFilter::ACTIVE_TUPLE + 1);

bool NestLoopExecutor::p_init(AbstractPlanNode* abstractNode,
                                   TempTableLimits* limits)
{
    VOLT_TRACE("init NLJ Executor");
    assert(limits);

    NestLoopPlanNode* node = dynamic_cast<NestLoopPlanNode*>(m_abstractNode);
    assert(node);

    // Init parent first
    if (!AbstractJoinExecutor::p_init(abstractNode, limits)) {
        return false;
    }

    // NULL tuples for left and full joins
    p_init_null_tuples(node->getInputTable(1), node->getInputTable());

    return true;
}

bool NestLoopExecutor::p_execute(const NValueArray &params) {
    VOLT_DEBUG("executing NestLoop...");

    NestLoopPlanNode* node = dynamic_cast<NestLoopPlanNode*>(m_abstractNode);
    assert(node);
    assert(node->getInputTableCount() == 2);

    // output table must be a temp table
    assert(m_tmpOutputTable);

    Table* outer_table = node->getInputTable();
    assert(outer_table);

    Table* inner_table = node->getInputTable(1);
    assert(inner_table);

    VOLT_TRACE ("input table left:\n %s", outer_table->debug().c_str());
    VOLT_TRACE ("input table right:\n %s", inner_table->debug().c_str());

    //
    // Pre Join Expression
    //
    AbstractExpression *preJoinPredicate = node->getPreJoinPredicate();
    if (preJoinPredicate) {
        VOLT_TRACE ("Pre Join predicate: %s", preJoinPredicate == NULL ?
                    "NULL" : preJoinPredicate->debug(true).c_str());
    }
    //
    // Join Expression
    //
    AbstractExpression *joinPredicate = node->getJoinPredicate();
    if (joinPredicate) {
        VOLT_TRACE ("Join predicate: %s", joinPredicate == NULL ?
                    "NULL" : joinPredicate->debug(true).c_str());
    }
    //
    // Where Expression
    //
    AbstractExpression *wherePredicate = node->getWherePredicate();
    if (wherePredicate) {
        VOLT_TRACE ("Where predicate: %s", wherePredicate == NULL ?
                    "NULL" : wherePredicate->debug(true).c_str());
    }

    // The table filter to keep track of inner tuples that don't match any of outer tuples for FULL joins
    TableTupleFilter innerTableFilter;
    if (m_joinType == JOIN_TYPE_FULL) {
        // Prepopulate the view with all inner tuples
        innerTableFilter.init(inner_table);
    }

    LimitPlanNode* limit_node = dynamic_cast<LimitPlanNode*>(node->getInlinePlanNode(PLAN_NODE_TYPE_LIMIT));
    int limit = -1;
    int offset = -1;
    if (limit_node) {
        limit_node->getLimitAndOffsetByReference(params, limit, offset);
    }

    int outer_cols = outer_table->columnCount();
    int inner_cols = inner_table->columnCount();
    TableTuple outer_tuple(node->getInputTable(0)->schema());
    TableTuple inner_tuple(node->getInputTable(1)->schema());
    const TableTuple& null_inner_tuple = m_null_inner_tuple.tuple();

    TableIterator iterator0 = outer_table->iteratorDeletingAsWeGo();
<<<<<<< HEAD
    ProgressMonitorProxy pmp(m_engine, this, inner_table);
    // Init the postfilter
    CountingPostfilter postfilter(wherePredicate, limit, offset);
=======
    ProgressMonitorProxy pmp(m_engine, this);
    PredicateLimitEvaluator whereEvaluator(wherePredicate, limit, offset);
>>>>>>> 04281aef

    TableTuple join_tuple;
    if (m_aggExec != NULL) {
        VOLT_TRACE("Init inline aggregate...");
        const TupleSchema * aggInputSchema = node->getTupleSchemaPreAgg();
        join_tuple = m_aggExec->p_execute_init(params, &pmp, aggInputSchema, m_tmpOutputTable);
    } else {
        join_tuple = m_tmpOutputTable->tempTuple();
    }

    while (postfilter.isUnderLimit() && iterator0.next(outer_tuple)) {
        pmp.countdownProgress();

        // populate output table's temp tuple with outer table's values
        // probably have to do this at least once - avoid doing it many
        // times per outer tuple
        join_tuple.setNValues(0, outer_tuple, 0, outer_cols);

        // did this loop body find at least one match for this tuple?
        bool outerMatch = false;
        // For outer joins if outer tuple fails pre-join predicate
        // (join expression based on the outer table only)
        // it can't match any of inner tuples
        if (preJoinPredicate == NULL || preJoinPredicate->eval(&outer_tuple, NULL).isTrue()) {

            // By default, the delete as we go flag is false.
            TableIterator iterator1 = inner_table->iterator();
            while (postfilter.isUnderLimit() && iterator1.next(inner_tuple)) {
                pmp.countdownProgress();
                // Apply join filter to produce matches for each outer that has them,
                // then pad unmatched outers, then filter them all
                if (joinPredicate == NULL || joinPredicate->eval(&outer_tuple, &inner_tuple).isTrue()) {
                    outerMatch = true;
                    // The inner tuple passed the join predicate
                    if (m_joinType == JOIN_TYPE_FULL) {
                        // Mark it as matched
                        innerTableFilter.updateTuple(inner_tuple, MATCHED_TUPLE);
                    }
                    // Filter the joined tuple
                    if (postfilter.eval(&outer_tuple, &inner_tuple)) {
                        // Matched! Complete the joined tuple with the inner column values.
                        join_tuple.setNValues(outer_cols, inner_tuple, 0, inner_cols);
                        outputTuple(postfilter, join_tuple, pmp);
                    }
                }
            } // END INNER WHILE LOOP
        } // END IF PRE JOIN CONDITION

        //
        // Left Outer Join
        //
        if (m_joinType != JOIN_TYPE_INNER && !outerMatch && postfilter.isUnderLimit()) {
            // Still needs to pass the filter
            if (postfilter.eval(&outer_tuple, &null_inner_tuple)) {
                // Matched! Complete the joined tuple with the inner column values.
                join_tuple.setNValues(outer_cols, null_inner_tuple, 0, inner_cols);
                outputTuple(postfilter, join_tuple, pmp);
            }
        } // END IF LEFT OUTER JOIN
    } // END OUTER WHILE LOOP

    //
    // FULL Outer Join. Iterate over the unmatched inner tuples
    //
    if (m_joinType == JOIN_TYPE_FULL && postfilter.isUnderLimit()) {
        // Preset outer columns to null
        const TableTuple& null_outer_tuple = m_null_outer_tuple.tuple();
        join_tuple.setNValues(0, null_outer_tuple, 0, outer_cols);

        TableTupleFilter_iter<UNMATCHED_TUPLE> endItr = innerTableFilter.end<UNMATCHED_TUPLE>();
        for (TableTupleFilter_iter<UNMATCHED_TUPLE> itr = innerTableFilter.begin<UNMATCHED_TUPLE>();
                itr != endItr && postfilter.isUnderLimit(); ++itr) {
            // Restore the tuple value
            uint64_t tupleAddr = innerTableFilter.getTupleAddress(*itr);
            inner_tuple.move((char *)tupleAddr);
            // Still needs to pass the filter
            assert(inner_tuple.isActive());
            if (postfilter.eval(&null_outer_tuple, &inner_tuple)) {
                // Passed! Complete the joined tuple with the inner column values.
                join_tuple.setNValues(outer_cols, inner_tuple, 0, inner_cols);
                outputTuple(postfilter, join_tuple, pmp);
            }
        }
   }

    if (m_aggExec != NULL) {
        m_aggExec->p_execute_finish();
    }

    cleanupInputTempTable(inner_table);
    cleanupInputTempTable(outer_table);

    return (true);
}<|MERGE_RESOLUTION|>--- conflicted
+++ resolved
@@ -162,14 +162,9 @@
     const TableTuple& null_inner_tuple = m_null_inner_tuple.tuple();
 
     TableIterator iterator0 = outer_table->iteratorDeletingAsWeGo();
-<<<<<<< HEAD
-    ProgressMonitorProxy pmp(m_engine, this, inner_table);
+    ProgressMonitorProxy pmp(m_engine, this);
     // Init the postfilter
     CountingPostfilter postfilter(wherePredicate, limit, offset);
-=======
-    ProgressMonitorProxy pmp(m_engine, this);
-    PredicateLimitEvaluator whereEvaluator(wherePredicate, limit, offset);
->>>>>>> 04281aef
 
     TableTuple join_tuple;
     if (m_aggExec != NULL) {
