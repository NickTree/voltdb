/* This file is part of VoltDB.
 * Copyright (C) 2008-2013 VoltDB Inc.
 *
 * This program is free software: you can redistribute it and/or modify
 * it under the terms of the GNU Affero General Public License as
 * published by the Free Software Foundation, either version 3 of the
 * License, or (at your option) any later version.
 *
 * This program is distributed in the hope that it will be useful,
 * but WITHOUT ANY WARRANTY; without even the implied warranty of
 * MERCHANTABILITY or FITNESS FOR A PARTICULAR PURPOSE.  See the
 * GNU Affero General Public License for more details.
 *
 * You should have received a copy of the GNU Affero General Public License
 * along with VoltDB.  If not, see <http://www.gnu.org/licenses/>.
 */
#include "IPCTopend.h"
#include "voltdbipc.h"

#include "common/debuglog.h"
#include "storage/table.h"

#include <stdexcept>

namespace voltdb {

IPCTopend::IPCTopend(VoltDBIPC *vdbipc) : m_vdbipc(vdbipc) {}

int IPCTopend::loadNextDependency(int32_t dependencyId, voltdb::Pool *stringPool, Table* destination) {
    VOLT_DEBUG("iterating java dependency for id %d\n", dependencyId);
    size_t dependencySz;
    char* buf = m_vdbipc->retrieveDependency(dependencyId, &dependencySz);
    char *origBuf = buf;

    if (!buf) {
        return 0;
    }

    if (dependencySz > 0) {
        ReferenceSerializeInput serialize_in(buf, dependencySz);
        destination->loadTuplesFrom(serialize_in, stringPool);
        delete [] origBuf;
        return 1;
    }
    else {
        delete [] origBuf;
        return 0;
    }
}

<<<<<<< HEAD
bool IPCTopend::updateStats(int32_t batchIndex,
        std::string planNodeName,
        std::string targetTableName,
        int64_t targetTableSize,
        int64_t tuplesFound,
        std::string indexName) {
    return m_vdbipc->updateStats(batchIndex, planNodeName, targetTableName, targetTableSize,
            tuplesFound, indexName);
=======
bool IPCTopend::fragmentProgressUpdate(int32_t batchIndex,
        std::string planNodeName,
        std::string lastAccessedTable,
        int64_t lastAccessedTableSize,
        int64_t tuplesFound) {
    return m_vdbipc->fragmentProgressUpdate(batchIndex, planNodeName, lastAccessedTable, lastAccessedTableSize,
            tuplesFound);
>>>>>>> 3db8179a
}

std::string IPCTopend::planForFragmentId(int64_t fragmentId) {
    return m_vdbipc->planForFragmentId(fragmentId);
}

void IPCTopend::crashVoltDB(FatalException e) {
    m_vdbipc->crashVoltDB(e);
}

int64_t IPCTopend::getQueuedExportBytes(int32_t partitionId, std::string signature) {
    return m_vdbipc->getQueuedExportBytes( partitionId, signature);
}

void IPCTopend::pushExportBuffer(
        int64_t exportGeneration,
        int32_t partitionId,
        std::string signature,
        StreamBlock *block,
        bool sync,
        bool endOfStream) {
    m_vdbipc->pushExportBuffer(exportGeneration, partitionId, signature, block, sync, endOfStream);
}
}
<|MERGE_RESOLUTION|>--- conflicted
+++ resolved
@@ -48,16 +48,6 @@
     }
 }
 
-<<<<<<< HEAD
-bool IPCTopend::updateStats(int32_t batchIndex,
-        std::string planNodeName,
-        std::string targetTableName,
-        int64_t targetTableSize,
-        int64_t tuplesFound,
-        std::string indexName) {
-    return m_vdbipc->updateStats(batchIndex, planNodeName, targetTableName, targetTableSize,
-            tuplesFound, indexName);
-=======
 bool IPCTopend::fragmentProgressUpdate(int32_t batchIndex,
         std::string planNodeName,
         std::string lastAccessedTable,
@@ -65,7 +55,6 @@
         int64_t tuplesFound) {
     return m_vdbipc->fragmentProgressUpdate(batchIndex, planNodeName, lastAccessedTable, lastAccessedTableSize,
             tuplesFound);
->>>>>>> 3db8179a
 }
 
 std::string IPCTopend::planForFragmentId(int64_t fragmentId) {
