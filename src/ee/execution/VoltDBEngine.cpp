--- conflicted
+++ resolved
@@ -309,12 +309,7 @@
                                int64_t txnId, int64_t lastCommittedTxnId,
                                bool first, bool last)
 {
-<<<<<<< HEAD
-=======
     assert(planfragmentId != 0);
-
-    Table *cleanUpTable = NULL;
->>>>>>> 66bd1491
     m_currentOutputDepId = outputDependencyId;
     m_currentInputDepId = inputDependencyId;
 
