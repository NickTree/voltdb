/* Copyright (c) 2001-2014, The HSQL Development Group
 * All rights reserved.
 *
 * Redistribution and use in source and binary forms, with or without
 * modification, are permitted provided that the following conditions are met:
 *
 * Redistributions of source code must retain the above copyright notice, this
 * list of conditions and the following disclaimer.
 *
 * Redistributions in binary form must reproduce the above copyright notice,
 * this list of conditions and the following disclaimer in the documentation
 * and/or other materials provided with the distribution.
 *
 * Neither the name of the HSQL Development Group nor the names of its
 * contributors may be used to endorse or promote products derived from this
 * software without specific prior written permission.
 *
 * THIS SOFTWARE IS PROVIDED BY THE COPYRIGHT HOLDERS AND CONTRIBUTORS "AS IS"
 * AND ANY EXPRESS OR IMPLIED WARRANTIES, INCLUDING, BUT NOT LIMITED TO, THE
 * IMPLIED WARRANTIES OF MERCHANTABILITY AND FITNESS FOR A PARTICULAR PURPOSE
 * ARE DISCLAIMED. IN NO EVENT SHALL HSQL DEVELOPMENT GROUP, HSQLDB.ORG,
 * OR CONTRIBUTORS BE LIABLE FOR ANY DIRECT, INDIRECT, INCIDENTAL, SPECIAL,
 * EXEMPLARY, OR CONSEQUENTIAL DAMAGES (INCLUDING, BUT NOT LIMITED TO,
 * PROCUREMENT OF SUBSTITUTE GOODS OR SERVICES;
 * LOSS OF USE, DATA, OR PROFITS; OR BUSINESS INTERRUPTION) HOWEVER CAUSED AND
 * ON ANY THEORY OF LIABILITY, WHETHER IN CONTRACT, STRICT LIABILITY, OR TORT
 * (INCLUDING NEGLIGENCE OR OTHERWISE) ARISING IN ANY WAY OUT OF THE USE OF THIS
 * SOFTWARE, EVEN IF ADVISED OF THE POSSIBILITY OF SUCH DAMAGE.
 */


package org.hsqldb_voltpatches;

import org.hsqldb_voltpatches.HsqlNameManager.HsqlName;
import org.hsqldb_voltpatches.error.Error;
import org.hsqldb_voltpatches.error.ErrorCode;
import org.hsqldb_voltpatches.index.Index;
import org.hsqldb_voltpatches.lib.HsqlArrayList;
import org.hsqldb_voltpatches.lib.OrderedHashSet;
import org.hsqldb_voltpatches.map.ValuePool;
import org.hsqldb_voltpatches.navigator.RowIterator;
import org.hsqldb_voltpatches.result.Result;
import org.hsqldb_voltpatches.rights.Grantee;
import org.hsqldb_voltpatches.rights.GranteeManager;
import org.hsqldb_voltpatches.rights.Right;
import org.hsqldb_voltpatches.types.Charset;
import org.hsqldb_voltpatches.types.Collation;
import org.hsqldb_voltpatches.types.Type;

/**
 * Implementation of Statement for DDL statements.<p>
 *
 * @author Fred Toussi (fredt@users dot sourceforge.net)
 * @version 2.3.2
 * @since 1.9.0
 */
public class StatementSchema extends Statement {

    int      order;
    Object[] arguments = ValuePool.emptyObjectArray;
    boolean  isSchemaDefinition;
    Token[]  statementTokens;

    StatementSchema(int type, int group) {

        super(type, group);

        isTransactionStatement = true;
    }

    StatementSchema(String sql, int type) {
        this(sql, type, null, (HsqlName[]) null, null);
    }

    StatementSchema(String sql, int type, Object[] args, HsqlName[] readName,
                    HsqlName[] writeName) {

        super(type);

        isTransactionStatement = true;
        this.sql               = sql;

        if (args != null) {
            arguments = args;
        }

        if (readName != null) {
            readTableNames = readName;
        }

        if (writeName != null) {
            writeTableNames = writeName;
        }

        switch (type) {

            case StatementTypes.RENAME_OBJECT :
                group = StatementTypes.X_SQL_SCHEMA_MANIPULATION;
                break;

            case StatementTypes.ALTER_DOMAIN :
            case StatementTypes.ALTER_INDEX :
            case StatementTypes.ALTER_ROUTINE :
            case StatementTypes.ALTER_SEQUENCE :
            case StatementTypes.ALTER_TYPE :
            case StatementTypes.ALTER_TABLE :
            case StatementTypes.ALTER_TRANSFORM :
            case StatementTypes.ALTER_VIEW :
                group = StatementTypes.X_SQL_SCHEMA_MANIPULATION;
                break;

            case StatementTypes.DROP_ASSERTION :
            case StatementTypes.DROP_CHARACTER_SET :
            case StatementTypes.DROP_COLLATION :
            case StatementTypes.DROP_TYPE :
            case StatementTypes.DROP_DOMAIN :
            case StatementTypes.DROP_ROLE :
            case StatementTypes.DROP_USER :
            case StatementTypes.DROP_ROUTINE :
            case StatementTypes.DROP_SCHEMA :
            case StatementTypes.DROP_SEQUENCE :
            case StatementTypes.DROP_TABLE :
            case StatementTypes.DROP_TRANSFORM :
            case StatementTypes.DROP_TRANSLATION :
            case StatementTypes.DROP_TRIGGER :
            case StatementTypes.DROP_CAST :
            case StatementTypes.DROP_ORDERING :
            case StatementTypes.DROP_VIEW :
            case StatementTypes.DROP_INDEX :
            case StatementTypes.DROP_CONSTRAINT :
            case StatementTypes.DROP_COLUMN :
                group = StatementTypes.X_SQL_SCHEMA_MANIPULATION;
                break;

            case StatementTypes.GRANT :
                group = StatementTypes.X_SQL_SCHEMA_MANIPULATION;
                order = 10;
                break;

            case StatementTypes.GRANT_ROLE :
                group = StatementTypes.X_SQL_SCHEMA_MANIPULATION;
                order = 10;
                break;

            case StatementTypes.REVOKE :
            case StatementTypes.REVOKE_ROLE :
                group = StatementTypes.X_SQL_SCHEMA_MANIPULATION;
                break;

            case StatementTypes.CREATE_SCHEMA :
                group = StatementTypes.X_SQL_SCHEMA_DEFINITION;
                break;

            case StatementTypes.CREATE_ROLE :
                group = StatementTypes.X_SQL_SCHEMA_DEFINITION;
                order = 1;
                break;

            case StatementTypes.CREATE_ROUTINE :
                group = StatementTypes.X_SQL_SCHEMA_DEFINITION;
                order = 7;
                break;

            case StatementTypes.CREATE_SEQUENCE :
                group = StatementTypes.X_SQL_SCHEMA_DEFINITION;
                order = 1;
                break;

            case StatementTypes.CREATE_TABLE :
                group = StatementTypes.X_SQL_SCHEMA_DEFINITION;
                order = 2;
                break;

            case StatementTypes.CREATE_TRANSFORM :
                group = StatementTypes.X_SQL_SCHEMA_DEFINITION;
                order = 1;
                break;

            case StatementTypes.CREATE_TRANSLATION :
                group = StatementTypes.X_SQL_SCHEMA_DEFINITION;
                order = 1;
                break;

            case StatementTypes.CREATE_TRIGGER :
                group = StatementTypes.X_SQL_SCHEMA_DEFINITION;
                order = 7;
                break;

            case StatementTypes.CREATE_CAST :
                group = StatementTypes.X_SQL_SCHEMA_DEFINITION;
                order = 2;
                break;

            case StatementTypes.CREATE_TYPE :
                group = StatementTypes.X_SQL_SCHEMA_DEFINITION;
                order = 1;
                break;

            case StatementTypes.CREATE_ORDERING :
                group = StatementTypes.X_SQL_SCHEMA_DEFINITION;
                order = 1;
                break;

            case StatementTypes.CREATE_VIEW :
                group = StatementTypes.X_SQL_SCHEMA_DEFINITION;
                order = 5;
                break;

            case StatementTypes.CREATE_USER :
                group = StatementTypes.X_SQL_SCHEMA_DEFINITION;
                order = 1;
                break;

            case StatementTypes.CREATE_ASSERTION :
                group = StatementTypes.X_SQL_SCHEMA_DEFINITION;
                order = 9;
                break;

            case StatementTypes.CREATE_CHARACTER_SET :
                group = StatementTypes.X_SQL_SCHEMA_DEFINITION;
                order = 1;
                break;

            case StatementTypes.CREATE_COLLATION :
                group = StatementTypes.X_SQL_SCHEMA_DEFINITION;
                order = 1;
                break;

            case StatementTypes.CREATE_DOMAIN :
                group = StatementTypes.X_SQL_SCHEMA_DEFINITION;
                order = 1;
                break;

            case StatementTypes.CREATE_ALIAS :
                group = StatementTypes.X_SQL_SCHEMA_DEFINITION;
                order = 8;
                break;

            case StatementTypes.CREATE_INDEX :
                group = StatementTypes.X_SQL_SCHEMA_MANIPULATION;
                order = 4;
                break;

            case StatementTypes.COMMENT :
                group = StatementTypes.X_SQL_SCHEMA_MANIPULATION;
                order = 11;
                break;

            case StatementTypes.CHECK :
                group           = StatementTypes.X_SQL_SCHEMA_MANIPULATION;
                statementTokens = (Token[]) args[0];
                break;

            case StatementTypes.LOG_SCHEMA_STATEMENT :
                group = StatementTypes.X_SQL_SCHEMA_MANIPULATION;
                break;

            default :
                throw Error.runtimeError(ErrorCode.U_S0500, "StatemntSchema");
        }
    }

    public Result execute(Session session) {

        Result result;

        try {
            result = getResult(session);
        } catch (Throwable t) {
            result = Result.newErrorResult(t, null);
        }

        if (result.isError()) {
            result.getException().setStatementType(group, type);

            return result;
        }

        session.database.schemaManager.setSchemaChangeTimestamp();

        try {
            if (isLogged) {
                session.database.logger.writeOtherStatement(session, sql);
            }
        } catch (Throwable e) {
            return Result.newErrorResult(e, sql);
        }

        return result;
    }

    Result getResult(Session session) {

        SchemaManager schemaManager = session.database.schemaManager;

        if (this.isExplain) {
            return Result.newSingleColumnStringResult("OPERATION",
                    describe(session));
        }

        switch (type) {

            case StatementTypes.RENAME_OBJECT : {
                HsqlName     name    = (HsqlName) arguments[0];
                HsqlName     newName = (HsqlName) arguments[1];
                SchemaObject object;

                if (name.type == SchemaObject.CATALOG) {
                    try {
                        session.checkAdmin();
                        session.checkDDLWrite();
                        name.rename(newName);

                        break;
                    } catch (HsqlException e) {
                        return Result.newErrorResult(e, sql);
                    }
                } else if (name.type == SchemaObject.SCHEMA) {

                    /**
                     * @todo 1.9.0 - review for schemas referenced in
                     *  external view or trigger definitions
                     */
                    checkSchemaUpdateAuthorisation(session, name);
                    schemaManager.checkSchemaNameCanChange(name);
                    schemaManager.renameSchema(name, newName);

                    break;
                }

                try {
                    name.setSchemaIfNull(session.getCurrentSchemaHsqlName());

                    if (name.type == SchemaObject.COLUMN) {
                        Table table = schemaManager.getUserTable(session,
                            name.parent);
                        int index = table.getColumnIndex(name.name);

                        object = table.getColumn(index);
                    } else {
                        object = schemaManager.getSchemaObject(name);

                        if (object == null) {
                            throw Error.error(ErrorCode.X_42501, name.name);
                        }

                        name = object.getName();
                    }

                    checkSchemaUpdateAuthorisation(session, name.schema);
                    newName.setSchemaIfNull(name.schema);

                    if (name.schema != newName.schema) {
                        HsqlException e = Error.error(ErrorCode.X_42505);

                        return Result.newErrorResult(e, sql);
                    }

                    newName.parent = name.parent;

                    switch (object.getType()) {

                        case SchemaObject.COLUMN :
                            HsqlName parent = object.getName().parent;

                            schemaManager.checkObjectIsReferenced(parent);
<<<<<<< HEAD

                            Table table = schemaManager.getUserTable(session,
                                parent);
                            TriggerDef[] triggers = table.getTriggers();

=======

                            Table table = schemaManager.getUserTable(session,
                                parent);
                            TriggerDef[] triggers = table.getTriggers();

>>>>>>> e8e687ce
                            for (int i = 0; i < triggers.length; i++) {
                                if (triggers[i] instanceof TriggerDefSQL) {
                                    throw Error
                                        .error(ErrorCode.X_42502, triggers[i]
                                            .getName()
                                            .getSchemaQualifiedStatementName());
                                }
                            }

                            table.renameColumn((ColumnSchema) object, newName);
                            break;

                        default :
                            schemaManager.renameSchemaObject(name, newName);
                    }

                    break;
                } catch (HsqlException e) {
                    return Result.newErrorResult(e, sql);
                }
            }
            case StatementTypes.ALTER_INDEX : {
                Table    table        = (Table) arguments[0];
                int[]    indexColumns = (int[]) arguments[1];
                HsqlName name         = (HsqlName) arguments[2];
                Index    index;

                try {
                    index =
                        (Index) session.database.schemaManager.getSchemaObject(
                            name);

                    TableWorks tableWorks = new TableWorks(session, table);

                    tableWorks.alterIndex(index, indexColumns);

                    break;
                } catch (HsqlException e) {
                    return Result.newErrorResult(e, sql);
                }
            }
            case StatementTypes.ALTER_SEQUENCE : {
                try {
                    NumberSequence sequence = (NumberSequence) arguments[0];
                    NumberSequence settings = (NumberSequence) arguments[1];

                    checkSchemaUpdateAuthorisation(session,
                                                   sequence.getSchemaName());
                    sequence.reset(settings);

                    break;
                } catch (HsqlException e) {
                    return Result.newErrorResult(e, sql);
                }
            }
            case StatementTypes.ALTER_DOMAIN :
                try {
                    int  subType = ((Integer) arguments[0]).intValue();
                    Type domain  = (Type) arguments[1];

                    switch (subType) {

                        case StatementTypes.ADD_CONSTRAINT : {
                            Constraint c = (Constraint) arguments[2];

                            session.database.schemaManager
                                .checkSchemaObjectNotExists(c.getName());
                            domain.userTypeModifier.addConstraint(c);
                            session.database.schemaManager.addSchemaObject(c);

                            break;
                        }
                        case StatementTypes.ADD_DEFAULT : {
                            Expression e = (Expression) arguments[2];

                            domain.userTypeModifier.setDefaultClause(e);

                            break;
                        }
                        case StatementTypes.DROP_CONSTRAINT : {
                            HsqlName name = (HsqlName) arguments[2];

                            session.database.schemaManager.removeSchemaObject(
                                name);

                            break;
                        }
                        case StatementTypes.DROP_DEFAULT : {
                            domain.userTypeModifier.removeDefaultClause();

                            break;
                        }
                    }

                    break;
                } catch (HsqlException e) {
                    return Result.newErrorResult(e, sql);
                }
            case StatementTypes.ALTER_TABLE :
                try {
                    int   subType = ((Integer) arguments[0]).intValue();
                    Table table   = (Table) arguments[1];

                    switch (subType) {

                        case StatementTypes.ADD_CONSTRAINT : {
                            Constraint c = (Constraint) arguments[2];

                            switch (c.getConstraintType()) {

                                case SchemaObject.ConstraintTypes
                                        .PRIMARY_KEY : {
                                    TableWorks tableWorks =
                                        new TableWorks(session, table);

                                    tableWorks.addPrimaryKey(c);

                                    break;
                                }
                                case SchemaObject.ConstraintTypes.UNIQUE : {
                                    TableWorks tableWorks =
                                        new TableWorks(session, table);

                                    tableWorks.addUniqueConstraint(c);

                                    break;
                                }
                                case SchemaObject.ConstraintTypes
                                        .FOREIGN_KEY : {
                                    TableWorks tableWorks =
                                        new TableWorks(session, table);

                                    tableWorks.addForeignKey(c);

                                    break;
                                }
                                case SchemaObject.ConstraintTypes.CHECK : {
                                    TableWorks tableWorks =
                                        new TableWorks(session, table);

                                    tableWorks.addCheckConstraint(c);

                                    break;
                                }
                                // A VoltDB extension to support row LIMIT constraints
                                case SchemaObject.ConstraintTypes.LIMIT : {
                                    TableWorks tableWorks =
                                        new TableWorks(session, table);
                                    tableWorks.addLimitConstraint(c);
                                    break;
                                }
                                // End of VoltDB extension
                            }

                            break;
                        }
                        case StatementTypes.ADD_COLUMN : {
                            ColumnSchema  column = (ColumnSchema) arguments[2];
                            int colIndex = ((Integer) arguments[3]).intValue();
                            HsqlArrayList list = (HsqlArrayList) arguments[4];
                            TableWorks tableWorks = new TableWorks(session,
                                                                   table);

                            tableWorks.addColumn(column, colIndex, list);

                            break;
                        }
                        case StatementTypes.ALTER_COLUMN_TYPE : {
                            ColumnSchema column = (ColumnSchema) arguments[2];
                            Type         type   = (Type) arguments[3];
                            ColumnSchema newCol = column.duplicate();

                            newCol.setType(type);

                            TableWorks tw = new TableWorks(session, table);

                            tw.retypeColumn(column, newCol);

                            break;
                        }
                        case StatementTypes.ALTER_COLUMN_TYPE_IDENTITY : {
                            ColumnSchema column = (ColumnSchema) arguments[2];
                            Type         type   = (Type) arguments[3];
                            NumberSequence sequence =
                                (NumberSequence) arguments[4];
                            ColumnSchema newCol = column.duplicate();

                            newCol.setType(type);
                            newCol.setIdentity(sequence);
                            // A VoltDB extension to restore alter column
                            // functionality dropped by hsql
                            newCol.setDefaultExpression((Expression) arguments[5]);
                            newCol.setNullable(((Boolean)arguments[6]).booleanValue());
                            // End of VoltDB extension

                            TableWorks tw = new TableWorks(session, table);

                            tw.retypeColumn(column, newCol);

                            break;
                        }
                        case StatementTypes.ALTER_COLUMN_SEQUENCE : {
                            ColumnSchema column = (ColumnSchema) arguments[2];
                            int columnIndex =
                                ((Integer) arguments[3]).intValue();
                            NumberSequence sequence =
                                (NumberSequence) arguments[4];

                            if (column.isIdentity()) {
                                column.getIdentitySequence().reset(sequence);
                            } else {
                                column.setIdentity(sequence);
                                table.setColumnTypeVars(columnIndex);
                            }

                            break;
                        }
                        case StatementTypes.ALTER_COLUMN_NULL : {
                            ColumnSchema column = (ColumnSchema) arguments[2];
                            boolean nullable =
                                ((Boolean) arguments[3]).booleanValue();
                            TableWorks tw = new TableWorks(session, table);

                            tw.setColNullability(column, nullable);

                            break;
                        }
                        case StatementTypes.ALTER_COLUMN_DEFAULT : {
                            ColumnSchema column = (ColumnSchema) arguments[2];
                            int columnIndex =
                                ((Integer) arguments[3]).intValue();
                            Expression e  = (Expression) arguments[4];
                            TableWorks tw = new TableWorks(session, table);

                            tw.setColDefaultExpression(columnIndex, e);

                            break;
                        }
                        case StatementTypes.ALTER_COLUMN_DROP_DEFAULT : {
                            ColumnSchema column = (ColumnSchema) arguments[2];
                            int columnIndex =
                                ((Integer) arguments[3]).intValue();
                            TableWorks tw = new TableWorks(session, table);

                            tw.setColDefaultExpression(columnIndex, null);
                            table.setColumnTypeVars(columnIndex);

                            break;
                        }
                        case StatementTypes.ALTER_COLUMN_DROP_GENERATED : {
                            ColumnSchema column = (ColumnSchema) arguments[2];
                            int columnIndex =
                                ((Integer) arguments[3]).intValue();

                            column.setIdentity(null);
                            table.setColumnTypeVars(columnIndex);

                            break;
                        }
                    }

                    break;
                } catch (HsqlException e) {
                    return Result.newErrorResult(e, sql);
                }
            case StatementTypes.ALTER_ROUTINE : {
                Routine routine = (Routine) arguments[0];

                try {
                    routine.resolveReferences(session);

                    Routine oldRoutine =
                        (Routine) schemaManager.getSchemaObject(
                            routine.getSpecificName());

                    schemaManager.replaceReferences(oldRoutine, routine);
                    oldRoutine.setAsAlteredRoutine(routine);

                    break;
                } catch (HsqlException e) {
                    return Result.newErrorResult(e, sql);
                }
            }
            case StatementTypes.ALTER_TYPE :
            case StatementTypes.ALTER_TRANSFORM : {
                throw Error.runtimeError(ErrorCode.U_S0500, "StatementSchema");
            }
            case StatementTypes.ALTER_VIEW : {
                View view = (View) arguments[0];

                try {
                    checkSchemaUpdateAuthorisation(session,
                                                   view.getSchemaName());

                    View oldView =
                        (View) schemaManager.getSchemaObject(view.getName());

                    if (oldView == null) {
                        throw Error.error(ErrorCode.X_42501,
                                          view.getName().name);
                    }

                    view.setName(oldView.getName());
                    view.compile(session, null);

                    OrderedHashSet dependents =
                        schemaManager.getReferencesTo(oldView.getName());

                    if (dependents.getCommonElementCount(view.getReferences())
                            > 0) {
                        throw Error.error(ErrorCode.X_42502);
                    }

                    int i = schemaManager.getTableIndex(oldView);

                    schemaManager.setTable(i, view);

                    OrderedHashSet set = new OrderedHashSet();

                    set.add(view);

                    try {
                        schemaManager.recompileDependentObjects(set);
                        schemaManager.replaceReferences(oldView, view);
                    } catch (HsqlException e) {
                        schemaManager.setTable(i, oldView);
                        schemaManager.recompileDependentObjects(set);
                    }

                    break;
                } catch (HsqlException e) {
                    return Result.newErrorResult(e, sql);
                }
            }
            case StatementTypes.DROP_COLUMN : {
                try {
                    HsqlName name       = (HsqlName) arguments[0];
                    int      objectType = ((Integer) arguments[1]).intValue();
                    boolean  cascade = ((Boolean) arguments[2]).booleanValue();
                    boolean ifExists = ((Boolean) arguments[3]).booleanValue();
                    Table table = schemaManager.getUserTable(session,
                        name.parent);
                    int colindex = table.getColumnIndex(name.name);

                    if (table.getColumnCount() == 1) {
                        throw Error.error(ErrorCode.X_42591);
                    }

                    checkSchemaUpdateAuthorisation(session,
                                                   table.getSchemaName());

                    TableWorks tableWorks = new TableWorks(session, table);

                    tableWorks.dropColumn(colindex, cascade);

                    break;
                } catch (HsqlException e) {
                    return Result.newErrorResult(e, sql);
                }
            }
            case StatementTypes.DROP_ASSERTION :
            case StatementTypes.DROP_CHARACTER_SET :
            case StatementTypes.DROP_COLLATION :
            case StatementTypes.DROP_TYPE :
            case StatementTypes.DROP_DOMAIN :
            case StatementTypes.DROP_ROLE :
            case StatementTypes.DROP_USER :
            case StatementTypes.DROP_ROUTINE :
            case StatementTypes.DROP_SCHEMA :
            case StatementTypes.DROP_SEQUENCE :
            case StatementTypes.DROP_TABLE :
            case StatementTypes.DROP_TRANSFORM :
            case StatementTypes.DROP_TRANSLATION :
            case StatementTypes.DROP_TRIGGER :
            case StatementTypes.DROP_CAST :
            case StatementTypes.DROP_ORDERING :
            case StatementTypes.DROP_VIEW :
            case StatementTypes.DROP_INDEX :
            case StatementTypes.DROP_CONSTRAINT : {
                try {
                    HsqlName name       = (HsqlName) arguments[0];
                    int      objectType = ((Integer) arguments[1]).intValue();
                    boolean  cascade = ((Boolean) arguments[2]).booleanValue();
                    boolean ifExists = ((Boolean) arguments[3]).booleanValue();

                    switch (type) {

                        case StatementTypes.DROP_ROLE :
                        case StatementTypes.DROP_USER :
                            session.checkAdmin();
                            session.checkDDLWrite();
                            break;

                        case StatementTypes.DROP_SCHEMA :
                            checkSchemaUpdateAuthorisation(session, name);

                            if (!schemaManager.schemaExists(name.name)) {
                                if (ifExists) {
                                    return Result.updateZeroResult;
                                }
                            }
                            break;

                        default :
                            if (name.schema == null) {
                                name.schema =
                                    session.getCurrentSchemaHsqlName();
                            } else {
                                if (!schemaManager.schemaExists(
                                        name.schema.name)) {
                                    if (ifExists) {
                                        return Result.updateZeroResult;
                                    }
                                }
                            }

                            name.schema = schemaManager.getUserSchemaHsqlName(
                                name.schema.name);

                            checkSchemaUpdateAuthorisation(session,
                                                           name.schema);

                            SchemaObject object =
                                schemaManager.getSchemaObject(name);

                            if (object == null) {
                                if (ifExists) {
                                    return Result.updateZeroResult;
                                }
<<<<<<< HEAD

                                throw Error.error(ErrorCode.X_42501,
                                                  name.name);
                            }

=======

                                throw Error.error(ErrorCode.X_42501,
                                                  name.name);
                            }

>>>>>>> e8e687ce
                            if (name.type == SchemaObject.SPECIFIC_ROUTINE) {
                                name = ((Routine) object).getSpecificName();
                            } else {
                                name = object.getName();
                            }
                    }

                    if (!cascade) {
                        schemaManager.checkObjectIsReferenced(name);
                    }

                    switch (type) {

                        case StatementTypes.DROP_ROLE :
                            dropRole(session, name, cascade);
                            break;

                        case StatementTypes.DROP_USER :
                            dropUser(session, name, cascade);
                            break;

                        case StatementTypes.DROP_SCHEMA :
                            dropSchema(session, name, cascade);
                            break;

                        case StatementTypes.DROP_ASSERTION :
                            break;

                        case StatementTypes.DROP_CHARACTER_SET :
                        case StatementTypes.DROP_COLLATION :
                        case StatementTypes.DROP_SEQUENCE :
                        case StatementTypes.DROP_TRIGGER :
                            dropObject(session, name, cascade);
                            break;

                        case StatementTypes.DROP_TYPE :
                            dropType(session, name, cascade);
                            break;

                        case StatementTypes.DROP_DOMAIN :
                            dropDomain(session, name, cascade);
                            break;

                        case StatementTypes.DROP_ROUTINE :
                            dropRoutine(session, name, cascade);
                            break;

                        case StatementTypes.DROP_TABLE :
                        case StatementTypes.DROP_VIEW :
                            dropTable(session, name, cascade);
                            break;

                        case StatementTypes.DROP_TRANSFORM :
                        case StatementTypes.DROP_TRANSLATION :
                        case StatementTypes.DROP_CAST :
                        case StatementTypes.DROP_ORDERING :
                            break;

                        case StatementTypes.DROP_INDEX :
                            checkSchemaUpdateAuthorisation(session,
                                                           name.schema);
                            schemaManager.dropIndex(session, name);
                            break;

                        case StatementTypes.DROP_CONSTRAINT :
                            checkSchemaUpdateAuthorisation(session,
                                                           name.schema);
                            schemaManager.dropConstraint(session, name,
                                                         cascade);
                            break;
                    }

                    break;
                } catch (HsqlException e) {
                    return Result.newErrorResult(e, sql);
                }
            }
            case StatementTypes.GRANT :
            case StatementTypes.REVOKE : {
                try {
                    boolean        grant       = type == StatementTypes.GRANT;
                    OrderedHashSet granteeList = (OrderedHashSet) arguments[0];
                    HsqlName       name        = (HsqlName) arguments[1];

                    this.setSchemaName(session, null, name);

                    name = schemaManager.getSchemaObjectName(name.schema,
                            name.name, name.type, true);

                    SchemaObject schemaObject =
                        schemaManager.getSchemaObject(name);
                    Right   right   = (Right) arguments[2];
                    Grantee grantor = (Grantee) arguments[3];
                    boolean cascade = ((Boolean) arguments[4]).booleanValue();
                    boolean isGrantOption =
                        ((Boolean) arguments[5]).booleanValue();

                    if (grantor == null) {
                        grantor = isSchemaDefinition ? schemaName.owner
                                                     : session.getGrantee();
                    }

                    GranteeManager gm = session.database.granteeManager;

                    switch (schemaObject.getType()) {

                        case SchemaObject.CHARSET :
                            break;

                        case SchemaObject.VIEW :
                        case SchemaObject.TABLE : {
                            Table t = (Table) schemaObject;

                            right.setColumns(t);

                            if (t.getTableType() == TableBase.TEMP_TABLE
                                    && !right.isFull()) {
                                return Result.newErrorResult(
                                    Error.error(ErrorCode.X_42595), sql);
                            }
                        }
                    }

                    if (grant) {
                        gm.grant(granteeList, schemaObject, right, grantor,
                                 isGrantOption);
                    } else {
                        gm.revoke(granteeList, schemaObject, right, grantor,
                                  isGrantOption, cascade);
                    }

                    break;
                } catch (HsqlException e) {
                    return Result.newErrorResult(e, sql);
                }
            }
            case StatementTypes.GRANT_ROLE :
            case StatementTypes.REVOKE_ROLE : {
                try {
                    boolean        grant = type == StatementTypes.GRANT_ROLE;
                    OrderedHashSet granteeList = (OrderedHashSet) arguments[0];
                    OrderedHashSet roleList    = (OrderedHashSet) arguments[1];
                    Grantee        grantor     = (Grantee) arguments[2];
                    boolean cascade = ((Boolean) arguments[3]).booleanValue();
                    GranteeManager gm = session.database.granteeManager;

                    gm.checkGranteeList(granteeList);

                    for (int i = 0; i < granteeList.size(); i++) {
                        String grantee = (String) granteeList.get(i);

                        gm.checkRoleList(grantee, roleList, grantor, grant);
                    }

                    if (grant) {
                        for (int i = 0; i < granteeList.size(); i++) {
                            String grantee = (String) granteeList.get(i);

                            for (int j = 0; j < roleList.size(); j++) {
                                String roleName = (String) roleList.get(j);

                                gm.grant(grantee, roleName, grantor);
                            }
                        }
                    } else {
                        for (int i = 0; i < granteeList.size(); i++) {
                            String grantee = (String) granteeList.get(i);

                            for (int j = 0; j < roleList.size(); j++) {
                                gm.revoke(grantee, (String) roleList.get(j),
                                          grantor);
                            }
                        }
                    }

                    break;
                } catch (HsqlException e) {
                    return Result.newErrorResult(e, sql);
                }
            }
            case StatementTypes.CREATE_ASSERTION : {
                return Result.updateZeroResult;
            }
            case StatementTypes.CREATE_CHARACTER_SET : {
                Charset charset = (Charset) arguments[0];

                try {
                    setOrCheckObjectName(session, null, charset.getName(),
                                         true);
                    schemaManager.addSchemaObject(charset);

                    break;
                } catch (HsqlException e) {
                    return Result.newErrorResult(e, sql);
                }
            }
            case StatementTypes.CREATE_COLLATION : {
                Collation collation = (Collation) arguments[0];

                try {
                    setOrCheckObjectName(session, null, collation.getName(),
                                         true);
                    schemaManager.addSchemaObject(collation);

                    break;
                } catch (HsqlException e) {
                    return Result.newErrorResult(e, sql);
                }
            }
            case StatementTypes.CREATE_ROLE : {
                try {
                    session.checkAdmin();
                    session.checkDDLWrite();

                    HsqlName name = (HsqlName) arguments[0];

                    session.database.getGranteeManager().addRole(name);

                    break;
                } catch (HsqlException e) {
                    return Result.newErrorResult(e, sql);
                }
            }
            case StatementTypes.CREATE_USER : {
                HsqlName name     = (HsqlName) arguments[0];
                String   password = (String) arguments[1];
                Grantee  grantor  = (Grantee) arguments[2];
                boolean  admin    = ((Boolean) arguments[3]).booleanValue();
                boolean  isDigest = ((Boolean) arguments[4]).booleanValue();

                try {
                    session.checkAdmin();
                    session.checkDDLWrite();
                    session.database.getUserManager().createUser(session,
                            name, password, isDigest);

                    if (admin) {
                        session.database.getGranteeManager().grant(name.name,
                                SqlInvariants.DBA_ADMIN_ROLE_NAME, grantor);
                    }

                    break;
                } catch (HsqlException e) {
                    return Result.newErrorResult(e, sql);
                }
            }
            case StatementTypes.CREATE_SCHEMA : {
                HsqlName name  = (HsqlName) arguments[0];
                Grantee  owner = (Grantee) arguments[1];

                try {
                    session.checkDDLWrite();

                    if (schemaManager.schemaExists(name.name)) {
                        if (session.isProcessingScript()
                                && SqlInvariants.PUBLIC_SCHEMA.equals(
                                    name.name)) {}
                        else {
                            throw Error.error(ErrorCode.X_42504, name.name);
                        }
                    } else {
                        schemaManager.createSchema(name, owner);

                        // always include authorization
                        Schema schema = schemaManager.findSchema(name.name);

                        this.sql = schema.getSQL();

                        if (session.isProcessingScript()
                                && session.database.getProperties()
                                    .isVersion18()) {
                            session.setCurrentSchemaHsqlName(schema.getName());
                        }
                    }

                    break;
                } catch (HsqlException e) {
                    return Result.newErrorResult(e, sql);
                }
            }
            case StatementTypes.CREATE_ROUTINE : {
                Routine routine = (Routine) arguments[0];

                try {
                    routine.resolve(session);
                    setOrCheckObjectName(session, null, routine.getName(),
                                         false);
                    schemaManager.addSchemaObject(routine);

                    break;
                } catch (HsqlException e) {
                    return Result.newErrorResult(e, sql);
                }
            }
            case StatementTypes.CREATE_ALIAS : {
                HsqlName  name     = (HsqlName) arguments[0];
                Routine[] routines = (Routine[]) arguments[1];

                try {
                    session.checkAdmin();
                    session.checkDDLWrite();

                    if (name != null) {
                        for (int i = 0; i < routines.length; i++) {
                            routines[i].setName(name);
                            schemaManager.addSchemaObject(routines[i]);
                        }
                    }

                    break;
                } catch (HsqlException e) {
                    return Result.newErrorResult(e, sql);
                }
            }
            case StatementTypes.CREATE_SEQUENCE : {
                NumberSequence sequence    = (NumberSequence) arguments[0];
                Boolean        ifNotExists = (Boolean) arguments[1];

                try {
                    setOrCheckObjectName(session, null, sequence.getName(),
                                         true);
                    schemaManager.addSchemaObject(sequence);

                    break;
                } catch (HsqlException e) {
                    if (ifNotExists != null && ifNotExists.booleanValue()) {
                        return Result.updateZeroResult;
                    } else {
                        return Result.newErrorResult(e, sql);
                    }
                }
            }
            case StatementTypes.CREATE_DOMAIN : {
                Type type = (Type) arguments[0];
                Constraint[] constraints =
                    type.userTypeModifier.getConstraints();

                try {
                    setOrCheckObjectName(session, null, type.getName(), true);

                    for (int i = 0; i < constraints.length; i++) {
                        Constraint c = constraints[i];

                        setOrCheckObjectName(session, type.getName(),
                                             c.getName(), true);
                        schemaManager.addSchemaObject(c);
                    }

                    schemaManager.addSchemaObject(type);

                    break;
                } catch (HsqlException e) {
                    return Result.newErrorResult(e, sql);
                }
            }
            case StatementTypes.CREATE_TABLE : {
                Table         table              = (Table) arguments[0];
                HsqlArrayList tempConstraints = (HsqlArrayList) arguments[1];
                StatementDMQL statement = (StatementDMQL) arguments[2];
                Boolean       ifNotExists        = (Boolean) arguments[3];
                HsqlArrayList foreignConstraints = null;

                try {
                    setOrCheckObjectName(session, null, table.getName(), true);
                } catch (HsqlException e) {
                    if (ifNotExists != null && ifNotExists.booleanValue()) {
                        return Result.updateZeroResult;
                    } else {
                        return Result.newErrorResult(e, sql);
                    }
                }

                try {
                    if (isSchemaDefinition) {
                        foreignConstraints = new HsqlArrayList();
                    }

                    if (tempConstraints.size() != 0) {
                        table =
                            ParserDDL.addTableConstraintDefinitions(session,
                                table, tempConstraints, foreignConstraints,
                                true);
                        arguments[1] = foreignConstraints;
                    }

                    table.compile(session, null);
                    schemaManager.addSchemaObject(table);

                    if (statement != null) {
                        Result result = statement.execute(session);

                        table.insertIntoTable(session, result);
                    }

                    if (table.hasLobColumn) {
                        RowIterator it = table.rowIterator(session);

                        while (it.hasNext()) {
                            Row      row  = it.getNextRow();
                            Object[] data = row.getData();

                            session.sessionData.adjustLobUsageCount(table,
                                    data, 1);
                        }
                    }

                    return Result.updateZeroResult;
                } catch (HsqlException e) {
                    schemaManager.removeExportedKeys(table);
                    schemaManager.removeDependentObjects(table.getName());

                    return Result.newErrorResult(e, sql);
                }
            }
            case StatementTypes.CREATE_TRANSFORM :
                return Result.updateZeroResult;

            case StatementTypes.CREATE_TRANSLATION :
                return Result.updateZeroResult;

            case StatementTypes.CREATE_TRIGGER : {
                TriggerDef trigger   = (TriggerDef) arguments[0];
                HsqlName   otherName = (HsqlName) arguments[1];

                try {
                    checkSchemaUpdateAuthorisation(session,
                                                   trigger.getSchemaName());
                    schemaManager.checkSchemaObjectNotExists(
                        trigger.getName());

                    if (otherName != null) {
                        if (schemaManager.getSchemaObject(otherName) == null) {
                            throw Error.error(ErrorCode.X_42501,
                                              otherName.name);
                        }
                    }

                    trigger.table.addTrigger(trigger, otherName);
                    schemaManager.addSchemaObject(trigger);
                    trigger.start();

                    break;
                } catch (HsqlException e) {
                    return Result.newErrorResult(e, sql);
                }
            }
            case StatementTypes.CREATE_CAST :
                return Result.updateZeroResult;

            case StatementTypes.CREATE_TYPE : {
                Type type = (Type) arguments[0];

                try {
                    setOrCheckObjectName(session, null, type.getName(), true);
                    schemaManager.addSchemaObject(type);

                    break;
                } catch (HsqlException e) {
                    return Result.newErrorResult(e, sql);
                }
            }
            case StatementTypes.CREATE_ORDERING :
                return Result.updateZeroResult;

            case StatementTypes.CREATE_VIEW : {
                View view = (View) arguments[0];

                try {
                    checkSchemaUpdateAuthorisation(session,
                                                   view.getSchemaName());
                    schemaManager.checkSchemaObjectNotExists(view.getName());
                    view.compile(session, null);
                    schemaManager.addSchemaObject(view);

                    break;
                } catch (HsqlException e) {
                    return Result.newErrorResult(e, sql);
                }
            }
            case StatementTypes.CREATE_INDEX : {
                Table    table;
                HsqlName name;
                int[]    indexColumns;
                boolean  unique;

                table        = (Table) arguments[0];
                indexColumns = (int[]) arguments[1];
                name         = (HsqlName) arguments[2];
                unique       = ((Boolean) arguments[3]).booleanValue();

                try {
                    /*
                            Index index        = table.getIndexForColumns(indexColumns);

                            if (index != null
                                    && ArrayUtil.areEqual(indexColumns, index.getColumns(),
                                                          indexColumns.length, unique)) {
                                if (index.isUnique() || !unique) {
                                    return;
                                }
                            }
                    */
                    setOrCheckObjectName(session, table.getName(), name, true);

                    TableWorks tableWorks = new TableWorks(session, table);

                    // A VoltDB extension to support indexed expressions,
                    // the assume unique attribute, and partial indexes
                    org.hsqldb_voltpatches.index.Index addedIndex = 
                    // End of VoltDB extension
                    tableWorks.addIndex(indexColumns, name, unique);
                    // A VoltDB extension to support assume unique attribute
                    @SuppressWarnings("unchecked")
                    java.util.List<Expression> indexExprs = (java.util.List<Expression>)arguments[4];
                    boolean assumeUnique = ((Boolean) arguments[5]).booleanValue();
                    Expression predicate = (Expression) arguments[6];
                    Expression[] exprArray = null;
                    if (indexExprs != null) {
                        exprArray = indexExprs.toArray(new Expression[indexExprs.size()]);
                    }
                    addedIndex.withExpressions(exprArray)
                    .withPredicate(predicate)
                    .setAssumeUnique(assumeUnique);
                    // End of VoltDB extension

                    break;
                } catch (HsqlException e) {
                    return Result.newErrorResult(e, sql);
                }
            }
            case StatementTypes.COMMENT : {
                HsqlName name    = (HsqlName) arguments[0];
                String   comment = (String) arguments[1];

                switch (name.type) {

                    case SchemaObject.COLUMN : {
                        Table table = (Table) schemaManager.getSchemaObject(
                            name.parent.name, name.parent.schema.name,
                            SchemaObject.TABLE);

                        if (!session.getGrantee().isFullyAccessibleByRole(
                                table.getName())) {
                            throw Error.error(ErrorCode.X_42501);
                        }

                        int index = table.getColumnIndex(name.name);

                        if (index < 0) {
                            throw Error.error(ErrorCode.X_42501);
                        }

                        ColumnSchema column = table.getColumn(index);

                        column.getName().comment = comment;

                        break;
                    }
                    case SchemaObject.ROUTINE : {
                        RoutineSchema routine =
                            (RoutineSchema) schemaManager.getSchemaObject(
                                name.name, name.schema.name,
                                SchemaObject.ROUTINE);

                        if (!session.getGrantee().isFullyAccessibleByRole(
                                routine.getName())) {
                            throw Error.error(ErrorCode.X_42501);
                        }

                        routine.getName().comment = comment;

                        break;
                    }
                    case SchemaObject.TABLE : {
                        Table table =
                            (Table) schemaManager.getSchemaObject(name.name,
                                name.schema.name, SchemaObject.TABLE);

                        if (!session.getGrantee().isFullyAccessibleByRole(
                                table.getName())) {
                            throw Error.error(ErrorCode.X_42501);
                        }

                        table.getName().comment = comment;

                        break;
                    }
                }

                break;
            }

            // for logging only
            case StatementTypes.LOG_SCHEMA_STATEMENT :
                break;

            default :
                throw Error.runtimeError(ErrorCode.U_S0500, "StatementSchema");
        }

        return Result.updateZeroResult;
    }

    private void dropType(Session session, HsqlName name, boolean cascade) {

        checkSchemaUpdateAuthorisation(session, name.schema);

        Type distinct =
            (Type) session.database.schemaManager.getSchemaObject(name);

        session.database.schemaManager.removeSchemaObject(name, cascade);

        distinct.userTypeModifier = null;
    }

    private static void dropDomain(Session session, HsqlName name,
                                   boolean cascade) {

        Type domain =
            (Type) session.database.schemaManager.getSchemaObject(name);
        OrderedHashSet set =
            session.database.schemaManager.getReferencesTo(domain.getName());

        if (!cascade && set.size() > 0) {
            HsqlName objectName = (HsqlName) set.get(0);

            throw Error.error(ErrorCode.X_42502,
                              objectName.getSchemaQualifiedStatementName());
        }

        Constraint[] constraints = domain.userTypeModifier.getConstraints();

        set = new OrderedHashSet();

        for (int i = 0; i < constraints.length; i++) {
            set.add(constraints[i].getName());
        }

        session.database.schemaManager.removeSchemaObjects(set);
        session.database.schemaManager.removeSchemaObject(domain.getName(),
                cascade);

        domain.userTypeModifier = null;
    }

    private static void dropRole(Session session, HsqlName name,
                                 boolean cascade) {

        Grantee role = session.database.getGranteeManager().getRole(name.name);

        if (!cascade && session.database.schemaManager.hasSchemas(role)) {
            HsqlArrayList list =
                session.database.schemaManager.getSchemas(role);
            Schema schema = (Schema) list.get(0);

            throw Error.error(ErrorCode.X_42502,
                              schema.getName().statementName);
        }

        session.database.schemaManager.dropSchemas(session, role, cascade);
        session.database.getGranteeManager().dropRole(name.name);
    }

    private static void dropUser(Session session, HsqlName name,
                                 boolean cascade) {

        Grantee grantee = session.database.getUserManager().get(name.name);

        if (session.database.getSessionManager().isUserActive(name.name)) {
            throw Error.error(ErrorCode.X_42539);
        }

        if (!cascade && session.database.schemaManager.hasSchemas(grantee)) {
            HsqlArrayList list =
                session.database.schemaManager.getSchemas(grantee);
            Schema schema = (Schema) list.get(0);

            throw Error.error(ErrorCode.X_42502,
                              schema.getName().statementName);
        }

        session.database.schemaManager.dropSchemas(session, grantee, cascade);
        session.database.getUserManager().dropUser(name.name);
    }

    private void dropSchema(Session session, HsqlName name, boolean cascade) {

        HsqlName schema =
            session.database.schemaManager.getUserSchemaHsqlName(name.name);

        checkSchemaUpdateAuthorisation(session, schema);
        session.database.schemaManager.dropSchema(session, name.name, cascade);
    }

    private void dropRoutine(Session session, HsqlName name, boolean cascade) {
        checkSchemaUpdateAuthorisation(session, name.schema);
        session.database.schemaManager.removeSchemaObject(name, cascade);
    }

    private void dropObject(Session session, HsqlName name, boolean cascade) {

        name = session.database.schemaManager.getSchemaObjectName(name.schema,
                name.name, name.type, true);

        session.database.schemaManager.removeSchemaObject(name, cascade);
    }

    private void dropTable(Session session, HsqlName name, boolean cascade) {

        Table table = session.database.schemaManager.findUserTable(session,
            name.name, name.schema.name);

        session.database.schemaManager.dropTableOrView(session, table,
                cascade);
    }

    static void checkSchemaUpdateAuthorisation(Session session,
            HsqlName schema) {

        if (session.isProcessingLog()) {
            return;
        }

        if (SqlInvariants.isSystemSchemaName(schema.name)) {
            throw Error.error(ErrorCode.X_42503);
        }

        if (session.parser.isSchemaDefinition) {
            if (schema == session.getCurrentSchemaHsqlName()) {
                return;
            }

            Error.error(ErrorCode.X_42505, schema.name);
        }

        session.getGrantee().checkSchemaUpdateOrGrantRights(schema.name);
        session.checkDDLWrite();
    }

    void setOrCheckObjectName(Session session, HsqlName parent, HsqlName name,
                              boolean check) {

        if (name.schema == null) {
            name.schema = schemaName == null
                          ? session.getCurrentSchemaHsqlName()
                          : schemaName;
        } else {
            name.schema = session.getSchemaHsqlName(name.schema.name);

            if (name.schema == null) {
                throw Error.error(ErrorCode.X_42505);
            }

            if (isSchemaDefinition && schemaName != name.schema) {
                throw Error.error(ErrorCode.X_42505);
            }
        }

        name.parent = parent;

        if (!isSchemaDefinition) {
            checkSchemaUpdateAuthorisation(session, name.schema);
        }

        if (check) {
            session.database.schemaManager.checkSchemaObjectNotExists(name);
        }
    }

    void setSchemaName(Session session, HsqlName parent, HsqlName name) {

        if (name.schema == null) {
            name.schema = schemaName == null
                          ? session.getCurrentSchemaHsqlName()
                          : schemaName;
        } else {
            name.schema = session.getSchemaHsqlName(name.schema.name);

            if (name.schema == null) {
                throw Error.error(ErrorCode.X_42505);
            }

            if (isSchemaDefinition && schemaName != name.schema) {
                throw Error.error(ErrorCode.X_42505);
            }
        }
    }

    public boolean isAutoCommitStatement() {
        return true;
    }

    public String describe(Session session) {
        return sql;
    }

    public Object[] getArguments() {
        return arguments;
    }
}<|MERGE_RESOLUTION|>--- conflicted
+++ resolved
@@ -364,19 +364,11 @@
                             HsqlName parent = object.getName().parent;
 
                             schemaManager.checkObjectIsReferenced(parent);
-<<<<<<< HEAD
 
                             Table table = schemaManager.getUserTable(session,
                                 parent);
                             TriggerDef[] triggers = table.getTriggers();
 
-=======
-
-                            Table table = schemaManager.getUserTable(session,
-                                parent);
-                            TriggerDef[] triggers = table.getTriggers();
-
->>>>>>> e8e687ce
                             for (int i = 0; i < triggers.length; i++) {
                                 if (triggers[i] instanceof TriggerDefSQL) {
                                     throw Error
@@ -806,19 +798,11 @@
                                 if (ifExists) {
                                     return Result.updateZeroResult;
                                 }
-<<<<<<< HEAD
 
                                 throw Error.error(ErrorCode.X_42501,
                                                   name.name);
                             }
 
-=======
-
-                                throw Error.error(ErrorCode.X_42501,
-                                                  name.name);
-                            }
-
->>>>>>> e8e687ce
                             if (name.type == SchemaObject.SPECIFIC_ROUTINE) {
                                 name = ((Routine) object).getSpecificName();
                             } else {
