/* Copyright (c) 2001-2014, The HSQL Development Group
 * All rights reserved.
 *
 * Redistribution and use in source and binary forms, with or without
 * modification, are permitted provided that the following conditions are met:
 *
 * Redistributions of source code must retain the above copyright notice, this
 * list of conditions and the following disclaimer.
 *
 * Redistributions in binary form must reproduce the above copyright notice,
 * this list of conditions and the following disclaimer in the documentation
 * and/or other materials provided with the distribution.
 *
 * Neither the name of the HSQL Development Group nor the names of its
 * contributors may be used to endorse or promote products derived from this
 * software without specific prior written permission.
 *
 * THIS SOFTWARE IS PROVIDED BY THE COPYRIGHT HOLDERS AND CONTRIBUTORS "AS IS"
 * AND ANY EXPRESS OR IMPLIED WARRANTIES, INCLUDING, BUT NOT LIMITED TO, THE
 * IMPLIED WARRANTIES OF MERCHANTABILITY AND FITNESS FOR A PARTICULAR PURPOSE
 * ARE DISCLAIMED. IN NO EVENT SHALL HSQL DEVELOPMENT GROUP, HSQLDB.ORG,
 * OR CONTRIBUTORS BE LIABLE FOR ANY DIRECT, INDIRECT, INCIDENTAL, SPECIAL,
 * EXEMPLARY, OR CONSEQUENTIAL DAMAGES (INCLUDING, BUT NOT LIMITED TO,
 * PROCUREMENT OF SUBSTITUTE GOODS OR SERVICES;
 * LOSS OF USE, DATA, OR PROFITS; OR BUSINESS INTERRUPTION) HOWEVER CAUSED AND
 * ON ANY THEORY OF LIABILITY, WHETHER IN CONTRACT, STRICT LIABILITY, OR TORT
 * (INCLUDING NEGLIGENCE OR OTHERWISE) ARISING IN ANY WAY OUT OF THE USE OF THIS
 * SOFTWARE, EVEN IF ADVISED OF THE POSSIBILITY OF SUCH DAMAGE.
 */


package org.hsqldb_voltpatches;

// A VoltDB extension to transfer Expression structures to the VoltDB planner
// We DO NOT reorganize imports in hsql code. And we try to keep these structured comments in place.
import java.lang.reflect.Field;
import java.math.BigDecimal;
import java.util.ArrayList;
import java.util.HashMap;
import java.util.List;

import org.hsqldb_voltpatches.types.BinaryData;
import org.hsqldb_voltpatches.types.NumberType;
import org.hsqldb_voltpatches.types.TimestampData;
import org.hsqldb_voltpatches.HSQLInterface.HSQLParseException;
// End of VoltDB extension
import org.hsqldb_voltpatches.HsqlNameManager.HsqlName;
import org.hsqldb_voltpatches.HsqlNameManager.SimpleName;
import org.hsqldb_voltpatches.ParserDQL.CompileContext;
import org.hsqldb_voltpatches.RangeGroup.RangeGroupSimple;
import org.hsqldb_voltpatches.error.Error;
import org.hsqldb_voltpatches.error.ErrorCode;
import org.hsqldb_voltpatches.index.Index;
import org.hsqldb_voltpatches.lib.ArrayListIdentity;
import org.hsqldb_voltpatches.lib.ArrayUtil;
import org.hsqldb_voltpatches.lib.HsqlArrayList;
import org.hsqldb_voltpatches.lib.HsqlList;
import org.hsqldb_voltpatches.lib.OrderedHashSet;
import org.hsqldb_voltpatches.lib.OrderedIntHashSet;
import org.hsqldb_voltpatches.lib.Set;
import org.hsqldb_voltpatches.navigator.RowSetNavigatorData;
import org.hsqldb_voltpatches.persist.PersistentStore;
import org.hsqldb_voltpatches.result.Result;
import org.hsqldb_voltpatches.types.ArrayType;
import org.hsqldb_voltpatches.types.BinaryData;
import org.hsqldb_voltpatches.types.CharacterType;
import org.hsqldb_voltpatches.types.Collation;
import org.hsqldb_voltpatches.types.NullType;
import org.hsqldb_voltpatches.types.TimestampData;
import org.hsqldb_voltpatches.types.Type;
import org.hsqldb_voltpatches.types.Types;

/**
 * Expression class.
 *
 * @author Campbell Boucher-Burnet (boucherb@users dot sourceforge.net)
 * @author Fred Toussi (fredt@users dot sourceforge.net)
 * @version 2.3.0
 * @since 1.9.0
 */
public class Expression implements Cloneable {

    public static final int LEFT    = 0;
    public static final int RIGHT   = 1;
    public static final int UNARY   = 1;
    public static final int BINARY  = 2;
    public static final int TERNARY = 3;

    //
    //
    static final Expression[] emptyArray = new Expression[]{};

    //
    static final Expression EXPR_TRUE  = new ExpressionLogical(true);
    static final Expression EXPR_FALSE = new ExpressionLogical(false);

    //
    static final OrderedIntHashSet aggregateFunctionSet =
        new OrderedIntHashSet();

    static {
        aggregateFunctionSet.add(OpTypes.COUNT);
        aggregateFunctionSet.add(OpTypes.SUM);
        aggregateFunctionSet.add(OpTypes.MIN);
        aggregateFunctionSet.add(OpTypes.MAX);
        aggregateFunctionSet.add(OpTypes.AVG);
        aggregateFunctionSet.add(OpTypes.EVERY);
        aggregateFunctionSet.add(OpTypes.SOME);
        aggregateFunctionSet.add(OpTypes.STDDEV_POP);
        aggregateFunctionSet.add(OpTypes.STDDEV_SAMP);
        aggregateFunctionSet.add(OpTypes.VAR_POP);
        aggregateFunctionSet.add(OpTypes.VAR_SAMP);
        aggregateFunctionSet.add(OpTypes.GROUP_CONCAT);
        aggregateFunctionSet.add(OpTypes.ARRAY_AGG);
        aggregateFunctionSet.add(OpTypes.MEDIAN);
        aggregateFunctionSet.add(OpTypes.USER_AGGREGATE);
    }

    static final OrderedIntHashSet columnExpressionSet =
        new OrderedIntHashSet();

    static {
        columnExpressionSet.add(OpTypes.COLUMN);
    }

    static final OrderedIntHashSet subqueryExpressionSet =
        new OrderedIntHashSet();

    static {
        subqueryExpressionSet.add(OpTypes.ROW_SUBQUERY);
        subqueryExpressionSet.add(OpTypes.TABLE_SUBQUERY);
    }

    static final OrderedIntHashSet subqueryAggregateExpressionSet =
        new OrderedIntHashSet();

    static {
        subqueryAggregateExpressionSet.add(OpTypes.COUNT);
        subqueryAggregateExpressionSet.add(OpTypes.SUM);
        subqueryAggregateExpressionSet.add(OpTypes.MIN);
        subqueryAggregateExpressionSet.add(OpTypes.MAX);
        subqueryAggregateExpressionSet.add(OpTypes.AVG);
        subqueryAggregateExpressionSet.add(OpTypes.EVERY);
        subqueryAggregateExpressionSet.add(OpTypes.SOME);
        subqueryAggregateExpressionSet.add(OpTypes.STDDEV_POP);
        subqueryAggregateExpressionSet.add(OpTypes.STDDEV_SAMP);
        subqueryAggregateExpressionSet.add(OpTypes.VAR_POP);
        subqueryAggregateExpressionSet.add(OpTypes.VAR_SAMP);
        subqueryAggregateExpressionSet.add(OpTypes.GROUP_CONCAT);
        subqueryAggregateExpressionSet.add(OpTypes.ARRAY_AGG);
        subqueryAggregateExpressionSet.add(OpTypes.MEDIAN);
        subqueryAggregateExpressionSet.add(OpTypes.USER_AGGREGATE);

        //
        subqueryAggregateExpressionSet.add(OpTypes.TABLE_SUBQUERY);
        subqueryAggregateExpressionSet.add(OpTypes.ROW_SUBQUERY);
    }

    static final OrderedIntHashSet functionExpressionSet =
        new OrderedIntHashSet();

    static {
        functionExpressionSet.add(OpTypes.SQL_FUNCTION);
        functionExpressionSet.add(OpTypes.FUNCTION);
    }

    static final OrderedIntHashSet sequenceExpressionSet =
        new OrderedIntHashSet();

    static {
        sequenceExpressionSet.add(OpTypes.ROWNUM);
        sequenceExpressionSet.add(OpTypes.SEQUENCE);
    }

    static final OrderedIntHashSet emptyExpressionSet =
        new OrderedIntHashSet();

    // type
    protected int opType;

    // type qualifier
    protected int exprSubType;

    //
    SimpleName alias;

    // aggregate
    private boolean isAggregate;

    // VALUE
    protected Object       valueData;
    protected Expression[] nodes;
    Type[]                 nodeDataTypes;
    TableDerived           table;

    // for query and value lists, etc
    boolean isCorrelated;

    // for COLUMN
    int columnIndex = -1;

    // data type
    protected Type dataType;

    //
    int queryTableColumnIndex = -1;    // >= 0 when it is used for order by

    // index of a session-dependent field
    int parameterIndex = -1;

    //
    int rangePosition = -1;

    //
    boolean isColumnCondition;
    boolean isColumnEqual;
    boolean isSingleColumnCondition;
    boolean isSingleColumnEqual;
    boolean isSingleColumnNull;
    boolean isSingleColumnNotNull;
    byte    nullability = SchemaObject.Nullability.NULLABLE_UNKNOWN;

    //
    Collation collation;

    Expression(int type) {
        opType = type;
        nodes  = emptyArray;
    }

    // IN condition optimisation

    /**
     * Creates a SUBQUERY expression.
     */
    Expression(int type, TableDerived table) {

        switch (type) {

            case OpTypes.ARRAY :
                opType = OpTypes.ARRAY;
                break;

            case OpTypes.ARRAY_SUBQUERY :
                opType = OpTypes.ARRAY_SUBQUERY;
                break;

            case OpTypes.TABLE_SUBQUERY :
                opType = OpTypes.TABLE_SUBQUERY;
                break;

            case OpTypes.ROW_SUBQUERY :
            case OpTypes.SCALAR_SUBQUERY :
                opType = OpTypes.ROW_SUBQUERY;
                break;

            default :
                throw Error.runtimeError(ErrorCode.U_S0500, "Expression");
        }

        nodes      = emptyArray;
        this.table = table;
    }

    /**
     * ROW, ARRAY etc.
     */
    Expression(int type, Expression[] list) {

        this(type);

        this.nodes = list;
    }

    static String getContextSQL(Expression expression) {

        if (expression == null) {
            return null;
        }

        String ddl = expression.getSQL();

        switch (expression.opType) {

            case OpTypes.VALUE :
            case OpTypes.COLUMN :
            case OpTypes.ROW :
            case OpTypes.FUNCTION :
            case OpTypes.SQL_FUNCTION :
            case OpTypes.ALTERNATIVE :
            case OpTypes.CASEWHEN :
            case OpTypes.CAST :
                return ddl;
        }

        StringBuffer sb = new StringBuffer();

        ddl = sb.append('(').append(ddl).append(')').toString();

        return ddl;
    }

    /**
     * For use with CHECK constraints. Under development.
     *
     * Currently supports a subset of expressions and is suitable for CHECK
     * search conditions that refer only to the inserted/updated row.
     *
     * For full DDL reporting of VIEW select queries and CHECK search
     * conditions, future improvements here are dependent upon improvements to
     * SELECT query parsing, so that it is performed in a number of passes.
     * An early pass should result in the query turned into an Expression tree
     * that contains the information in the original SQL without any
     * alterations, and with tables and columns all resolved. This Expression
     * can then be preserved for future use. Table and column names that
     * are not user-defined aliases should be kept as the HsqlName structures
     * so that table or column renaming is reflected in the precompiled
     * query.
     */
    public String getSQL() {

        StringBuffer sb = new StringBuffer(64);

        switch (opType) {

            case OpTypes.VALUE :
                if (valueData == null) {
                    return Tokens.T_NULL;
                }

                return dataType.convertToSQLString(valueData);

            case OpTypes.ROW :
                sb.append('(');

                for (int i = 0; i < nodes.length; i++) {
                    if (i > 0) {
                        sb.append(',');
                    }

                    sb.append(nodes[i].getSQL());
                }

                sb.append(')');

                return sb.toString();

            //
            case OpTypes.VALUELIST :
                for (int i = 0; i < nodes.length; i++) {
                    if (i > 0) {
                        sb.append(',');
                    }

                    sb.append(nodes[i].getSQL());
                }

                return sb.toString();
        }

        switch (opType) {

            case OpTypes.ARRAY :
                sb.append(Tokens.T_ARRAY).append('[');

                for (int i = 0; i < nodes.length; i++) {
                    if (i > 0) {
                        sb.append(',');
                    }

                    sb.append(nodes[i].getSQL());
                }

                sb.append(']');
                break;

            case OpTypes.ARRAY_SUBQUERY :

            //
            case OpTypes.ROW_SUBQUERY :
            case OpTypes.TABLE_SUBQUERY :
                sb.append('(');
                sb.append(')');
                break;

            default :
                throw Error.runtimeError(ErrorCode.U_S0500, "Expression");
        }

        return sb.toString();
    }

    protected String describe(Session session, int blanks) {

        StringBuffer sb = new StringBuffer(64);

        sb.append('\n');

        for (int i = 0; i < blanks; i++) {
            sb.append(' ');
        }

        switch (opType) {

            case OpTypes.VALUE :
                sb.append("VALUE = ").append(
                    dataType.convertToSQLString(valueData));
                sb.append(", TYPE = ").append(dataType.getNameString());

                return sb.toString();

            case OpTypes.ARRAY :
                sb.append("ARRAY ");

                return sb.toString();

            case OpTypes.ARRAY_SUBQUERY :
                sb.append("ARRAY SUBQUERY");

                return sb.toString();

            //
            case OpTypes.ROW_SUBQUERY :
            case OpTypes.TABLE_SUBQUERY :
                sb.append("QUERY ");
                sb.append(table.queryExpression.describe(session, blanks));

                return sb.toString();

            case OpTypes.ROW :
                sb.append("ROW = ");

                for (int i = 0; i < nodes.length; i++) {
                    sb.append(nodes[i].describe(session, blanks + 1));
                    sb.append(' ');
                }
                break;

            case OpTypes.VALUELIST :
                sb.append("VALUELIST ");

                for (int i = 0; i < nodes.length; i++) {
                    sb.append(nodes[i].describe(session, blanks + 1));
                    sb.append(' ');
                }
                break;
        }

        return sb.toString();
    }

    /**
     * Set the data type
     */
    void setDataType(Session session, Type type) {

        if (opType == OpTypes.VALUE) {
            valueData = type.convertToType(session, valueData, dataType);
        }

        dataType = type;
    }

    /**
     * SIMPLE_COLUMN expressions can be of different Expression subclass types
     */
    public boolean equals(Expression other) {

        if (other == this) {
            return true;
        }

        if (other == null) {
            return false;
        }

        if (opType != other.opType || exprSubType != other.exprSubType
                || !equals(dataType, other.dataType)) {
            return false;
        }

        switch (opType) {

            case OpTypes.SIMPLE_COLUMN :
                return this.columnIndex == other.columnIndex;

            case OpTypes.VALUE :
                return equals(valueData, other.valueData);

            case OpTypes.ARRAY :

            //
            case OpTypes.ARRAY_SUBQUERY :
            case OpTypes.ROW_SUBQUERY :
            case OpTypes.TABLE_SUBQUERY :
                return table.queryExpression.isEquivalent(
                    other.table.queryExpression);

            default :
                return equals(nodes, other.nodes);
        }
    }

    public boolean equals(Object other) {

        if (other == this) {
            return true;
        }

        if (other instanceof Expression) {
            return equals((Expression) other);
        }

        return false;
    }

    public int hashCode() {

        int val = opType + exprSubType;

        for (int i = 0; i < nodes.length; i++) {
            if (nodes[i] != null) {
                val += nodes[i].hashCode();
            }
        }

        return val;
    }

    static boolean equals(Object o1, Object o2) {

        if (o1 == o2) {
            return true;
        }

        return (o1 == null) ? false
                            : o1.equals(o2);
    }

    static boolean equals(Expression[] row1, Expression[] row2) {

        if (row1 == row2) {
            return true;
        }

        if (row1.length != row2.length) {
            return false;
        }

        int len = row1.length;

        for (int i = 0; i < len; i++) {
            Expression e1     = row1[i];
            Expression e2     = row2[i];
            boolean    equals = (e1 == null) ? e2 == null
                                             : e1.equals(e2);

            if (!equals) {
                return false;
            }
        }

        return true;
    }

    /**
     * For GROUP only.
     */
    boolean isComposedOf(Expression exprList[], int start, int end,
                         OrderedIntHashSet excludeSet) {

        switch (opType) {

            case OpTypes.VALUE :
            case OpTypes.DYNAMIC_PARAM :
            case OpTypes.PARAMETER :
            case OpTypes.VARIABLE : {
                return true;
            }
        }

        if (excludeSet.contains(opType)) {
            return true;
        }

        for (int i = start; i < end; i++) {
            if (equals(exprList[i])) {
                return true;
            }
        }

        switch (opType) {

            case OpTypes.LIKE :
            case OpTypes.MATCH_SIMPLE :
            case OpTypes.MATCH_PARTIAL :
            case OpTypes.MATCH_FULL :
            case OpTypes.MATCH_UNIQUE_SIMPLE :
            case OpTypes.MATCH_UNIQUE_PARTIAL :
            case OpTypes.MATCH_UNIQUE_FULL :
            case OpTypes.UNIQUE :
            case OpTypes.EXISTS :
            case OpTypes.ARRAY :
            case OpTypes.ARRAY_SUBQUERY :
            case OpTypes.TABLE_SUBQUERY :

            //
            case OpTypes.COUNT :
            case OpTypes.SUM :
            case OpTypes.MIN :
            case OpTypes.MAX :
            case OpTypes.AVG :
            case OpTypes.EVERY :
            case OpTypes.SOME :
            case OpTypes.STDDEV_POP :
            case OpTypes.STDDEV_SAMP :
            case OpTypes.VAR_POP :
            case OpTypes.VAR_SAMP :
                return false;

            case OpTypes.ROW_SUBQUERY : {
                if (table == null) {
                    break;
                }

                if (!(table.getQueryExpression()
                        instanceof QuerySpecification)) {
                    return false;
                }

                QuerySpecification qs =
                    (QuerySpecification) table.getQueryExpression();
                OrderedHashSet set = new OrderedHashSet();

                for (int i = start; i < end; i++) {
                    if (exprList[i].opType == OpTypes.COLUMN) {
                        set.add(exprList[i]);
                    }
                }

                return qs.collectOuterColumnExpressions(null, set) == null;
            }
        }

        if (nodes.length == 0) {
            return false;
        }

        boolean result = true;

        for (int i = 0; i < nodes.length; i++) {
            result &= (nodes[i] == null
                       || nodes[i].isComposedOf(exprList, start, end,
                                                excludeSet));
        }

        return result;
    }

    /**
     * For HAVING only.
     */
    boolean isComposedOf(OrderedHashSet expressions, RangeGroup[] rangeGroups,
                         OrderedIntHashSet excludeSet) {

        if (opType == OpTypes.VALUE || opType == OpTypes.DYNAMIC_PARAM
                || opType == OpTypes.PARAMETER || opType == OpTypes.VARIABLE) {
            return true;
        }

        if (excludeSet.contains(opType)) {
            return true;
        }

        for (int i = 0; i < expressions.size(); i++) {
            if (equals(expressions.get(i))) {
                return true;
            }
        }

        if (opType == OpTypes.COLUMN) {
            for (int i = 0; i < rangeGroups.length; i++) {
                RangeVariable[] ranges = rangeGroups[i].getRangeVariables();

                for (int j = 0; j < ranges.length; j++) {
                    if (ranges[j] == getRangeVariable()) {
                        return true;
                    }
                }
            }
        }

        switch (opType) {

            case OpTypes.COUNT :
            case OpTypes.SUM :
            case OpTypes.MIN :
            case OpTypes.MAX :
            case OpTypes.AVG :
            case OpTypes.EVERY :
            case OpTypes.SOME :
            case OpTypes.STDDEV_POP :
            case OpTypes.STDDEV_SAMP :
            case OpTypes.VAR_POP :
            case OpTypes.VAR_SAMP :
                return false;
        }

/*
        case OpCodes.LIKE :
        case OpCodes.ALL :
        case OpCodes.ANY :
        case OpCodes.IN :
        case OpCodes.MATCH_SIMPLE :
        case OpCodes.MATCH_PARTIAL :
        case OpCodes.MATCH_FULL :
        case OpCodes.MATCH_UNIQUE_SIMPLE :
        case OpCodes.MATCH_UNIQUE_PARTIAL :
        case OpCodes.MATCH_UNIQUE_FULL :
        case OpCodes.UNIQUE :
        case OpCodes.EXISTS :
        case OpCodes.TABLE_SUBQUERY :
        case OpCodes.ROW_SUBQUERY :
*/
        if (nodes.length == 0) {
            return false;
        }

        boolean result = true;

        for (int i = 0; i < nodes.length; i++) {
            result &= (nodes[i] == null
                       || nodes[i].isComposedOf(expressions, rangeGroups,
                                                excludeSet));
        }

        return result;
    }

    Expression replaceColumnReferences(RangeVariable range,
                                       Expression[] list) {

        for (int i = 0; i < nodes.length; i++) {
            if (nodes[i] == null) {
                continue;
            }

            nodes[i] = nodes[i].replaceColumnReferences(range, list);
        }

        if (table != null && table.queryExpression != null) {
            table.queryExpression.replaceColumnReferences(range, list);
        }

        return this;
    }

    void replaceRangeVariables(RangeVariable[] ranges,
                               RangeVariable[] newRanges) {

        for (int i = 0; i < nodes.length; i++) {
            if (nodes[i] == null) {
                continue;
            }

            nodes[i].replaceRangeVariables(ranges, newRanges);
        }

        if (table != null && table.queryExpression != null) {
            table.queryExpression.replaceRangeVariables(ranges, newRanges);
        }
    }

    void resetColumnReferences() {

        for (int i = 0; i < nodes.length; i++) {
            if (nodes[i] == null) {
                continue;
            }

            nodes[i].resetColumnReferences();
        }
    }

    void convertToSimpleColumn(OrderedHashSet expressions,
                               OrderedHashSet replacements) {

        if (opType == OpTypes.VALUE) {
            return;
        }

        if (opType == OpTypes.SIMPLE_COLUMN) {
            return;
        }

        int index = expressions.getIndex(this);

        if (index != -1) {
            Expression e = (Expression) replacements.get(index);

            nodes         = emptyArray;
            opType        = OpTypes.SIMPLE_COLUMN;
            columnIndex   = e.columnIndex;
            rangePosition = e.rangePosition;

            return;
        }

        for (int i = 0; i < nodes.length; i++) {
            if (nodes[i] == null) {
                continue;
            }

            nodes[i].convertToSimpleColumn(expressions, replacements);
        }

        if (table != null) {
            if (table.queryExpression != null) {
                OrderedHashSet set = new OrderedHashSet();

                table.queryExpression.collectAllExpressions(set,
                        Expression.columnExpressionSet,
                        Expression.emptyExpressionSet);

                for (int i = 0; i < set.size(); i++) {
                    Expression e = (Expression) set.get(i);

                    e.convertToSimpleColumn(expressions, replacements);
                }
            }
        }
    }

    boolean isAggregate() {
        return isAggregate;
    }

    void setAggregate() {
        isAggregate = true;
    }

    boolean isSelfAggregate() {
        return false;
    }

    /**
     * Set the column alias
     */
    void setAlias(SimpleName name) {
        alias = name;
    }

    /**
     * Get the column alias
     */
    String getAlias() {

        if (alias != null) {
            return alias.name;
        }

        return "";
    }

    SimpleName getSimpleName() {
        return alias;
    }

    /**
     * Returns the type of expression
     */
    public int getType() {
        return opType;
    }

    /**
     * Returns the left node
     */
    Expression getLeftNode() {
        return nodes.length > 0 ? nodes[LEFT]
                                : null;
    }

    /**
     * Returns the right node
     */
    Expression getRightNode() {
        return nodes.length > 1 ? nodes[RIGHT]
                                : null;
    }

    void setLeftNode(Expression e) {
        nodes[LEFT] = e;
    }

    void setRightNode(Expression e) {
        nodes[RIGHT] = e;
    }

    void setSubType(int subType) {
        exprSubType = subType;
    }

    /**
     * Returns the range variable for a COLUMN expression
     */
    RangeVariable getRangeVariable() {
        return null;
    }

    /**
     * return the expression for an alias used in an ORDER BY clause
     */
    Expression replaceAliasInOrderBy(Session session, Expression[] columns,
                                     int length) {

        for (int i = 0; i < nodes.length; i++) {
            if (nodes[i] == null) {
                continue;
            }

            nodes[i] = nodes[i].replaceAliasInOrderBy(session, columns,
                    length);
        }

        return this;
    }

    /**
     * collects all range variables in expression tree
     */
    OrderedHashSet collectRangeVariables(OrderedHashSet set) {

        for (int i = 0; i < nodes.length; i++) {
            if (nodes[i] != null) {
                set = nodes[i].collectRangeVariables(set);
            }
        }

        if (table != null && table.queryExpression != null) {
            set = table.queryExpression.collectRangeVariables(set);
        }

        return set;
    }

    OrderedHashSet collectRangeVariables(RangeVariable[] rangeVariables,
                                         OrderedHashSet set) {

        for (int i = 0; i < nodes.length; i++) {
            if (nodes[i] != null) {
                set = nodes[i].collectRangeVariables(rangeVariables, set);
            }
        }

        if (table != null && table.queryExpression != null) {
            set = table.queryExpression.collectRangeVariables(rangeVariables,
                    set);
        }

        return set;
    }

    /**
     * collects all schema objects
     */
    void collectObjectNames(Set set) {

        for (int i = 0; i < nodes.length; i++) {
            if (nodes[i] != null) {
                nodes[i].collectObjectNames(set);
            }
        }

        if (table != null) {
            if (table.queryExpression != null) {
                table.queryExpression.collectObjectNames(set);
            }
        }
    }

    /**
     * return true if given RangeVariable is used in expression tree
     */
    boolean hasReference(RangeVariable range) {

        for (int i = 0; i < nodes.length; i++) {
            if (nodes[i] != null) {
                if (nodes[i].hasReference(range)) {
                    return true;
                }
            }
        }

        if (table != null && table.queryExpression != null) {
            if (table.queryExpression.hasReference(range)) {
                return true;
            }
        }

        return false;
    }

    /**
     * return true if given RangeVariable is used in expression tree
     */
    boolean hasReference(RangeVariable[] ranges, int exclude) {

        OrderedHashSet set = collectRangeVariables(ranges, null);

        if (set == null) {
            return false;
        }

        for (int j = 0; j < set.size(); j++) {
            if (set.get(j) != ranges[exclude]) {
                return true;
            }
        }

        return false;
    }

    /**
     * resolve tables and collect unresolved column expressions
     */
    public HsqlList resolveColumnReferences(Session session,
            RangeGroup rangeGroup, RangeGroup[] rangeGroups,
            HsqlList unresolvedSet) {

        return resolveColumnReferences(session, rangeGroup,
                                       rangeGroup.getRangeVariables().length,
                                       rangeGroups, unresolvedSet, true);
    }

    public HsqlList resolveColumnReferences(Session session,
            RangeGroup rangeGroup, int rangeCount, RangeGroup[] rangeGroups,
            HsqlList unresolvedSet, boolean acceptsSequences) {

        if (opType == OpTypes.VALUE) {
            return unresolvedSet;
        }

        switch (opType) {

            case OpTypes.TABLE :
            case OpTypes.VALUELIST : {
                if (table != null) {
                    if (rangeGroup.getRangeVariables().length > rangeCount) {
                        RangeVariable[] rangeVars =
                            (RangeVariable[]) ArrayUtil.resizeArray(
                                rangeGroup.getRangeVariables(), rangeCount);

                        rangeGroup = new RangeGroupSimple(rangeVars,
                                                          rangeGroup);
                    }

                    rangeGroups =
                        (RangeGroup[]) ArrayUtil.toAdjustedArray(rangeGroups,
                            rangeGroup, rangeGroups.length, 1);
                    rangeGroup = new RangeGroupSimple(table);
                    rangeCount = 0;
                }

                for (int i = 0; i < nodes.length; i++) {
                    if (nodes[i] == null) {
                        continue;
                    }

                    unresolvedSet = nodes[i].resolveColumnReferences(session,
                            rangeGroup, rangeCount, rangeGroups,
                            unresolvedSet, acceptsSequences);
                }

                return unresolvedSet;
            }
        }

        for (int i = 0; i < nodes.length; i++) {
            if (nodes[i] == null) {
                continue;
            }

            unresolvedSet = nodes[i].resolveColumnReferences(session,
                    rangeGroup, rangeCount, rangeGroups, unresolvedSet,
                    acceptsSequences);
        }

        switch (opType) {

            case OpTypes.ARRAY :
                break;

            case OpTypes.ARRAY_SUBQUERY :
            case OpTypes.ROW_SUBQUERY :
            case OpTypes.TABLE_SUBQUERY : {
                RangeVariable[] rangeVars = rangeGroup.getRangeVariables();

                if (rangeVars.length > rangeCount) {
                    rangeVars =
                        (RangeVariable[]) ArrayUtil.resizeArray(rangeVars,
                            rangeCount);
                    rangeGroup = new RangeGroupSimple(rangeVars, rangeGroup);
                }

                rangeGroups =
                    (RangeGroup[]) ArrayUtil.toAdjustedArray(rangeGroups,
                        rangeGroup, rangeGroups.length, 1);

                QueryExpression queryExpression = table.queryExpression;

                if (queryExpression != null) {
                    queryExpression.resolveReferences(session, rangeGroups);

                    if (!queryExpression.areColumnsResolved()) {
                        if (unresolvedSet == null) {
                            unresolvedSet = new ArrayListIdentity();
                        }

                        unresolvedSet.addAll(
                            queryExpression.getUnresolvedExpressions());
                    }
                }

                Expression dataExpression = table.dataExpression;

                if (dataExpression != null) {
                    unresolvedSet =
                        dataExpression.resolveColumnReferences(session,
                            rangeGroup, rangeCount, rangeGroups,
                            unresolvedSet, acceptsSequences);
                }

                break;
            }
            default :
        }

        return unresolvedSet;
    }

    public OrderedHashSet getUnkeyedColumns(OrderedHashSet unresolvedSet) {

        if (opType == OpTypes.VALUE) {
            return unresolvedSet;
        }

        for (int i = 0; i < nodes.length; i++) {
            if (nodes[i] == null) {
                continue;
            }

            unresolvedSet = nodes[i].getUnkeyedColumns(unresolvedSet);
        }

        switch (opType) {

            case OpTypes.ARRAY :
            case OpTypes.ARRAY_SUBQUERY :
            case OpTypes.ROW_SUBQUERY :
            case OpTypes.TABLE_SUBQUERY :
                if (table != null) {
                    if (unresolvedSet == null) {
                        unresolvedSet = new OrderedHashSet();
                    }

                    unresolvedSet.add(this);
                }
                break;
        }

        return unresolvedSet;
    }

    public void resolveTypes(Session session, Expression parent) {

        for (int i = 0; i < nodes.length; i++) {
            if (nodes[i] != null) {
                nodes[i].resolveTypes(session, this);
            }
        }

        switch (opType) {

            case OpTypes.VALUE :
                break;

            case OpTypes.VALUELIST :

                /** @todo - should it fall through */
                break;

            case OpTypes.ROW :
                nodeDataTypes = new Type[nodes.length];

                for (int i = 0; i < nodes.length; i++) {
                    if (nodes[i] != null) {
                        nodeDataTypes[i] = nodes[i].dataType;
                    }
                }
                break;

            case OpTypes.ARRAY : {
                Type nodeDataType = null;

                for (int i = 0; i < nodes.length; i++) {
                    nodeDataType = Type.getAggregateType(nodeDataType,
                                                         nodes[i].dataType);
                }

                for (int i = 0; i < nodes.length; i++) {
                    nodes[i].dataType = nodeDataType;
                }

                if (nodeDataType != null) {
                    for (int i = 0; i < nodes.length; i++) {
                        if (nodes[i].valueData != null) {
                            nodes[i].valueData =
                                nodeDataType.convertToDefaultType(
                                    session, nodes[i].valueData);
                        }
                    }
                }

                dataType = new ArrayType(nodeDataType, nodes.length);

                return;
            }
            case OpTypes.ARRAY_SUBQUERY : {
                QueryExpression queryExpression = table.queryExpression;

                queryExpression.resolveTypes(session);
                table.prepareTable();

                nodeDataTypes = queryExpression.getColumnTypes();
                dataType      = nodeDataTypes[0];

                if (nodeDataTypes.length > 1) {
                    throw Error.error(ErrorCode.X_42564);
                }

                dataType = new ArrayType(dataType, Integer.MAX_VALUE);

                break;
            }
            case OpTypes.ROW_SUBQUERY :
            case OpTypes.TABLE_SUBQUERY : {
                QueryExpression queryExpression = table.queryExpression;

                if (queryExpression != null) {
                    queryExpression.resolveTypes(session);
                }

                Expression dataExpression = table.dataExpression;

                if (dataExpression != null) {
                    dataExpression.resolveTypes(session, null);
                }

                table.prepareTable();

                nodeDataTypes = table.getColumnTypes();
                dataType      = nodeDataTypes[0];

                break;
            }
            default :
                throw Error.runtimeError(ErrorCode.U_S0500, "Expression");
        }
    }

    void setAsConstantValue(Session session, Expression parent) {

        valueData = getValue(session);
        opType    = OpTypes.VALUE;
        nodes     = emptyArray;
    }

    void setAsConstantValue(Object value, Expression parent) {

        valueData = value;
        opType    = OpTypes.VALUE;
        nodes     = emptyArray;
    }

    void prepareTable(Session session, Expression row, int degree) {

        if (nodeDataTypes != null) {
            return;
        }

        for (int i = 0; i < nodes.length; i++) {
            Expression e = nodes[i];

            if (e.opType == OpTypes.ROW) {
                if (degree != e.nodes.length) {
                    throw Error.error(ErrorCode.X_42564);
                }
            } else if (degree == 1) {
                nodes[i]       = new Expression(OpTypes.ROW);
                nodes[i].nodes = new Expression[]{ e };
            } else {
                throw Error.error(ErrorCode.X_42564);
            }
        }

        nodeDataTypes = new Type[degree];

        for (int j = 0; j < degree; j++) {
            Type    type                  = row == null ? null
                                                        : row.nodes[j]
                                                            .dataType;
            boolean hasUresolvedParameter = row == null ? false
                                                        : row.nodes[j]
                                                            .isUnresolvedParam();

            for (int i = 0; i < nodes.length; i++) {
                type = Type.getAggregateType(nodes[i].nodes[j].dataType, type);
                hasUresolvedParameter |= nodes[i].nodes[j].isUnresolvedParam();
            }

            if (type == null) {
                type = Type.SQL_VARCHAR_DEFAULT;
            }

            int typeCode = type.typeCode;

            if (hasUresolvedParameter && type.isCharacterType()) {
                if (typeCode == Types.SQL_CHAR
                        || type.precision
                           < Type.SQL_VARCHAR_DEFAULT.precision) {
                    if (typeCode == Types.SQL_CHAR) {
                        typeCode = Types.SQL_VARCHAR;
                    }

                    long precision =
                        Math.max(Type.SQL_VARCHAR_DEFAULT.precision,
                                 type.precision);

                    type = CharacterType.getCharacterType(typeCode, precision,
                                                          type.getCollation());
                }
            }

            nodeDataTypes[j] = type;

            if (row != null && row.nodes[j].isUnresolvedParam()) {
                row.nodes[j].dataType = type;
            }

            for (int i = 0; i < nodes.length; i++) {
                if (nodes[i].nodes[j].isUnresolvedParam()) {
                    nodes[i].nodes[j].dataType = nodeDataTypes[j];

                    continue;
                }

                if (nodes[i].nodes[j].opType == OpTypes.VALUE) {
                    if (nodes[i].nodes[j].valueData == null) {
                        nodes[i].nodes[j].dataType = nodeDataTypes[j];
                    }
                }
            }
        }
    }

    /**
     * Details of IN condition optimisation for 1.9.0
     * Predicates with SELECT are QUERY expressions
     *
     * Predicates with IN list
     *
     * Parser adds a SubQuery to the list for each predicate
     * At type resolution IN lists that are entirely fixed constant or parameter
     * values are selected for possible optimisation. The flags:
     *
     * IN expression right side isCorrelated == true if there are non-constant,
     * non-param expressions in the list (Expressions may have to be resolved
     * against the full set of columns of the query, so must be re-evaluated
     * for each row and evaluated after all the joins have been made)
     *
     * VALUELIST expression isFixedConstantValueList == true when all
     * expressions are fixed constant and none is a param. With this flag,
     * a single-column VALUELIST can be accessed as a HashMap.
     *
     * Predicates may be optimised as joins if isCorrelated == false
     *
     */
    void insertValuesIntoSubqueryTable(Session session,
                                       PersistentStore store) {

        for (int i = 0; i < nodes.length; i++) {
            Object[] values = nodes[i].getRowValue(session);
            Object[] data   = store.getTable().getEmptyRowData();

            for (int j = 0; j < nodeDataTypes.length; j++) {
                data[j] = nodeDataTypes[j].convertToType(session, values[j],
                        nodes[i].nodes[j].dataType);
            }

            Row row = (Row) store.getNewCachedObject(session, data, false);

            try {
                store.indexRow(session, row);
            } catch (HsqlException e) {}
        }
    }

    /**
     * Returns the name of a column as string
     *
     * @return column name
     */
    String getColumnName() {
        return getAlias();
    }

    public ColumnSchema getColumn() {
        return null;
    }

    /**
     * Returns the column index in the table
     */
    int getColumnIndex() {
        return columnIndex;
    }

    /**
     * Returns the data type
     */
    Type getDataType() {
        return dataType;
    }

    byte getNullability() {
        return nullability;
    }

    Type getNodeDataType(int i) {

        if (nodeDataTypes == null) {
            if (i > 0) {
                throw Error.runtimeError(ErrorCode.U_S0500, "Expression");
            }

            return dataType;
        } else {
            return nodeDataTypes[i];
        }
    }

    Type[] getNodeDataTypes() {

        if (nodeDataTypes == null) {
            return new Type[]{ dataType };
        } else {
            return nodeDataTypes;
        }
    }

    int getDegree() {

        switch (opType) {

            case OpTypes.ROW :
                return nodes.length;

            case OpTypes.TABLE :
            case OpTypes.ROW_SUBQUERY :
            case OpTypes.TABLE_SUBQUERY :
                if (table == null) {
                    return nodeDataTypes.length;
                }

                return table.queryExpression.getColumnCount();

            default :
                return 1;
        }
    }

    public Table getTable() {
        return table;
    }

    public void materialise(Session session) {

        if (table == null) {
            return;
        }

        if (table.isCorrelated()) {
            table.materialiseCorrelated(session);
        } else {
            table.materialise(session);
        }
    }

    Object getValue(Session session, Type type) {

        Object o = getValue(session);

        if (o == null || dataType == type) {
            return o;
        }

        return type.convertToType(session, o, dataType);
    }

    public Object getConstantValueNoCheck(Session session) {

        try {
            return getValue(session);
        } catch (HsqlException e) {
            return null;
        }
    }

    public Object[] getRowValue(Session session) {

        switch (opType) {

            case OpTypes.ROW : {
                Object[] data = new Object[nodes.length];

                for (int i = 0; i < nodes.length; i++) {
                    data[i] = nodes[i].getValue(session);
                }

                return data;
            }
            case OpTypes.ROW_SUBQUERY :
            case OpTypes.TABLE_SUBQUERY : {
                return table.queryExpression.getValues(session);
            }
            default :
                throw Error.runtimeError(ErrorCode.U_S0500, "Expression");
        }
    }

    public Object getValue(Session session) {

        switch (opType) {

            case OpTypes.VALUE :
                return valueData;

            case OpTypes.SIMPLE_COLUMN : {
                Object value =
                    session.sessionContext.rangeIterators[rangePosition]
                        .getCurrent(columnIndex);

                return value;
            }
            case OpTypes.ROW : {
                if (nodes.length == 1) {
                    return nodes[0].getValue(session);
                }

                Object[] row = new Object[nodes.length];

                for (int i = 0; i < nodes.length; i++) {
                    row[i] = nodes[i].getValue(session);
                }

                return row;
            }
            case OpTypes.ARRAY : {
                Object[] array = new Object[nodes.length];

                for (int i = 0; i < nodes.length; i++) {
                    array[i] = nodes[i].getValue(session);
                }

                return array;
            }
            case OpTypes.ARRAY_SUBQUERY : {
                table.materialiseCorrelated(session);

                RowSetNavigatorData nav   = table.getNavigator(session);
                int                 size  = nav.getSize();
                Object[]            array = new Object[size];
<<<<<<< HEAD

                nav.beforeFirst();

=======

                nav.beforeFirst();

>>>>>>> e8e687ce
                for (int i = 0; nav.hasNext(); i++) {
                    Object[] data = nav.getNextRowData();

                    array[i] = data[0];
                }

                return array;
            }
            case OpTypes.TABLE_SUBQUERY :
            case OpTypes.ROW_SUBQUERY : {
                table.materialiseCorrelated(session);

                Object[] value = table.getValues(session);

                if (value.length == 1) {
                    return ((Object[]) value)[0];
                }

                return value;
            }
            default :
                throw Error.runtimeError(ErrorCode.U_S0500, "Expression");
        }
    }

    public Result getResult(Session session) {

        switch (opType) {

            case OpTypes.ARRAY : {
                RowSetNavigatorData navigator = table.getNavigator(session);
                Object[]            array = new Object[navigator.getSize()];

                navigator.beforeFirst();

                for (int i = 0; navigator.hasNext(); i++) {
                    Object[] data = navigator.getNext();

                    array[i] = data[0];
                }

                return Result.newPSMResult(array);
            }
            case OpTypes.TABLE_SUBQUERY : {
                table.materialiseCorrelated(session);

                RowSetNavigatorData navigator = table.getNavigator(session);
                Result              result    = Result.newResult(navigator);

                result.metaData = table.queryExpression.getMetaData();

                return result;
            }
            default : {
                Object value = getValue(session);

                return Result.newPSMResult(value);
            }
        }
    }

    public boolean testCondition(Session session) {
        return Boolean.TRUE.equals(getValue(session));
    }

    static int countNulls(Object[] a) {

        int nulls = 0;

        for (int i = 0; i < a.length; i++) {
            if (a[i] == null) {
                nulls++;
            }
        }

        return nulls;
    }

    public boolean isTrue() {
        return opType == OpTypes.VALUE && valueData instanceof Boolean
               && ((Boolean) valueData).booleanValue();
    }

    public boolean isFalse() {
        return opType == OpTypes.VALUE && valueData instanceof Boolean
               && !((Boolean) valueData).booleanValue();
    }

    public boolean isIndexable(RangeVariable range) {
        return false;
    }

    static void convertToType(Session session, Object[] data, Type[] dataType,
                              Type[] newType) {

        for (int i = 0; i < data.length; i++) {
            if (dataType[i].typeComparisonGroup
                    != newType[i].typeComparisonGroup) {
                data[i] = newType[i].convertToType(session, data[i],
                                                   dataType[i]);
            }
        }
    }

    /**
     * Returns a Select object that can be used for checking the contents
     * of an existing table against the given CHECK search condition.
     */
    static QuerySpecification getCheckSelect(Session session, Table t,
            Expression e) {

        CompileContext compileContext = new CompileContext(session, null,
            null);

        compileContext.setNextRangeVarIndex(0);

        QuerySpecification s = new QuerySpecification(compileContext);
        RangeVariable range = new RangeVariable(t, null, null, null,
            compileContext);
        RangeVariable[] ranges     = new RangeVariable[]{ range };
        RangeGroup      rangeGroup = new RangeGroupSimple(ranges, false);

        e.resolveCheckOrGenExpression(session, rangeGroup, true);

        if (Type.SQL_BOOLEAN != e.getDataType()) {
            throw Error.error(ErrorCode.X_42568);
        }

        Expression condition = new ExpressionLogical(OpTypes.NOT, e);

        s.addSelectColumnExpression(EXPR_TRUE);
        s.addRangeVariable(session, range);
        s.addQueryCondition(condition);
        s.resolve(session);

        return s;
    }

    public void resolveCheckOrGenExpression(Session session,
            RangeGroup rangeGroup, boolean isCheck) {

        boolean        nonDeterministic = false;
        OrderedHashSet set              = new OrderedHashSet();
        HsqlList unresolved = resolveColumnReferences(session, rangeGroup,
            RangeGroup.emptyArray, null);

        ExpressionColumn.checkColumnsResolved(unresolved);
        resolveTypes(session, null);
        collectAllExpressions(set, Expression.subqueryAggregateExpressionSet,
                              Expression.emptyExpressionSet);

        if (!set.isEmpty()) {
            throw Error.error(ErrorCode.X_42512);
        }

        collectAllExpressions(set, Expression.functionExpressionSet,
                              Expression.emptyExpressionSet);

        for (int i = 0; i < set.size(); i++) {
            Expression current = (Expression) set.get(i);

            if (current.opType == OpTypes.FUNCTION) {
                if (!((FunctionSQLInvoked) current).isDeterministic()) {
                    throw Error.error(ErrorCode.X_42512);
                }
            }

            if (current.opType == OpTypes.SQL_FUNCTION) {
                if (!((FunctionSQL) current).isDeterministic()) {
                    if (isCheck) {
                        nonDeterministic = true;

                        continue;
                    }

                    throw Error.error(ErrorCode.X_42512);
                }
            }
        }

        if (isCheck && nonDeterministic) {
            HsqlArrayList list = new HsqlArrayList();

            RangeVariableResolver.decomposeAndConditions(session, this, list);

            for (int i = 0; i < list.size(); i++) {
                nonDeterministic = true;

                Expression e = (Expression) list.get(i);
                Expression e1;

                if (e instanceof ExpressionLogical) {
                    boolean b = ((ExpressionLogical) e).convertToSmaller();

                    if (!b) {
                        break;
                    }

                    e1 = e.getRightNode();
                    e  = e.getLeftNode();

                    if (!e.dataType.isDateTimeType()) {
                        nonDeterministic = true;

                        break;
                    }

                    if (e.hasNonDeterministicFunction()) {
                        nonDeterministic = true;

                        break;
                    }

                    // both sides are actually consistent regarding timeZone
                    // e.dataType.isDateTimeTypeWithZone();
                    if (e1 instanceof ExpressionArithmetic) {
                        if (opType == OpTypes.ADD) {
                            if (e1.getRightNode()
                                    .hasNonDeterministicFunction()) {
                                e1.swapLeftAndRightNodes();
                            }
                        } else if (opType == OpTypes.SUBTRACT) {}
                        else {
                            break;
                        }

                        if (e1.getRightNode().hasNonDeterministicFunction()) {
                            break;
                        }

                        e1 = e1.getLeftNode();
                    }

                    if (e1.opType == OpTypes.SQL_FUNCTION) {
                        FunctionSQL function = (FunctionSQL) e1;

                        switch (function.funcType) {

                            case FunctionSQL.FUNC_CURRENT_DATE :
                            case FunctionSQL.FUNC_CURRENT_TIMESTAMP :
                            case FunctionSQL.FUNC_LOCALTIMESTAMP :
                                nonDeterministic = false;

                                continue;
                            default :
                                break;
                        }

                        break;
                    }

                    break;
                } else {
                    break;
                }
            }

            if (nonDeterministic) {
                throw Error.error(ErrorCode.X_42512);
            }
        }

        set.clear();
        collectObjectNames(set);

        RangeVariable[] ranges = rangeGroup.getRangeVariables();

        for (int i = 0; i < set.size(); i++) {
            HsqlName name = (HsqlName) set.get(i);

            switch (name.type) {

                case SchemaObject.COLUMN : {
                    if (isCheck) {
                        break;
                    }

                    int colIndex = ranges[0].rangeTable.findColumn(name.name);
                    ColumnSchema column =
                        ranges[0].rangeTable.getColumn(colIndex);

                    if (column.isGenerated()) {
                        throw Error.error(ErrorCode.X_42512);
                    }

                    break;
                }
                case SchemaObject.SEQUENCE : {
                    throw Error.error(ErrorCode.X_42512);
                }
                case SchemaObject.SPECIFIC_ROUTINE : {
                    Routine routine =
                        (Routine) session.database.schemaManager
                            .getSchemaObject(name);

                    if (!routine.isDeterministic()) {
                        throw Error.error(ErrorCode.X_42512);
                    }

                    int impact = routine.getDataImpact();

                    if (impact == Routine.READS_SQL
                            || impact == Routine.MODIFIES_SQL) {
                        throw Error.error(ErrorCode.X_42512);
                    }
                }
            }
        }

        set.clear();
    }

    boolean isUnresolvedParam() {
        return false;
    }

    boolean isDynamicParam() {
        return false;
    }

    boolean hasNonDeterministicFunction() {

        OrderedHashSet list = null;

        list = collectAllExpressions(list, Expression.functionExpressionSet,
                                     Expression.emptyExpressionSet);

        if (list == null) {
            return false;
        }

        for (int j = 0; j < list.size(); j++) {
            Expression current = (Expression) list.get(j);

            if (current.opType == OpTypes.FUNCTION) {
                if (!((FunctionSQLInvoked) current).isDeterministic()) {
                    return true;
                }
            } else if (current.opType == OpTypes.SQL_FUNCTION) {
                if (!((FunctionSQL) current).isDeterministic()) {
                    return true;
                }
            }
        }

        return false;
    }

    void swapLeftAndRightNodes() {

        Expression temp = nodes[LEFT];

        nodes[LEFT]  = nodes[RIGHT];
        nodes[RIGHT] = temp;
    }

    void setAttributesAsColumn(ColumnSchema column, boolean isWritable) {
        throw Error.runtimeError(ErrorCode.U_S0500, "Expression");
    }

    String getValueClassName() {

        Type type = dataType == null ? NullType.getNullType()
                                     : dataType;

        return type.getJDBCClassName();
    }

    /**
     * collect all expressions of a set of expression types appearing anywhere
     * in a select statement and its subselects, etc.
     */
    OrderedHashSet collectAllExpressions(OrderedHashSet set,
                                         OrderedIntHashSet typeSet,
                                         OrderedIntHashSet stopAtTypeSet) {

        if (stopAtTypeSet.contains(opType)) {
            return set;
        }

        for (int i = 0; i < nodes.length; i++) {
            if (nodes[i] != null) {
                set = nodes[i].collectAllExpressions(set, typeSet,
                                                     stopAtTypeSet);
            }
        }

        boolean added = false;

        if (typeSet.contains(opType)) {
            if (set == null) {
                set = new OrderedHashSet();
            }

            set.add(this);

            added = true;
<<<<<<< HEAD
        }

        if (!added) {
            if (table != null && table.queryExpression != null) {
                set = table.queryExpression.collectAllExpressions(set,
                        typeSet, stopAtTypeSet);
            }
        }

=======
        }

        if (!added) {
            if (table != null && table.queryExpression != null) {
                set = table.queryExpression.collectAllExpressions(set,
                        typeSet, stopAtTypeSet);
            }
        }

>>>>>>> e8e687ce
        return set;
    }

    public OrderedHashSet getSubqueries() {
        return collectAllSubqueries(null);
    }

    OrderedHashSet collectAllSubqueries(OrderedHashSet set) {

        for (int i = 0; i < nodes.length; i++) {
            if (nodes[i] != null) {
                set = nodes[i].collectAllSubqueries(set);
            }
        }

        if (table != null) {
            OrderedHashSet tempSet = null;

            if (table.queryExpression != null) {
                tempSet = table.queryExpression.getSubqueries();
                set     = OrderedHashSet.addAll(set, tempSet);
            }

            if (set == null) {
                set = new OrderedHashSet();
            }

            set.add(table);
        }

        return set;
    }

    /**
     * isCorrelated
     */
    public boolean isCorrelated() {

        if (table == null) {
            return false;
        }

        return table.isCorrelated();
    }

    /**
     * checkValidCheckConstraint
     */
    public void checkValidCheckConstraint() {

        OrderedHashSet set = null;

        set = collectAllExpressions(set,
                                    Expression.subqueryAggregateExpressionSet,
                                    Expression.emptyExpressionSet);

        if (set != null && !set.isEmpty()) {
            throw Error.error(ErrorCode.X_0A000,
                              "subquery in check constraint");
        }
    }

    static HsqlList resolveColumnSet(Session session,
                                     RangeVariable[] rangeVars,
                                     RangeGroup[] rangeGroups,
                                     HsqlList sourceSet) {
        return resolveColumnSet(session, rangeVars, rangeVars.length,
                                rangeGroups, sourceSet, null);
    }

    static HsqlList resolveColumnSet(Session session,
                                     RangeVariable[] rangeVars,
                                     int rangeCount, RangeGroup[] rangeGroups,
                                     HsqlList sourceSet, HsqlList targetSet) {

        if (sourceSet == null) {
            return targetSet;
        }

        RangeGroup rangeGroup = new RangeGroupSimple(rangeVars, false);

        for (int i = 0; i < sourceSet.size(); i++) {
            Expression e = (Expression) sourceSet.get(i);

            targetSet = e.resolveColumnReferences(session, rangeGroup,
                                                  rangeCount, rangeGroups,
                                                  targetSet, false);
        }

        return targetSet;
    }

    boolean isConditionRangeVariable(RangeVariable range) {
        return false;
    }

    RangeVariable[] getJoinRangeVariables(RangeVariable[] ranges) {
        return RangeVariable.emptyArray;
    }

    double costFactor(Session session, RangeVariable range, int operation) {
        return Index.minimumSelectivity;
    }

    Expression getIndexableExpression(RangeVariable rangeVar) {
        return null;
    }

    public Expression duplicate() {

        Expression e = null;

        try {
            e       = (Expression) super.clone();
            e.nodes = (Expression[]) nodes.clone();

            for (int i = 0; i < nodes.length; i++) {
                if (nodes[i] != null) {
                    e.nodes[i] = nodes[i].duplicate();
                }
            }
        } catch (CloneNotSupportedException ex) {
            throw Error.runtimeError(ErrorCode.U_S0500, "Expression");
        }

        return e;
    }

    void replaceNode(Expression existing, Expression replacement) {
<<<<<<< HEAD

        for (int i = 0; i < nodes.length; i++) {
            if (nodes[i] == existing) {
                replacement.alias = nodes[i].alias;
                nodes[i]          = replacement;

                return;
            }
        }

        throw Error.runtimeError(ErrorCode.U_S0500, "Expression");
    }

    public Object updateAggregatingValue(Session session, Object currValue) {
        throw Error.runtimeError(ErrorCode.U_S0500, "Expression");
    }

    public Object getAggregatedValue(Session session, Object currValue) {
        throw Error.runtimeError(ErrorCode.U_S0500, "Expression");
    }

    public Expression getCondition() {
        return null;
    }

    public boolean hasCondition() {
        return false;
    }

    public void setCondition(Expression e) {
        throw Error.runtimeError(ErrorCode.U_S0500, "Expression");
    }

    public void setCollation(Collation collation) {
        this.collation = collation;
    }
    /************************* Volt DB Extensions *************************/

=======

        for (int i = 0; i < nodes.length; i++) {
            if (nodes[i] == existing) {
                replacement.alias = nodes[i].alias;
                nodes[i]          = replacement;

                return;
            }
        }

        throw Error.runtimeError(ErrorCode.U_S0500, "Expression");
    }

    public Object updateAggregatingValue(Session session, Object currValue) {
        throw Error.runtimeError(ErrorCode.U_S0500, "Expression");
    }

    public Object getAggregatedValue(Session session, Object currValue) {
        throw Error.runtimeError(ErrorCode.U_S0500, "Expression");
    }

    public Expression getCondition() {
        return null;
    }

    public boolean hasCondition() {
        return false;
    }

    public void setCondition(Expression e) {
        throw Error.runtimeError(ErrorCode.U_S0500, "Expression");
    }

    public void setCollation(Collation collation) {
        this.collation = collation;
    }
    // A VoltDB extension to export abstract parse trees

>>>>>>> e8e687ce
    // VoltDB support for indexed expressions
    public void voltCollectAllColumnExpressions(ArrayList<ExpressionColumn> list) {
        if (this instanceof ExpressionColumn) {
            if (opType == OpTypes.COLUMN) {
                list.add((ExpressionColumn)this);
            }
        }
        else {
            for (int i = 0; i < nodes.length; i++) {
                if (nodes[i] != null) {
                    nodes[i].voltCollectAllColumnExpressions(list);
                }
            }
        }
    }

    // VoltDB support for indexed expressions
    public void voltCollectAllColumnNames(OrderedHashSet col_set) {
        ArrayList<ExpressionColumn> set = new ArrayList<>();
        voltCollectAllColumnExpressions(set);
        for (ExpressionColumn exprColumn : set) {
            col_set.add(exprColumn.columnName);
        }
    }

    static final HashMap<Integer, VoltXMLElement> prototypes =
            new HashMap<Integer, VoltXMLElement>();

    static {
        prototypes.put(OpTypes.VALUE,         new VoltXMLElement("value")); // constant value
        prototypes.put(OpTypes.COLUMN,        new VoltXMLElement("columnref")); // reference
        prototypes.put(OpTypes.COALESCE,      new VoltXMLElement("columnref")); // for now, another reference form?
        prototypes.put(OpTypes.DEFAULT,       new VoltXMLElement("columnref")); // uninteresting!? ExpressionColumn
        prototypes.put(OpTypes.SIMPLE_COLUMN, (new VoltXMLElement("simplecolumn")));

        prototypes.put(OpTypes.VARIABLE,      null); // Some kind of HSQL session parameter? --paul
        prototypes.put(OpTypes.PARAMETER,     null); // Some kind of HSQL session parameter? --paul
        prototypes.put(OpTypes.DYNAMIC_PARAM, (new VoltXMLElement("value")).withValue("isparam", "true")); // param
        prototypes.put(OpTypes.ASTERISK,      new VoltXMLElement("asterisk"));
        prototypes.put(OpTypes.SEQUENCE,      null); // not yet supported sequence type
        prototypes.put(OpTypes.SCALAR_SUBQUERY,null); // not yet supported subquery feature, query based row/table
        prototypes.put(OpTypes.ROW_SUBQUERY,  null); // not yet supported subquery feature
        prototypes.put(OpTypes.TABLE_SUBQUERY,new VoltXMLElement("tablesubquery"));
        prototypes.put(OpTypes.ROW,           new VoltXMLElement("row")); // rows
        prototypes.put(OpTypes.TABLE,         new VoltXMLElement("table")); // not yet supported subquery feature, but needed for "in"
        prototypes.put(OpTypes.FUNCTION,      null); // not used (HSQL user-defined functions).
        prototypes.put(OpTypes.SQL_FUNCTION,  new VoltXMLElement("function"));
        prototypes.put(OpTypes.ROUTINE_FUNCTION, null); // not used

        //arithmetic operations
        prototypes.put(OpTypes.NEGATE,        (new VoltXMLElement("operation")).withValue("optype", "negate"));

        prototypes.put(OpTypes.ADD,           (new VoltXMLElement("operation")).withValue("optype", "add"));
        prototypes.put(OpTypes.SUBTRACT,      (new VoltXMLElement("operation")).withValue("optype", "subtract"));
        prototypes.put(OpTypes.MULTIPLY,      (new VoltXMLElement("operation")).withValue("optype", "multiply"));
        prototypes.put(OpTypes.DIVIDE,        (new VoltXMLElement("operation")).withValue("optype", "divide"));

        prototypes.put(OpTypes.CONCAT,        (new VoltXMLElement("function")) // concatenation
                                               .withValue("function_id", FunctionCustom.FUNC_CONCAT_ID_STRING)
                                               .withValue("name", Tokens.T_CONCAT_WORD)
                                               .withValue("valuetype", Type.SQL_VARCHAR.getNameString()));

        // logicals - comparisons
        prototypes.put(OpTypes.EQUAL,         (new VoltXMLElement("operation")).withValue("optype", "equal"));
        prototypes.put(OpTypes.GREATER_EQUAL, (new VoltXMLElement("operation")).withValue("optype", "greaterthanorequalto"));
        prototypes.put(OpTypes.GREATER,       (new VoltXMLElement("operation")).withValue("optype", "greaterthan"));
        prototypes.put(OpTypes.SMALLER,       (new VoltXMLElement("operation")).withValue("optype", "lessthan"));
        prototypes.put(OpTypes.SMALLER_EQUAL, (new VoltXMLElement("operation")).withValue("optype", "lessthanorequalto"));
        prototypes.put(OpTypes.NOT_EQUAL,     (new VoltXMLElement("operation")).withValue("optype", "notequal"));
        prototypes.put(OpTypes.IS_NULL,       (new VoltXMLElement("operation")).withValue("optype", "is_null"));

        // logicals - operations
        prototypes.put(OpTypes.NOT,           (new VoltXMLElement("operation")).withValue("optype", "not"));
        prototypes.put(OpTypes.AND,           (new VoltXMLElement("operation")).withValue("optype", "and"));
        prototypes.put(OpTypes.OR,            (new VoltXMLElement("operation")).withValue("optype", "or"));

        // logicals - quantified comparison
        prototypes.put(OpTypes.ALL_QUANTIFIED,null); // not used -- an ExpressionLogical exprSubType value only
        prototypes.put(OpTypes.ANY_QUANTIFIED,null); // not used -- an ExpressionLogical exprSubType value only

        // logicals - other predicates
        prototypes.put(OpTypes.LIKE,          (new VoltXMLElement("operation")).withValue("optype", "like"));
        prototypes.put(OpTypes.IN,            null); // not yet supported ExpressionLogical
        prototypes.put(OpTypes.EXISTS,        (new VoltXMLElement("operation")).withValue("optype", "exists"));
        prototypes.put(OpTypes.OVERLAPS,      null); // not yet supported ExpressionLogical
        prototypes.put(OpTypes.UNIQUE,        null); // not yet supported ExpressionLogical
        prototypes.put(OpTypes.NOT_DISTINCT,  null); // not yet supported ExpressionLogical
        prototypes.put(OpTypes.MATCH_SIMPLE,  null); // not yet supported ExpressionLogical
        prototypes.put(OpTypes.MATCH_PARTIAL, null); // not yet supported ExpressionLogical
        prototypes.put(OpTypes.MATCH_FULL,    null); // not yet supported ExpressionLogical
        prototypes.put(OpTypes.MATCH_UNIQUE_SIMPLE,  null); // not yet supported ExpressionLogical
        prototypes.put(OpTypes.MATCH_UNIQUE_PARTIAL, null); // not yet supported ExpressionLogical
        prototypes.put(OpTypes.MATCH_UNIQUE_FULL,    null); // not yet supported ExpressionLogical
        // aggregate functions
        prototypes.put(OpTypes.COUNT,         (new VoltXMLElement("aggregation")).withValue("optype", "count"));
        prototypes.put(OpTypes.SUM,           (new VoltXMLElement("aggregation")).withValue("optype", "sum"));
        prototypes.put(OpTypes.MIN,           (new VoltXMLElement("aggregation")).withValue("optype", "min"));
        prototypes.put(OpTypes.MAX,           (new VoltXMLElement("aggregation")).withValue("optype", "max"));
        prototypes.put(OpTypes.AVG,           (new VoltXMLElement("aggregation")).withValue("optype", "avg"));
        prototypes.put(OpTypes.EVERY,         (new VoltXMLElement("aggregation")).withValue("optype", "every"));
        prototypes.put(OpTypes.SOME,          (new VoltXMLElement("aggregation")).withValue("optype", "some"));
        prototypes.put(OpTypes.STDDEV_POP,    (new VoltXMLElement("aggregation")).withValue("optype", "stddevpop"));
        prototypes.put(OpTypes.STDDEV_SAMP,   (new VoltXMLElement("aggregation")).withValue("optype", "stddevsamp"));
        prototypes.put(OpTypes.VAR_POP,       (new VoltXMLElement("aggregation")).withValue("optype", "varpop"));
        prototypes.put(OpTypes.VAR_SAMP,      (new VoltXMLElement("aggregation")).withValue("optype", "varsamp"));
        // other operations
        prototypes.put(OpTypes.CAST,          (new VoltXMLElement("operation")).withValue("optype", "cast"));
        prototypes.put(OpTypes.ZONE_MODIFIER, null); // ???
        prototypes.put(OpTypes.CASEWHEN,      (new VoltXMLElement("operation")).withValue("optype", "operator_case_when"));
        prototypes.put(OpTypes.ORDER_BY,      new VoltXMLElement("orderby"));
        prototypes.put(OpTypes.LIMIT,         new VoltXMLElement("limit"));
        prototypes.put(OpTypes.ALTERNATIVE,   (new VoltXMLElement("operation")).withValue("optype", "operator_alternative"));
        prototypes.put(OpTypes.MULTICOLUMN,   null); // an uninteresting!? ExpressionColumn case
    }

    /**
     * @param session
     * @return
     * @throws org.hsqldb_voltpatches.HSQLInterface.HSQLParseException
     */
    VoltXMLElement voltGetXML(Session session)
            throws org.hsqldb_voltpatches.HSQLInterface.HSQLParseException
    {
        return voltGetXML(session, null, null, -1);
    }

    VoltXMLElement voltGetXML(Session session, List<Expression> displayCols,
            java.util.Set<Integer> ignoredDisplayColIndexes, int startKey)
            throws org.hsqldb_voltpatches.HSQLInterface.HSQLParseException
    {
        return voltGetXML(session, displayCols, ignoredDisplayColIndexes, startKey, null);
    }

    /**
     * VoltDB added method to get a non-catalog-dependent
     * representation of this HSQLDB object.
     * @param session The current Session object may be needed to resolve
     * some names.
     * @return XML, correctly indented, representing this object.
     * @throws org.hsqldb_voltpatches.HSQLInterface.HSQLParseException
     */
    VoltXMLElement voltGetXML(Session session, List<Expression> displayCols,
            java.util.Set<Integer> ignoredDisplayColIndexes, int startKey, String realAlias)
        throws org.hsqldb_voltpatches.HSQLInterface.HSQLParseException
    {
        // The voltXML representations of expressions tends to be driven much more by the expression's opType
        // than its Expression class.
        int exprOp = getType();

        // The opType value of "SIMPLE_COLUMN" is a special case that spans Expression classes and seems to
        // need to use the Expression's exact class to be able to correctly determine its VoltXMLElement
        // representation.
        // Last minute "SIMPLE_COLUMN" substitutions can blast a new opType into an Expression of a class
        // other than ExpressionColumn as an optimization for duplicated expressions.
        // VoltDB currently uses "alias" matching to navigate to the correct (duplicate) expression structure
        // typically an ExpressionAggregate.
        // The prototypes dictionary is set up to handle a SIMPLE_COLUMN of any class EXCEPT ExpressionColumn.
        // A SIMPLE_COLUMN ExpressionColumn can be treated as a normal "COLUMN" ExpressionColumn.
        // That case gets explicitly enabled here by fudging the opType from SIMPLE_COLUMN to COLUMN.
        if (exprOp == OpTypes.SIMPLE_COLUMN) {
            // find the substitue from displayCols list
            for (int ii=startKey+1; ii < displayCols.size(); ++ii)
            {
                Expression otherCol = displayCols.get(ii);
                // This mechanism of finding the expression that a SIMPLE_COLUMN
                // is referring to is inherently fragile---columnIndex is an
                // offset into different things depending on context!
                if (otherCol != null && (otherCol.opType != OpTypes.SIMPLE_COLUMN) &&
                         (otherCol.columnIndex == this.columnIndex)  &&
                         !(otherCol instanceof ExpressionColumn))
                {
                    ignoredDisplayColIndexes.add(ii);
                    // serialize the column this simple column stands-in for.
                    // Prepare to skip displayCols that are the referent of a SIMPLE_COLUMN."
                    // quit seeking simple_column's replacement.
                    return otherCol.voltGetXML(session, displayCols, ignoredDisplayColIndexes, startKey, getAlias());
                }
            }
            assert(false);
        }

        // Use the opType to find a pre-initialized prototype VoltXMLElement with the correct
        // name and any required hard-coded values pre-set.
        VoltXMLElement exp = prototypes.get(exprOp);
        if (exp == null) {
            // Must have found an unsupported opType.
            throwForUnsupportedExpression(exprOp);
        }

        // Duplicate the prototype and add any expression particulars needed for the specific opType value,
        // as well as a unique identifier, a possible alias, and child nodes.
        exp = exp.duplicate();
        exp.attributes.put("id", this.voltGetUniqueId(session));

        if (realAlias != null) {
            exp.attributes.put("alias", realAlias);
        } else if ((alias != null) && (getAlias().length() > 0)) {
            exp.attributes.put("alias", getAlias());
        }

        // Add expresion sub type
        if (exprSubType == OpTypes.ANY_QUANTIFIED) {
            exp.attributes.put("opsubtype", "any");
        } else if (exprSubType == OpTypes.ALL_QUANTIFIED) {
            exp.attributes.put("opsubtype", "all");
        }

        for (Expression expr : nodes) {
            if (expr != null) {
                VoltXMLElement vxmle = expr.voltGetXML(session,
                        displayCols, ignoredDisplayColIndexes, startKey, null);
                exp.children.add(vxmle);
                assert(vxmle != null);
            }
        }

        // Few opTypes need additional special case detailing or special case error detection.
        // Very few need access to members defined on specific Expression classes, but they
        // can usually be accessed via down-casting.
        // Even fewer need private members, and they are accessed by delegation to a
        // class-specific voltAnnotate... member function that directly manipulates the
        // VoltXMLElement.
        switch (exprOp) {
        case OpTypes.VALUE:
            // Apparently at this stage, all valid non-NULL values must have a type determined by HSQL.
            // I'm not sure why this must be the case --paul.
            // if the actual value is null, make sure the type is null as well
            if (valueData == null) {
                if (dataType == null) {
                    exp.attributes.put("valuetype", "NULL");
                    return exp;
                }
                exp.attributes.put("valuetype", dataType.getNameString());
                return exp;
            }

            /* This test traps false positives and needs to be narrowed if not eliminated for hsql232
            if (dataType.isBooleanType()) {
                // FIXME: Since BOOLEAN is not a valid user data type a BOOLEAN VALUE is always the result of a constant logical
                // expression (WHERE clause) like "2 > 1" that HSQL has optimized to a constant value.
                // VoltDB could someday be enabled to support a Boolean-valued ConstantExpression.
                // OR VoltDB's native representation for logical values (BIG INT 1 or 0) could be substituted here
                // and MAYBE that would solve this whole problem.
                // There used to be VoltDB code to deserialize an expression into a (BIGINT 1 or 0) ConstantExpression.
                // BIGINT IS the VoltDB planner's native type for logical expressions.
                // That code was only triggered by an impossible case of (essentially) optype=="boolean"
                // -- a victim of past ambiguity in the "type" attributes -- sometimes meaning "optype" sometimes "valuetype"
                // -- so that code got dropped.
                // Going forward, it seems to make more sense to leverage the surviving VoltDB code path by hard-wiring here:
                // valueType="BIGINT", value="1"/"0".
                throw new org.hsqldb_voltpatches.HSQLInterface.HSQLParseException(
                        "VoltDB does not support WHERE clauses containing only constants");
            }
            */

            exp.attributes.put("valuetype", dataType.getNameString());

            if (valueData instanceof TimestampData) {
                // When we get the default from the DDL,
                // it gets jammed into a TimestampData object.  If we
                // don't do this, we get a Java class/reference
                // string in the output schema for the DDL.
                // EL HACKO: I'm just adding in the timezone seconds
                // at the moment, hope this is right --izzy
                TimestampData time = (TimestampData) valueData;
                exp.attributes.put("value", Long.toString(Math.round((time.getSeconds() +
                                                                      time.getZone()) * 1e6) +
                                                          time.getNanos() / 1000));
                return exp;
            }

            // convert binary values to hex
            if (valueData instanceof BinaryData) {
                BinaryData bd = (BinaryData) valueData;
                exp.attributes.put("value", hexEncode(bd.getBytes()));
                return exp;
            }

            // Otherwise just string format the value.
            String valueString;
            if (dataType instanceof NumberType && ! dataType.isIntegralType()) {
                // remove the scentific exponent notation
                valueString = new BigDecimal(valueData.toString()).toPlainString();
            }
            else {
                valueString = valueData.toString();
            }
            exp.attributes.put("value", valueString);
            return exp;

        case OpTypes.COLUMN:
        case OpTypes.COALESCE:
            ExpressionColumn ec = (ExpressionColumn)this;
            return ec.voltAnnotateColumnXML(exp);

        case OpTypes.SQL_FUNCTION:
            FunctionSQL fn = (FunctionSQL)this;
            return fn.voltAnnotateFunctionXML(exp);

        case OpTypes.COUNT:
        case OpTypes.SUM:
        case OpTypes.AVG:
            if (((ExpressionAggregate)this).isDistinctAggregate) {
                exp.attributes.put("distinct", "true");
            }
            return exp;

        case OpTypes.ORDER_BY:
            if (((ExpressionOrderBy)this).isDescending()) {
                exp.attributes.put("desc", "true");
            }
            return exp;

        case OpTypes.CAST:
            if (dataType == null) {
                throw new org.hsqldb_voltpatches.HSQLInterface.HSQLParseException(
                        "VoltDB could not determine the type in a CAST operation");
            }
            exp.attributes.put("valuetype", dataType.getNameString());
            return exp;

        case OpTypes.TABLE_SUBQUERY:
            if (table == null || table.queryExpression == null) {
                throw new HSQLParseException("VoltDB could not determine the subquery");
            }
            ExpressionColumn parameters[] = new ExpressionColumn[0];
            exp.children.add(StatementQuery.voltGetXMLExpression(table.queryExpression, parameters, session));
            return exp;

        case OpTypes.ALTERNATIVE:
            assert(nodes.length == 2);
            // If with ELSE clause, pad NULL with it.
            if (nodes[RIGHT] instanceof ExpressionValue) {
                ExpressionValue val = (ExpressionValue) nodes[RIGHT];
                if (val.valueData == null && val.dataType == Type.SQL_ALL_TYPES) {
                    exp.children.get(RIGHT).attributes.put("valuetype", dataType.getNameString());
                }
            }
        case OpTypes.CASEWHEN:
            // Hsql has check dataType can not be null.
            assert(dataType != null);
            exp.attributes.put("valuetype", dataType.getNameString());
            return exp;

        default:
            return exp;
        }
    }

    private static final int caseDiff = ('a' - 'A');
    /**
     *
     * @param data A binary array of bytes.
     * @return A hex-encoded string with double length.
     */
    public static String hexEncode(byte[] data) {
        if (data == null)
            return null;

        StringBuilder sb = new StringBuilder();
        for (byte b : data) {
            // hex encoding same way as java.net.URLEncoder.
            char ch = Character.forDigit((b >> 4) & 0xF, 16);
            // to uppercase
            if (Character.isLetter(ch)) {
                ch -= caseDiff;
            }
            sb.append(ch);
            ch = Character.forDigit(b & 0xF, 16);
            if (Character.isLetter(ch)) {
                ch -= caseDiff;
            }
            sb.append(ch);
        }
        return sb.toString();
    }

    private static void throwForUnsupportedExpression(int exprOp)
            throws org.hsqldb_voltpatches.HSQLInterface.HSQLParseException
    {
        String opAsString;
        switch (exprOp) {
        //case OpTypes.COALESCE:
        //    opAsString = "the COALESCE operator. Consider using DECODE."; break; //MAY require ExpressionColumn state

        case OpTypes.VARIABLE:
            opAsString = "HSQL session variables"; break; // Some kind of HSQL session parameter? --paul
        case OpTypes.PARAMETER:
            opAsString = "HSQL session parameters"; break; // Some kind of HSQL session parameter? --paul

        case OpTypes.SEQUENCE:
            opAsString = "sequence types"; break; // not yet supported sequence type

        case OpTypes.SCALAR_SUBQUERY:
        case OpTypes.ROW_SUBQUERY:
        case OpTypes.TABLE_SUBQUERY:
        case OpTypes.ROW:
        case OpTypes.TABLE:
        case OpTypes.EXISTS:
            throw new HSQLParseException("Unsupported subquery syntax within an expression. Consider using a join or multiple statements instead");

        case OpTypes.FUNCTION:             opAsString = "HSQL-style user-defined Java SQL functions"; break;

        case OpTypes.ROUTINE_FUNCTION:     opAsString = "HSQL routine functions"; break; // not used

        case OpTypes.ALL_QUANTIFIED:
        case OpTypes.ANY_QUANTIFIED:
            opAsString = "sequences or subqueries"; break; // not used -- an ExpressionLogical exprSubType value only

        case OpTypes.IN:
            opAsString = "the IN operator. Consider using an OR expression"; break; // not yet supported

        case OpTypes.OVERLAPS:
        case OpTypes.UNIQUE:
        case OpTypes.NOT_DISTINCT:
            opAsString = "sequences or subqueries"; break; // not yet supported ExpressionLogical

        case OpTypes.MATCH_SIMPLE:
        case OpTypes.MATCH_PARTIAL:
        case OpTypes.MATCH_FULL:
        case OpTypes.MATCH_UNIQUE_SIMPLE:
        case OpTypes.MATCH_UNIQUE_PARTIAL:
        case OpTypes.MATCH_UNIQUE_FULL:
            opAsString = "the MATCH operator"; break; // not yet supported ExpressionLogical

        case OpTypes.ZONE_MODIFIER:
            opAsString = "ZONE modifier operations"; break; // ???
        case OpTypes.MULTICOLUMN:
            opAsString = "a MULTICOLUMN operation"; break; // an uninteresting!? ExpressionColumn case

        default:
            opAsString = " the unknown operator from OpTypes.java with numeric code (" + String.valueOf(exprOp) + ")";
        }
        throw new org.hsqldb_voltpatches.HSQLInterface.HSQLParseException(
                "VoltDB does not support " + opAsString);
    }

    /**
     * VoltDB added method to simplify an expression by eliminating identical subexpressions (same id)
     * The original expression must be a logical conjunction of form e1 AND e2 AND e3 AND e4.
     * If subexpression e1 is identical to the subexpression e2 the simplified expression would be
     * e1 AND e3 AND e4.
     * @param session The current Session object may be needed to resolve
     * some names.
     * @return simplified expression.
     */
    public Expression voltEliminateDuplicates(final Session session) {
        // First build the map of child expressions joined by the logical AND
        // The key is the expression id and the value is the expression itself
        HashMap<String, Expression> subExprMap = new HashMap<String, Expression>();
        voltExtractAndSubExpressions(session, this, subExprMap);
        // Reconstruct the expression
        assert(!subExprMap.isEmpty());
        Expression finalExpr = null;
        for (Expression nextExpr : subExprMap.values()) {
            finalExpr = voltCombineWithAnd(finalExpr, nextExpr);
        }
        return finalExpr;
    }

    protected void voltExtractAndSubExpressions(final Session session, Expression expr,
            HashMap<String, Expression> subExprMap) {
        // If it is a logical expression AND then traverse down the tree
        if (expr instanceof ExpressionLogical && ((ExpressionLogical) expr).opType == OpTypes.AND) {
            voltExtractAndSubExpressions(session, expr.nodes[LEFT], subExprMap);
            voltExtractAndSubExpressions(session, expr.nodes[RIGHT], subExprMap);
        } else {
            String id = expr.voltGetUniqueId(session);
            subExprMap.put(id, expr);
       }
    }

    protected String volt_cached_id = null;

    /**
     * Get the hex address of this Expression Object in memory,
     * to be used as a unique identifier.
     * @return The hex address of the pointer to this object.
     */
    protected String voltGetUniqueId(final Session session) {
        if (volt_cached_id != null) {
            return volt_cached_id;
        }

        //
        // Calculated an new Id
        //

        // this line ripped from the "describe" method
        // seems to help with some types like "equal"
        volt_cached_id = new String();
        int hashCode = 0;
        //
        // If object is a leaf node, then we'll use John's original code...
        //
        if (getType() == OpTypes.VALUE || getType() == OpTypes.COLUMN) {
            hashCode = super.hashCode();
        //
        // Otherwise we need to generate an Id based on what our children are
        //
        } else {
            //
            // Horribly inefficient, but it works for now...
            //
            final List<String> id_list = new ArrayList<>();
            new Object() {
                public void traverse(Expression exp) {
                    for (Expression expr : exp.nodes) {
                        if (expr != null)
                            id_list.add(expr.voltGetUniqueId(session));
                    }
                }
            }.traverse(this);

            if (id_list.size() > 0) {
                // Flatten the id list, intern it, and then do the same trick from above
                for (String temp : id_list)
                    this.volt_cached_id += "+" + temp;
                hashCode = this.volt_cached_id.intern().hashCode();
            }
            else
                hashCode = super.hashCode();
        }

        long id = session.getNodeIdForExpression(hashCode);
        volt_cached_id = Long.toString(id);
        return volt_cached_id;
    }

    public VoltXMLElement voltGetExpressionXML(Session session, Table table)
            throws org.hsqldb_voltpatches.HSQLInterface.HSQLParseException {
        voltResolveTableColumns(table);
        Expression parent = null; // As far as I can tell, this argument just gets passed around but never used !?
        resolveTypes(session, parent);
        return voltGetXML(session);
    }

    private void voltResolveTableColumns(Table table) {
        ArrayList<ExpressionColumn> set = new ArrayList<>();
        voltCollectAllColumnExpressions(set);
        for (ExpressionColumn col : set) {
            ColumnSchema column = table.getColumn(table.getColumnIndex(col.getColumnName()));
            col.setAttributesAsColumn(column, false);
        }
    }

    /**
     * This ugly code is never called by HSQL or VoltDB
     * explicitly, but it does make debugging in eclipse
     * easier because it makes expressions display their
     * type when you mouse over them.
     */
    @Override
    public String toString() {
        String type = null;

        // iterate through all optypes, looking for
        // a match...
        // sadly do this with reflection
        Field[] fields = OpTypes.class.getFields();
        for (Field f : fields) {
            if (f.getType() != int.class) continue;
            int value = 0;
            try {
                value = f.getInt(null);
            } catch (Exception e) {
                // TODO Auto-generated catch block
                e.printStackTrace();
            }

            // found a match
            if (value == opType) {
                type = f.getName();
                break;
            }
        }
        assert(type != null);

        // return the original default impl + the type
        String str = super.toString() + " with opType " + type +
                ", isAggregate: " + isAggregate +
                ", columnIndex: " + columnIndex;
        if (this instanceof ExpressionOrderBy) {
            str += "\n  " + this.nodes[LEFT].toString();
        }
        return str;
    }

    static protected Expression voltCombineWithAnd(Expression... conditions)
    {
        Expression result = null;
        if (conditions == null) {
            return null;
        }
        for (Expression child : conditions) {
            if (child == null) {
                continue;
            }
            if (result == null) {
                result = child;
            }
            else {
                //TODO: We may want to normalize the case where child is already an AND condition.
                // If that is not sorted out here, then where?
                result = new ExpressionLogical(OpTypes.AND, result, child);
            }
        }
        return result;
    }

    public static Expression voltCombineWithOr(Expression... conditions) {
        Expression result = null;
        for (Expression child : conditions) {
            if (child == null) {
                continue;
            }
            if (result == null) {
                result = child;
            }
            else {
                //TODO: We may want to normalize the case where child is already an OR condition.
                // If that is not sorted out here, then where?
                result = new ExpressionLogical(OpTypes.OR, result, child);
            }
        }
        return result;
    }
<<<<<<< HEAD
    /**********************************************************************/
=======
    
    public boolean voltHasSubqueries() {
        if (table != null) {
            return true;
        }

        for (int i = 0; i < nodes.length; i++) {
            if (nodes[i] != null && nodes[i].voltHasSubqueries()) {
                return true;
            }
        }
        return false;
    }

    // End of VoltDB extension
>>>>>>> e8e687ce
}<|MERGE_RESOLUTION|>--- conflicted
+++ resolved
@@ -1581,15 +1581,9 @@
                 RowSetNavigatorData nav   = table.getNavigator(session);
                 int                 size  = nav.getSize();
                 Object[]            array = new Object[size];
-<<<<<<< HEAD
 
                 nav.beforeFirst();
 
-=======
-
-                nav.beforeFirst();
-
->>>>>>> e8e687ce
                 for (int i = 0; nav.hasNext(); i++) {
                     Object[] data = nav.getNextRowData();
 
@@ -1987,7 +1981,6 @@
             set.add(this);
 
             added = true;
-<<<<<<< HEAD
         }
 
         if (!added) {
@@ -1997,17 +1990,6 @@
             }
         }
 
-=======
-        }
-
-        if (!added) {
-            if (table != null && table.queryExpression != null) {
-                set = table.queryExpression.collectAllExpressions(set,
-                        typeSet, stopAtTypeSet);
-            }
-        }
-
->>>>>>> e8e687ce
         return set;
     }
 
@@ -2137,7 +2119,6 @@
     }
 
     void replaceNode(Expression existing, Expression replacement) {
-<<<<<<< HEAD
 
         for (int i = 0; i < nodes.length; i++) {
             if (nodes[i] == existing) {
@@ -2174,48 +2155,8 @@
     public void setCollation(Collation collation) {
         this.collation = collation;
     }
-    /************************* Volt DB Extensions *************************/
-
-=======
-
-        for (int i = 0; i < nodes.length; i++) {
-            if (nodes[i] == existing) {
-                replacement.alias = nodes[i].alias;
-                nodes[i]          = replacement;
-
-                return;
-            }
-        }
-
-        throw Error.runtimeError(ErrorCode.U_S0500, "Expression");
-    }
-
-    public Object updateAggregatingValue(Session session, Object currValue) {
-        throw Error.runtimeError(ErrorCode.U_S0500, "Expression");
-    }
-
-    public Object getAggregatedValue(Session session, Object currValue) {
-        throw Error.runtimeError(ErrorCode.U_S0500, "Expression");
-    }
-
-    public Expression getCondition() {
-        return null;
-    }
-
-    public boolean hasCondition() {
-        return false;
-    }
-
-    public void setCondition(Expression e) {
-        throw Error.runtimeError(ErrorCode.U_S0500, "Expression");
-    }
-
-    public void setCollation(Collation collation) {
-        this.collation = collation;
-    }
     // A VoltDB extension to export abstract parse trees
 
->>>>>>> e8e687ce
     // VoltDB support for indexed expressions
     public void voltCollectAllColumnExpressions(ArrayList<ExpressionColumn> list) {
         if (this instanceof ExpressionColumn) {
@@ -2843,9 +2784,6 @@
         }
         return result;
     }
-<<<<<<< HEAD
-    /**********************************************************************/
-=======
     
     public boolean voltHasSubqueries() {
         if (table != null) {
@@ -2861,5 +2799,4 @@
     }
 
     // End of VoltDB extension
->>>>>>> e8e687ce
 }